--- conflicted
+++ resolved
@@ -46,13 +46,8 @@
 ## Build MNE-CPP Deep library
 MNECPP_CONFIG += buildDeep
 
-<<<<<<< HEAD
-#Build minimalVersion for qt versions <5.9.1
-!minQtVersion(5, 9, 1) {
-=======
 #Build minimalVersion for qt versions < 5.10.0
 !minQtVersion(5, 10, 0) {
->>>>>>> 55abde4a
     message("Building minimal version due to Qt version $${QT_VERSION}.")
     MNECPP_CONFIG += minimalVersion
 }
