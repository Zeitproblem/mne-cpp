############################################## GLOBAL FUNCTIONS ###############################################
#Define minQtVersion Test
defineTest(minQtVersion) {
    maj = $$1
    min = $$2
    patch = $$3
    isEqual(QT_MAJOR_VERSION, $$maj) {
        isEqual(QT_MINOR_VERSION, $$min) {
            isEqual(QT_PATCH_VERSION, $$patch) {
                return(true)
            }
            greaterThan(QT_PATCH_VERSION, $$patch) {
                return(true)
            }
        }
        greaterThan(QT_MINOR_VERSION, $$min) {
            return(true)
        }
    }
    greaterThan(QT_MAJOR_VERSION, $$maj) {
        return(true)
    }
    return(false)
}

defineReplace(macDeployArgs) {
    target = $$1
    target_ext = $$2
    mne_binary_dir = $$3
    mne_library_dir = $$4
    extra_args = $$5

    isEmpty(target_ext) {
        target_ext = .app
    }

    deploy_cmd = macdeployqt

    deploy_target = $$shell_quote($$shell_path($${mne_binary_dir}/$${target}$${target_ext}))

    deploy_libs_to_copy = -libpath=$${mne_library_dir}
    !isEmpty(extra_args) {
      deploy_libs_to_copy += $${extra_args}
    }
    return($$deploy_cmd $$deploy_target $$deploy_libs_to_copy)
}

defineReplace(winDeployLibArgs) {
    # Copy library to bin folder
    target = $$1
    target_ext = $$2
    mne_binary_dir = $$3
    mne_library_dir = $$4
    extra_args = $$5

    isEmpty(target_ext) {
        target_ext = .dll
    }

    file = $$shell_quote($$shell_path($${mne_library_dir}/$${target}$${target_ext}))
    final_deploy_command += $${QMAKE_COPY} $${file} $$shell_quote($${mne_binary_dir}) $$escape_expand(\\n\\t)

    # Deploy qt dependecies for the library
    deploy_target = $$shell_quote($$shell_path($${mne_binary_dir}/$${target}$${target_ext}))
    deploy_cmd = windeployqt

    final_deploy_command += $$deploy_cmd $$deploy_target $$extra_args $$escape_expand(\\n\\t)

    return($${final_deploy_command})
}

defineReplace(winDeployAppArgs) {
    target = $$1
    target_ext = $$2
    mne_binary_dir = $$3
    extra_args = $$5

    # Deploy qt dependecies for the application
    isEmpty(target_ext) {
        target_ext = .exe
    }

    deploy_target = $$shell_quote($$shell_path($${mne_binary_dir}/$${target}$${target_ext}))
    deploy_cmd = windeployqt

    final_deploy_command += $$deploy_cmd $$deploy_target $$extra_args $$escape_expand(\\n\\t)

    return($${final_deploy_command})
}

defineReplace(copyResources) {
    resource_files = $$1

    for(FILE, resource_files) {
        FILEDIR = $$dirname(FILE)
        FILEDIR ~= s,/resources,/bin/resources,g
        FILEDIR = $$shell_path($${FILEDIR})
        TRGTDIR = $${FILEDIR}

        final_copy_command += $$sprintf($${QMAKE_MKDIR_CMD}, "$${TRGTDIR}") $$escape_expand(\n\t)

        FILE = $$shell_path($${FILE})
        final_copy_command += $${QMAKE_COPY} $$quote($${FILE}) $$quote($${TRGTDIR}) $$escape_expand(\\n\\t)
    }

    return($${final_copy_command})
}


############################################### GLOBAL DEFINES ################################################

MNE_CPP_VERSION = 1.0.0
MNE_LIB_VERSION = 1

QMAKE_TARGET_PRODUCT = mne-cpp
QMAKE_TARGET_DESCRIPTION = MNE Qt 5 based C++ library.
QMAKE_TARGET_COPYRIGHT = Copyright (C) 2019 Authors of mne-cpp. All rights reserved.


########################################### PROJECT CONFIGURATION #############################################

## To build only the minimal version, i.e, for mne_rt_server run: qmake MNECPP_CONFIG+=minimalVersion
## To set CodeCov coverage compiler flag run: qmake MNECPP_CONFIG+=withCodeCov
## To disable tests run: qmake MNECPP_CONFIG+=noTests
## To disable examples run: qmake MNECPP_CONFIG+=noExamples
## To disable applications run: qmake MNECPP_CONFIG+=noApplications
## To build basic MNE Scan version run: qmake MNECPP_CONFIG+=buildBasicMneScanVersion
## To build MNE-CPP libraries as static libs: qmake MNECPP_CONFIG+=static
## To build MNE-CPP Deep library based CNTK: qmake MNECPP_CONFIG+=buildDeep
## To build MNE-CPP with FFTW support in Eigen (make sure to specify FFTW_DIRs below): qmake MNECPP_CONFIG+=useFFTW
<<<<<<< HEAD
## To build MNE Scan to support LSL data streams: qmake MNECPP_CONFIG+=useLSL
=======
## To build MNE-CPP Disp library and MNE Browse with OpenGL support (default is with OpenGL support): qmake MNECPP_CONFIG+=dispOpenGL
>>>>>>> 020de7c5

# Default flags
MNECPP_CONFIG += dispOpenGL

#Build minimalVersion for qt versions < 5.10.0
!minQtVersion(5, 10, 0) {
    message("Building minimal version due to Qt version $${QT_VERSION}.")
    MNECPP_CONFIG += minimalVersion
}


########################################### DIRECTORY DEFINITIONS #############################################

# Eigen
EIGEN_INCLUDE_DIR = $$EIGEN_INCLUDE_DIR
isEmpty(EIGEN_INCLUDE_DIR) {
    EIGEN_INCLUDE_DIR = $$shell_path($${PWD}/include/3rdParty/eigen3)
}

#CNTK
CNTK_INCLUDE_DIR = $$CNTK_INCLUDE_DIR
isEmpty( CNTK_INCLUDE_DIR ) {
    # Check CNTK Path options
    exists($$shell_path($$(CNTKPATH)/cntk/Include/Eval.h)) {
        CNTK_TEST_DIR = $$shell_path($$(CNTKPATH)/cntk)
    }
    exists($$shell_path($$(CNTKPATH)/Include/Eval.h)) {
        CNTK_TEST_DIR = $$(CNTKPATH)
    }
    exists($$shell_path($$(MYCNTKPATH)/cntk/Include/Eval.h)) {
        CNTK_TEST_DIR = $$shell_path($$(MYCNTKPATH)/cntk)
    }
    exists($$shell_path($$(MYCNTKPATH)/Include/Eval.h)) {
        CNTK_TEST_DIR = $$(MYCNTKPATH)
    }
    # Set CNTK path variables
    !isEmpty( CNTK_TEST_DIR ) {
        CNTK_INCLUDE_DIR = $$shell_path($${CNTK_TEST_DIR}/Include)
        CNTK_LIBRARY_DIR = $$shell_path($${CNTK_TEST_DIR}/cntk)
    }
}

# include
MNE_INCLUDE_DIR = $$MNE_INCLUDE_DIR
isEmpty( MNE_INCLUDE_DIR ) {
    MNE_INCLUDE_DIR = $$shell_path($${PWD}/libraries)
}
MNE_SCAN_INCLUDE_DIR = $$MNE_SCAN_INCLUDE_DIR
isEmpty( MNE_SCAN_INCLUDE_DIR ) {
    MNE_SCAN_INCLUDE_DIR = $$shell_path($${PWD}/applications/mne_scan/libs)
}
MNE_ANALYZE_INCLUDE_DIR = $$MNE_ANALYZE_INCLUDE_DIR
isEmpty( MNE_ANALYZE_INCLUDE_DIR ) {
    MNE_ANALYZE_INCLUDE_DIR = $$shell_path($${PWD}/applications/mne_analyze/libs)
}
MNE_ANALYZE_EXTENSIONS_DIR = $$MNE_ANALYZE_EXTENSIONS_DIR
isEmpty( MNE_ANALYZE_EXTENSIONS_DIR ) {
    MNE_ANALYZE_EXTENSIONS_DIR = $$shell_path($${PWD}/applications/mne_analyze/extensions)
}

# lib
MNE_LIBRARY_DIR = $$MNE_LIBRARY_DIR
isEmpty( MNE_LIBRARY_DIR ) {
    MNE_LIBRARY_DIR = $$shell_path($${PWD}/lib)
}
contains(MNECPP_CONFIG, buildDeep) {
    CNTK_LIBRARY_DIR = $$CNTK_LIBRARY_DIR
    isEmpty( CNTK_LIBRARY_DIR ) {
        CNTK_LIBRARY_DIR = $$shell_path(C:/local/cntk/cntk)
    }
}

# bin
MNE_BINARY_DIR = $$MNE_BINARY_DIR
isEmpty( MNE_BINARY_DIR ) {
    MNE_BINARY_DIR = $$shell_path($${PWD}/bin)
}

# repository dir
ROOT_DIR = $${PWD}

# install
MNE_INSTALL_INCLUDE_DIR = $$MNE_INSTALL_INCLUDE_DIR
isEmpty( MNE_INSTALL_INCLUDE_DIR ) {
    MNE_INSTALL_INCLUDE_DIR = $$shell_path($${PWD}/include)
}

# FFTW dir
FFTW_DIR_LIBS = $$shell_path(C:\fftw-3.3.5-dll64)
FFTW_DIR_INCLUDE = $$shell_path(C:\fftw-3.3.5-dll64)<|MERGE_RESOLUTION|>--- conflicted
+++ resolved
@@ -128,11 +128,8 @@
 ## To build MNE-CPP libraries as static libs: qmake MNECPP_CONFIG+=static
 ## To build MNE-CPP Deep library based CNTK: qmake MNECPP_CONFIG+=buildDeep
 ## To build MNE-CPP with FFTW support in Eigen (make sure to specify FFTW_DIRs below): qmake MNECPP_CONFIG+=useFFTW
-<<<<<<< HEAD
+## To build MNE-CPP Disp library and MNE Browse with OpenGL support (default is with OpenGL support): qmake MNECPP_CONFIG+=dispOpenGL
 ## To build MNE Scan to support LSL data streams: qmake MNECPP_CONFIG+=useLSL
-=======
-## To build MNE-CPP Disp library and MNE Browse with OpenGL support (default is with OpenGL support): qmake MNECPP_CONFIG+=dispOpenGL
->>>>>>> 020de7c5
 
 # Default flags
 MNECPP_CONFIG += dispOpenGL
