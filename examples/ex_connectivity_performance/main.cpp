--- conflicted
+++ resolved
@@ -156,14 +156,14 @@
     int iStorageModeActive = 0;
 
     AbstractMetric::m_bStorageModeIsActive = iStorageModeActive;
-    AbstractMetric::m_iNumberBinAmount = 4;
+    AbstractMetric::m_iNumberBins = 4;
 
     // Create sensor level data
     QElapsedTimer timer;
     qint64 iTime = 0;
     timer.start();
 
-    QString sRaw = "./MNE-sample-data/MEG/sample/sample_audvis_raw.fif";
+    QString sRaw = "/cluster/fusion/lesch/Git/mne-cpp-lorenze/bin/MNE-sample-data/MEG/sample/sample_audvis_raw.fif";
     MatrixXd matDataOrig, matData;
     MatrixXd times;
     QFile t_fileRaw(sRaw);
@@ -223,11 +223,7 @@
                     m_iNumberSamples = lNumberSamples.at(j);
 
                     //Create new folder
-<<<<<<< HEAD
-                    m_sCurrentDir = QString("/cluster/fusion/lesch/connectivity_performance_%1_ht_%2_%3/%4/%5_%6_%7").arg(QHostInfo::localHostName()).arg(AbstractMetric::m_iNumberBins).arg(iStorageModeActive).arg(sConnectivityMethodList.at(i)).arg(QString::number(lNumberChannels.at(k))).arg(QString::number(lNumberSamples.at(j))).arg(QString::number(lNumberTrials.at(l)));
-=======
-                    m_sCurrentDir = QString("C:/connectivity_performance_%1_%2_%3/%4/%5_%6_%7").arg(QHostInfo::localHostName()).arg(AbstractMetric::m_iNumberBinAmount).arg(iStorageModeActive).arg(sConnectivityMethodList.at(i)).arg(QString::number(lNumberChannels.at(k))).arg(QString::number(lNumberSamples.at(j))).arg(QString::number(lNumberTrials.at(l)));
->>>>>>> 5e052abe
+                    m_sCurrentDir = QString("/cluster/fusion/lesch/connectivity_performance_%1_%2_%3/%4/%5_%6_%7").arg(QHostInfo::localHostName()).arg(AbstractMetric::m_iNumberBins).arg(iStorageModeActive).arg(sConnectivityMethodList.at(i)).arg(QString::number(lNumberChannels.at(k))).arg(QString::number(lNumberSamples.at(j))).arg(QString::number(lNumberTrials.at(l)));
                     QDir().mkpath(m_sCurrentDir);
 
                     //Write basic information to file
@@ -237,7 +233,7 @@
                     qWarning() << "iNumberSamples" << lNumberSamples.at(j);
                     qWarning() << "iNumberChannels" << lNumberChannels.at(k);
                     qWarning() << "iNumberTrials" << lNumberTrials.at(l);
-                    qWarning() << "iNumberCSDFreqBins" << AbstractMetric::m_iNumberBinAmount;
+                    qWarning() << "iNumberCSDFreqBins" << AbstractMetric::m_iNumberBins;
                     qWarning() << "rows" << matData.rows();
                     qWarning() << "cols" << matData.cols();
                     qWarning() << "numberNodes" << connectivitySettings.getNodePositions().rows();
