--- conflicted
+++ resolved
@@ -288,16 +288,6 @@
         }
 
         //Init some rt related values
-<<<<<<< HEAD
-        for(int i = 0; i < rtItemList.size(); ++i) {
-            rtItemList.at(i)->setLoopState(true);
-            rtItemList.at(i)->setTimeInterval(10);
-            rtItemList.at(i)->setNumberAverages(1);
-            rtItemList.at(i)->setStreamingActive(true);
-            rtItemList.at(i)->setNormalization(1.0);    //change to qvector<double> instead of 1.0
-            rtItemList.at(i)->setVisualizationType("Annotation based");
-            rtItemList.at(i)->setColortable("Hot Negative 2");
-=======
         for(int i = 0; i < rtItemList_RV.size(); ++i) {
             rtItemList_RV.at(i)->setLoopState(true);
             rtItemList_RV.at(i)->setTimeInterval(75);
@@ -306,7 +296,6 @@
             rtItemList_RV.at(i)->setNormalization(QVector3D(5.0,0.5,15));
             rtItemList_RV.at(i)->setVisualizationType("Annotation based");
             rtItemList_RV.at(i)->setColortable("Hot");
->>>>>>> cabc8ac3
         }
     }
 
