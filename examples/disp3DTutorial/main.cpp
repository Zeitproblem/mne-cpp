//=============================================================================================================
/**
* @file     main.cpp
* @author   Christoph Dinh <chdinh@nmr.mgh.harvard.edu>;
*           Matti Hamalainen <msh@nmr.mgh.harvard.edu>
* @version  1.0
* @date     July, 2012
*
* @section  LICENSE
*
* Copyright (C) 2012, Christoph Dinh and Matti Hamalainen. All rights reserved.
*
* Redistribution and use in source and binary forms, with or without modification, are permitted provided that
* the following conditions are met:
*     * Redistributions of source code must retain the above copyright notice, this list of conditions and the
*       following disclaimer.
*     * Redistributions in binary form must reproduce the above copyright notice, this list of conditions and
*       the following disclaimer in the documentation and/or other materials provided with the distribution.
*     * Neither the name of MNE-CPP authors nor the names of its contributors may be used
*       to endorse or promote products derived from this software without specific prior written permission.
*
* THIS SOFTWARE IS PROVIDED BY THE COPYRIGHT HOLDERS AND CONTRIBUTORS "AS IS" AND ANY EXPRESS OR IMPLIED
* WARRANTIES, INCLUDING, BUT NOT LIMITED TO, THE IMPLIED WARRANTIES OF MERCHANTABILITY AND FITNESS FOR A
* PARTICULAR PURPOSE ARE DISCLAIMED. IN NO EVENT SHALL THE COPYRIGHT OWNER OR CONTRIBUTORS BE LIABLE FOR ANY DIRECT,
* INDIRECT, INCIDENTAL, SPECIAL, EXEMPLARY, OR CONSEQUENTIAL DAMAGES (INCLUDING, BUT NOT LIMITED TO,
* PROCUREMENT OF SUBSTITUTE GOODS OR SERVICES; LOSS OF USE, DATA, OR PROFITS; OR BUSINESS INTERRUPTION)
* HOWEVER CAUSED AND ON ANY THEORY OF LIABILITY, WHETHER IN CONTRACT, STRICT LIABILITY, OR TORT (INCLUDING
* NEGLIGENCE OR OTHERWISE) ARISING IN ANY WAY OUT OF THE USE OF THIS SOFTWARE, EVEN IF ADVISED OF THE
* POSSIBILITY OF SUCH DAMAGE.
*
*
* @brief    Example of an FreeSurfer Surface application
*
*/


//*************************************************************************************************************
//=============================================================================================================
// INCLUDES
//=============================================================================================================

#include <disp3D/view3D.h>
#include <disp3D/control/control3dwidget.h>
#include <disp3D/3DObjects/brain/brainrtsourcelocdatatreeitem.h>

#include <fs/label.h>
#include <fs/surfaceset.h>
#include <fs/annotationset.h>

#include <fiff/fiff_evoked.h>
#include <fiff/fiff.h>
#include <mne/mne.h>

#include <mne/mne_epoch_data_list.h>

#include <mne/mne_sourceestimate.h>
#include <inverse/minimumNorm/minimumnorm.h>

#include <utils/mnemath.h>

#include <iostream>

//*************************************************************************************************************
//=============================================================================================================
// QT INCLUDES
//=============================================================================================================

#include <QApplication>
#include <QMainWindow>
#include <QCommandLineParser>


//*************************************************************************************************************
//=============================================================================================================
// USED NAMESPACES
//=============================================================================================================

using namespace DISP3DLIB;
using namespace MNELIB;
using namespace FSLIB;
using namespace FIFFLIB;
using namespace INVERSELIB;
using namespace UTILSLIB;


//*************************************************************************************************************
//=============================================================================================================
// MAIN
//=============================================================================================================


//=============================================================================================================
/**
* The function main marks the entry point of the program.
* By default, main has the storage class extern.
*
* @param [in] argc (argument count) is an integer that indicates how many arguments were entered on the command line when the program was started.
* @param [in] argv (argument vector) is an array of pointers to arrays of character objects. The array objects are null-terminated strings, representing the arguments that were entered on the command line when the program was started.
* @return the value that was set to exit() (which is 0 if exit() is called via quit()).
*/
int main(int argc, char *argv[])
{
    QApplication a(argc, argv);

    // Command Line Parser
    QCommandLineParser parser;
    parser.setApplicationDescription("Start disp3D tutorial");
    parser.addHelpOption();
    QCommandLineOption sampleSurfOption("surfType", "Surface type <type>.", "type", "inflated");
    QCommandLineOption sampleAnnotOption("annotType", "Annotation type <type>.", "type", "aparc.a2009s");
    QCommandLineOption sampleHemiOption("hemi", "Selected hemisphere <hemi>.", "hemi", "2");
    QCommandLineOption sampleSubjectOption("subject", "Selected subject <subject>.", "subject", "sample");
    QCommandLineOption sampleSubjectPathOption("subjectPath", "Selected subject path <subjectPath>.", "subjectPath", "./MNE-sample-data/subjects");
    QCommandLineOption sampleSourceLocOption("doSourceLoc", "Do real time source localization <doSourceLoc>.", "doSourceLoc", "true");
    QCommandLineOption sampleFwdOption("fwd", "Path to forwad solution <file>.", "file", "./MNE-sample-data/MEG/sample/sample_audvis-meg-eeg-oct-6-fwd.fif");
    QCommandLineOption sampleInvOpOption("invOp", "Path to inverse operator <file>.", "file", "");
    QCommandLineOption sampleClustOption("doClust", "Path to clustered inverse operator <doClust>.", "doClust", "false");

    parser.addOption(sampleSurfOption);
    parser.addOption(sampleAnnotOption);
    parser.addOption(sampleHemiOption);
    parser.addOption(sampleSubjectOption);
    parser.addOption(sampleSubjectPathOption);
    parser.addOption(sampleSourceLocOption);
    parser.addOption(sampleFwdOption);
    parser.addOption(sampleInvOpOption);
    parser.addOption(sampleClustOption);
    parser.process(a);

    bool bAddRtSourceLoc = parser.value(sampleSourceLocOption) == "false" ? false : true;
    bool bDoClustering = parser.value(sampleClustOption) == "false" ? false : true;

    //Inits
    SurfaceSet tSurfSet (parser.value(sampleSubjectOption), parser.value(sampleHemiOption).toInt(), parser.value(sampleSurfOption), parser.value(sampleSubjectPathOption));
    AnnotationSet tAnnotSet (parser.value(sampleSubjectOption), parser.value(sampleHemiOption).toInt(), parser.value(sampleAnnotOption), parser.value(sampleSubjectPathOption));

    QFile t_fileFwd(parser.value(sampleFwdOption));
    MNEForwardSolution t_Fwd(t_fileFwd);
    MNEForwardSolution t_clusteredFwd;

    QString t_sFileClusteredInverse(parser.value(sampleInvOpOption));//QFile t_fileClusteredInverse("./clusteredInverse-inv.fif");

    QFile t_fileCov("./MNE-sample-data/MEG/sample/sample_audvis-cov.fif");
    QFile t_fileEvoked("./MNE-sample-data/MEG/sample/sample_audvis-ave.fif");

    //########################################################################################
    //
    // Source Estimate START
    //
    //########################################################################################

    MNESourceEstimate sourceEstimate_LA;
    MNESourceEstimate sourceEstimate_RA;
    MNESourceEstimate sourceEstimate_LV;
    MNESourceEstimate sourceEstimate_RV;

    if(bAddRtSourceLoc) {
        double snr = 3.0;
        double lambda2 = 1.0 / pow(snr, 2);
        QString method("dSPM"); //"MNE" | "dSPM" | "sLORETA"

        // Load data
        QPair<QVariant, QVariant> baseline(QVariant(), 0);
        FiffEvoked evoked_LA(t_fileEvoked, 0, baseline);
        t_fileEvoked.close();
        FiffEvoked evoked_RA(t_fileEvoked, 1, baseline);
        t_fileEvoked.close();
        FiffEvoked evoked_LV(t_fileEvoked, 2, baseline);
        t_fileEvoked.close();
        FiffEvoked evoked_RV(t_fileEvoked, 3, baseline);
        t_fileEvoked.close();
        if(evoked_LA.isEmpty() || evoked_RA.isEmpty() ||evoked_LV.isEmpty() || evoked_RV.isEmpty())
            return 1;

        std::cout << std::endl;
        std::cout << "Evoked description: " << evoked_LA.comment.toLatin1().constData() << std::endl;
        std::cout << "Evoked description: " << evoked_RA.comment.toLatin1().constData() << std::endl;
        std::cout << "Evoked description: " << evoked_LV.comment.toLatin1().constData() << std::endl;
        std::cout << "Evoked description: " << evoked_RV.comment.toLatin1().constData() << std::endl;

        if(t_Fwd.isEmpty())
            return 1;

        FiffCov noise_cov(t_fileCov);

        // regularize noise covariance
        noise_cov = noise_cov.regularize(evoked_LA.info, 0.05, 0.05, 0.1, true);

        //
        // Cluster forward solution;
        //
        if(bDoClustering) {
            t_clusteredFwd = t_Fwd.cluster_forward_solution(tAnnotSet, 40);
        } else {
            t_clusteredFwd = t_Fwd;
        }


        //
        // make an inverse operators
        //
        FiffInfo info = evoked_LA.info;

        MNEInverseOperator inverse_operator(info, t_clusteredFwd, noise_cov, 0.2f, 0.8f);

        if(!t_sFileClusteredInverse.isEmpty())
        {
            QFile t_fileClusteredInverse(t_sFileClusteredInverse);
            inverse_operator.write(t_fileClusteredInverse);
        }

        //
        // Compute inverse solution
        //
        MinimumNorm minimumNorm(inverse_operator, lambda2, method);
        sourceEstimate_LA = minimumNorm.calculateInverse(evoked_LA);
        sourceEstimate_RA = minimumNorm.calculateInverse(evoked_RA);
        sourceEstimate_LV = minimumNorm.calculateInverse(evoked_LV);
        sourceEstimate_RV = minimumNorm.calculateInverse(evoked_RV);

        if(sourceEstimate_LA.isEmpty() || sourceEstimate_RA.isEmpty() ||sourceEstimate_LV.isEmpty() || sourceEstimate_RV.isEmpty())
            return 1;

        // View activation time-series
        std::cout << "\nsourceEstimate:\n" << sourceEstimate_LA.data.block(0,0,10,10) << std::endl;
        std::cout << "time\n" << sourceEstimate_LA.times.block(0,0,1,10) << std::endl;
        std::cout << "timeMin\n" << sourceEstimate_LA.times[0] << std::endl;
        std::cout << "timeMax\n" << sourceEstimate_LA.times[sourceEstimate_LA.times.size()-1] << std::endl;
        std::cout << "time step\n" << sourceEstimate_LA.tstep << std::endl;
        std::cout << "number of sources\n" << sourceEstimate_LA.data.rows() << std::endl;
    }

    //########################################################################################
    //
    //Source Estimate END
    //
    //########################################################################################

    //########################################################################################
    //
    // Create the test view START
    //
    //########################################################################################

    std::cout<<"Creating BrainView"<<std::endl;

//    Surface tSurfRight ("sample", 1, "pial", "./MNE-sample-data/subjects");
//    Annotation tAnnotRight ("sample", 1, "aparc.a2009s", "./MNE-sample-data/subjects");
//    Surface tSurfLeft ("sample", 0, "orig", "./MNE-sample-data/subjects");
//    Annotation tAnnotLeft ("sample", 0, "aparc.a2009s", "./MNE-sample-data/subjects");

    View3D::SPtr testWindow = View3D::SPtr(new View3D());
//    testWindow->addBrainData("Subject01", "HemiLRSet", tSurfLeft, tAnnotLeft);
//    testWindow->addBrainData("Subject01", "HemiLRSet", tSurfRight, tAnnotRight);
//    testWindow->addBrainData("Subject01", "Surface", tSurfSet, tAnnotSet);
<<<<<<< HEAD
//    testWindow->addBrainData("Subject01", "Right Auditory", tSurfSet, tAnnotSet);
=======
    testWindow->addBrainData("Subject01", "Right Auditory", tSurfSet, tAnnotSet);
>>>>>>> 37293b46
    testWindow->addBrainData("Subject01", "Right Visual", tSurfSet, tAnnotSet);
    testWindow->addBrainData("Subject01", "Left Auditory", tSurfSet, tAnnotSet);
    testWindow->addBrainData("Subject01", "Left Visual", tSurfSet, tAnnotSet);

    //Read & show BEM and sensor surfaces
//    QFile t_fileBem("./MNE-sample-data/subjects/sample/bem/sample-5120-5120-5120-bem.fif");
//    MNEBem t_Bem(t_fileBem);
//    QFile t_fileBem2("./MNE-sample-data/subjects/sample/bem/sample-head.fif");
//    MNEBem t_Bem2(t_fileBem2);
//    QFile t_filesensorSurfaceVV("./Resources/sensorSurfaces/306m_rt.fif");
//    MNEBem t_sensorSurfaceVV(t_filesensorSurfaceVV);
//    QFile t_filesensorSurfaceBM("./Resources/sensorSurfaces/BabyMEG.fif");
//    MNEBem t_sensorSurfaceBM(t_filesensorSurfaceBM);

//    testWindow->addBemData("Subject01", "BEM", t_Bem);
//    testWindow->addBemData("Subject01", "BEM", t_Bem2);
//    testWindow->addBemData("Sensors", "VectorView", t_sensorSurfaceVV);
//    testWindow->addBemData("Sensors", "BabyMEG", t_sensorSurfaceBM);

    if(bAddRtSourceLoc) {
        //testWindow->addBrainData("Subject01", "HemiLRSet", t_clusteredFwd);

        //testWindow->addRtBrainData("Subject01", "HemiLRSet", sourceEstimate);
        //rtItemList.at(0)->addData(sourceEstimate);

        //RA
<<<<<<< HEAD
        //QList<BrainRTSourceLocDataTreeItem*> rtItemList_LA = testWindow->addRtBrainData("Subject01", "Left Auditory", sourceEstimate_LA, t_clusteredFwd);
//        QList<BrainRTSourceLocDataTreeItem*> rtItemList_RA = testWindow->addRtBrainData("Subject01", "Right Auditory", sourceEstimate_RA, t_clusteredFwd);
        //QList<BrainRTSourceLocDataTreeItem*> rtItemList_LV = testWindow->addRtBrainData("Subject01", "Left Visual", sourceEstimate_LV, t_clusteredFwd);
=======
        QList<BrainRTSourceLocDataTreeItem*> rtItemList_LA = testWindow->addRtBrainData("Subject01", "Left Auditory", sourceEstimate_LA, t_clusteredFwd);
        QList<BrainRTSourceLocDataTreeItem*> rtItemList_RA = testWindow->addRtBrainData("Subject01", "Right Auditory", sourceEstimate_RA, t_clusteredFwd);
        QList<BrainRTSourceLocDataTreeItem*> rtItemList_LV = testWindow->addRtBrainData("Subject01", "Left Visual", sourceEstimate_LV, t_clusteredFwd);
>>>>>>> 37293b46
        QList<BrainRTSourceLocDataTreeItem*> rtItemList_RV = testWindow->addRtBrainData("Subject01", "Right Visual", sourceEstimate_RV, t_clusteredFwd);

//        //Init some rt related values
//        for(int i = 0; i < rtItemList_RA.size(); ++i) {
//            rtItemList_RA.at(i)->setLoopState(true);
<<<<<<< HEAD
//            rtItemList_RA.at(i)->setTimeInterval(75);
//            rtItemList_RA.at(i)->setNumberAverages(7);
=======
//            rtItemList_RA.at(i)->setTimeInterval(50);
//            rtItemList_RA.at(i)->setNumberAverages(1);
>>>>>>> 37293b46
//            rtItemList_RA.at(i)->setStreamingActive(true);
//            rtItemList_RA.at(i)->setNormalization(QVector3D(5.0,0.5,15));
//            rtItemList_RA.at(i)->setVisualizationType("Annotation based");
//            rtItemList_RA.at(i)->setColortable("Hot");
//        }

        //Init some rt related values
        for(int i = 0; i < rtItemList_RV.size(); ++i) {
            rtItemList_RV.at(i)->setLoopState(true);
            rtItemList_RV.at(i)->setTimeInterval(50);
            rtItemList_RV.at(i)->setNumberAverages(1);
            rtItemList_RV.at(i)->setStreamingActive(true);
<<<<<<< HEAD
            rtItemList_RV.at(i)->setNormalization(QVector3D(0.5,1.5,5.0));
            rtItemList_RV.at(i)->setVisualizationType("Annotation based");
            rtItemList_RV.at(i)->setColortable("Hot");
=======
            rtItemList_RV.at(i)->setNormalization(QVector3D(5.0,5.5,15));
            rtItemList_RV.at(i)->setVisualizationType("Vertex based");
            rtItemList_RV.at(i)->setColortable("Hot Negative 1");
>>>>>>> 37293b46
        }
    }

    testWindow->show();

    Control3DWidget::SPtr control3DWidget = Control3DWidget::SPtr(new Control3DWidget());
    control3DWidget->setView3D(testWindow);
    control3DWidget->show();

    //########################################################################################
    //
    // Create the test view END
    //
    //########################################################################################

    return a.exec();
}<|MERGE_RESOLUTION|>--- conflicted
+++ resolved
@@ -59,6 +59,7 @@
 #include <utils/mnemath.h>
 
 #include <iostream>
+
 
 //*************************************************************************************************************
 //=============================================================================================================
@@ -195,7 +196,6 @@
             t_clusteredFwd = t_Fwd;
         }
 
-
         //
         // make an inverse operators
         //
@@ -227,7 +227,6 @@
         std::cout << "timeMin\n" << sourceEstimate_LA.times[0] << std::endl;
         std::cout << "timeMax\n" << sourceEstimate_LA.times[sourceEstimate_LA.times.size()-1] << std::endl;
         std::cout << "time step\n" << sourceEstimate_LA.tstep << std::endl;
-        std::cout << "number of sources\n" << sourceEstimate_LA.data.rows() << std::endl;
     }
 
     //########################################################################################
@@ -253,11 +252,7 @@
 //    testWindow->addBrainData("Subject01", "HemiLRSet", tSurfLeft, tAnnotLeft);
 //    testWindow->addBrainData("Subject01", "HemiLRSet", tSurfRight, tAnnotRight);
 //    testWindow->addBrainData("Subject01", "Surface", tSurfSet, tAnnotSet);
-<<<<<<< HEAD
-//    testWindow->addBrainData("Subject01", "Right Auditory", tSurfSet, tAnnotSet);
-=======
     testWindow->addBrainData("Subject01", "Right Auditory", tSurfSet, tAnnotSet);
->>>>>>> 37293b46
     testWindow->addBrainData("Subject01", "Right Visual", tSurfSet, tAnnotSet);
     testWindow->addBrainData("Subject01", "Left Auditory", tSurfSet, tAnnotSet);
     testWindow->addBrainData("Subject01", "Left Visual", tSurfSet, tAnnotSet);
@@ -284,27 +279,16 @@
         //rtItemList.at(0)->addData(sourceEstimate);
 
         //RA
-<<<<<<< HEAD
-        //QList<BrainRTSourceLocDataTreeItem*> rtItemList_LA = testWindow->addRtBrainData("Subject01", "Left Auditory", sourceEstimate_LA, t_clusteredFwd);
-//        QList<BrainRTSourceLocDataTreeItem*> rtItemList_RA = testWindow->addRtBrainData("Subject01", "Right Auditory", sourceEstimate_RA, t_clusteredFwd);
-        //QList<BrainRTSourceLocDataTreeItem*> rtItemList_LV = testWindow->addRtBrainData("Subject01", "Left Visual", sourceEstimate_LV, t_clusteredFwd);
-=======
         QList<BrainRTSourceLocDataTreeItem*> rtItemList_LA = testWindow->addRtBrainData("Subject01", "Left Auditory", sourceEstimate_LA, t_clusteredFwd);
         QList<BrainRTSourceLocDataTreeItem*> rtItemList_RA = testWindow->addRtBrainData("Subject01", "Right Auditory", sourceEstimate_RA, t_clusteredFwd);
         QList<BrainRTSourceLocDataTreeItem*> rtItemList_LV = testWindow->addRtBrainData("Subject01", "Left Visual", sourceEstimate_LV, t_clusteredFwd);
->>>>>>> 37293b46
         QList<BrainRTSourceLocDataTreeItem*> rtItemList_RV = testWindow->addRtBrainData("Subject01", "Right Visual", sourceEstimate_RV, t_clusteredFwd);
 
 //        //Init some rt related values
 //        for(int i = 0; i < rtItemList_RA.size(); ++i) {
 //            rtItemList_RA.at(i)->setLoopState(true);
-<<<<<<< HEAD
-//            rtItemList_RA.at(i)->setTimeInterval(75);
-//            rtItemList_RA.at(i)->setNumberAverages(7);
-=======
 //            rtItemList_RA.at(i)->setTimeInterval(50);
 //            rtItemList_RA.at(i)->setNumberAverages(1);
->>>>>>> 37293b46
 //            rtItemList_RA.at(i)->setStreamingActive(true);
 //            rtItemList_RA.at(i)->setNormalization(QVector3D(5.0,0.5,15));
 //            rtItemList_RA.at(i)->setVisualizationType("Annotation based");
@@ -317,15 +301,9 @@
             rtItemList_RV.at(i)->setTimeInterval(50);
             rtItemList_RV.at(i)->setNumberAverages(1);
             rtItemList_RV.at(i)->setStreamingActive(true);
-<<<<<<< HEAD
-            rtItemList_RV.at(i)->setNormalization(QVector3D(0.5,1.5,5.0));
-            rtItemList_RV.at(i)->setVisualizationType("Annotation based");
-            rtItemList_RV.at(i)->setColortable("Hot");
-=======
             rtItemList_RV.at(i)->setNormalization(QVector3D(5.0,5.5,15));
             rtItemList_RV.at(i)->setVisualizationType("Vertex based");
             rtItemList_RV.at(i)->setColortable("Hot Negative 1");
->>>>>>> 37293b46
         }
     }
 
