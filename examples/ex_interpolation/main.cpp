//=============================================================================================================
/**
* @file     main.cpp
* @author   Lars Debor <lars.debor@tu-ilmenau.de>;
*           Matti Hamalainen <msh@nmr.mgh.harvard.edu>
* @version  1.0
* @date     May, 2017
*
* @section  LICENSE
*
* Copyright (C) 2017, Lars Debor and Matti Hamalainen. All rights reserved.
*
* Redistribution and use in source and binary forms, with or without modification, are permitted provided that
* the following conditions are met:
*     * Redistributions of source code must retain the above copyright notice, this list of conditions and the
*       following disclaimer.
*     * Redistributions in binary form must reproduce the above copyright notice, this list of conditions and
*       the following disclaimer in the documentation and/or other materials provided with the distribution.
*     * Neither the name of MNE-CPP authors nor the names of its contributors may be used
*       to endorse or promote products derived from this software without specific prior written permission.
*
* THIS SOFTWARE IS PROVIDED BY THE COPYRIGHT HOLDERS AND CONTRIBUTORS "AS IS" AND ANY EXPRESS OR IMPLIED
* WARRANTIES, INCLUDING, BUT NOT LIMITED TO, THE IMPLIED WARRANTIES OF MERCHANTABILITY AND FITNESS FOR A
* PARTICULAR PURPOSE ARE DISCLAIMED. IN NO EVENT SHALL THE COPYRIGHT OWNER OR CONTRIBUTORS BE LIABLE FOR ANY DIRECT,
* INDIRECT, INCIDENTAL, SPECIAL, EXEMPLARY, OR CONSEQUENTIAL DAMAGES (INCLUDING, BUT NOT LIMITED TO,
* PROCUREMENT OF SUBSTITUTE GOODS OR SERVICES; LOSS OF USE, DATA, OR PROFITS; OR BUSINESS INTERRUPTION)
* HOWEVER CAUSED AND ON ANY THEORY OF LIABILITY, WHETHER IN CONTRACT, STRICT LIABILITY, OR TORT (INCLUDING
* NEGLIGENCE OR OTHERWISE) ARISING IN ANY WAY OUT OF THE USE OF THIS SOFTWARE, EVEN IF ADVISED OF THE
* POSSIBILITY OF SUCH DAMAGE.
*
*
* @brief    Example of using the interpolation library and geometryInfo library
*
*/


//*************************************************************************************************************
//=============================================================================================================
// INCLUDES
//=============================================================================================================

#include <disp3D/engine/view/view3D.h>
#include <disp3D/engine/control/control3dwidget.h>
#include <disp3D/engine/model/items/sourceactivity/mneestimatetreeitem.h>
#include <disp3D/engine/model/data3Dtreemodel.h>

#include <fs/surfaceset.h>
#include <fs/annotationset.h>

#include <mne/mne_sourceestimate.h>
#include <mne/mne_bem.h>

#include <fiff/fiff_dig_point_set.h>

#include <inverse/minimumNorm/minimumnorm.h>

#include <iostream>
#include <limits>

#include <geometryInfo/geometryinfo.h>
#include <interpolation/interpolation.h>

//*************************************************************************************************************
//=============================================================================================================
// QT INCLUDES
//=============================================================================================================

#include <QApplication>
#include <QMainWindow>
#include <QCommandLineParser>
#include <QDateTime>


//*************************************************************************************************************
//=============================================================================================================
// USED NAMESPACES
//=============================================================================================================

using namespace DISP3DLIB;
using namespace MNELIB;
using namespace FSLIB;
using namespace FIFFLIB;
using namespace INVERSELIB;
using namespace GEOMETRYINFO;
using namespace INTERPOLATION;


//*************************************************************************************************************
//=============================================================================================================
// MAIN
//=============================================================================================================


//=============================================================================================================
/**
* The function main marks the entry point of the program.
* By default, main has the storage class extern.
*
* @param [in] argc (argument count) is an integer that indicates how many arguments were entered on the command line when the program was started.
* @param [in] argv (argument vector) is an array of pointers to arrays of character objects. The array objects are null-terminated strings, representing the arguments that were entered on the command line when the program was started.
* @return the value that was set to exit() (which is 0 if exit() is called via quit()).
*/
int main(int argc, char *argv[])
{
    QApplication a(argc, argv);

    // Command Line Parser
    QCommandLineParser parser;
    parser.setApplicationDescription("ex_interpolation");
    parser.addHelpOption();

    QCommandLineOption subjectPathOption("subjectPath", "Selected subject path <subjectPath>.", "subjectPath", "./MNE-sample-data/subjects");
    QCommandLineOption surfOption("surfType", "Surface type <type>.", "type", "pial");
    QCommandLineOption annotOption("annotType", "Annotation type <type>.", "type", "aparc.a2009s");
    QCommandLineOption hemiOption("hemi", "Selected hemisphere <hemi>.", "hemi", "2");
    QCommandLineOption subjectOption("subject", "Selected subject <subject>.", "subject", "sample");

    parser.addOption(surfOption);
    parser.addOption(annotOption);
    parser.addOption(hemiOption);
    parser.addOption(subjectOption);
    parser.addOption(subjectPathOption);

    parser.process(a);


    //Inits
    //surfaceSet = 2x Surface
    // a Surface loads the vertexdata from a file and holds it in :
     ///   MatrixX3f m_matRR;      Vertex coordinates in meters
     /// MatrixX3i m_matTris;    The triangle descriptions
    //SurfaceSet tSurfSet (parser.value(subjectOption), parser.value(hemiOption).toInt(), parser.value(surfOption), parser.value(subjectPathOption));

    //contains Annotations
    ///https://surfer.nmr.mgh.harvard.edu/fswiki/LabelsClutsAnnotationFiles
    /// In FreeSurfer jargon, "annotation" refers to a collection of labels (ie: sets of vertices marked by label values)
    /// vertices are grouped by giving them the same label
    /// Annotations van contain a colortable
    //AnnotationSet tAnnotSet (parser.value(subjectOption), parser.value(hemiOption).toInt(), parser.value(annotOption), parser.value(subjectPathOption));


    //########################################################################################
    //
    //Source Estimate END
    //
    //########################################################################################

    //Create 3D data model
//    Data3DTreeModel::SPtr p3DDataModel = Data3DTreeModel::SPtr(new Data3DTreeModel());

//    //Add fressurfer surface set including both hemispheres
//    p3DDataModel->addSurfaceSet(parser.value(subjectOption), "MRI", tSurfSet, tAnnotSet);

    ///von lorenz für MNEBemSurface
//    QFile t_fileBem("./MNE-sample-data/subjects/sample/bem/sample-head.fif");
//    MNEBem t_Bem(t_fileBem);
//    p3DDataModel->addBemData("testData", "BEM", t_Bem);

    QFile t_filesensorSurfaceVV("./MNE-sample-data/subjects/sample/bem/sample-head.fif");
    MNEBem t_sensorSurfaceVV(t_filesensorSurfaceVV);


    MNEBemSurface &testSurface = t_sensorSurfaceVV[0];
    std::cout << "Number of vertices: ";
    std::cout << testSurface.rr.rows() << std::endl;


    QVector<qint32> subSet;
<<<<<<< HEAD
    subSet.push_back(0);
    subSet.push_back(1);
    subSet.push_back(3);
    subSet.push_back(5);

    double I = std::numeric_limits<double>::infinity();

    QSharedPointer<MatrixXd> distTable = QSharedPointer<MatrixXd>::create(7, 4);
    (*distTable) <<     0, 1, 2, 1,
                        1, 0, 2, 2,
                        2, 2, I, 4,
                        1, 2, 0, 2,
                        1, 2, 2, 2,
                        1, 1, 1, 0,
                        1, 1, 2, 3;

    std::cout << std::endl << "distance table:" << std::endl << (*distTable) << std::endl;

    Interpolation::createInterpolationMat(subSet, distTable, 0);

    QSharedPointer<MatrixXd> res = Interpolation::getResult();

    std::cout << std::endl << "weight matrix:" << std::endl << (*res) << std::endl;

    VectorXd signal(4);
    signal << 1, 1, 3, 2;

    std::cout << std::endl << "example signal:" << std::endl << signal << std::endl;

    std::cout << std::endl << "interpolated:" << std::endl << (*Interpolation::interpolateSignal(signal)) << std::endl;

    /*
    qint64 startTime = QDateTime::currentSecsSinceEpoch();
    QSharedPointer<MatrixXd> ptr = GeometryInfo::scdc(testSurface, subSet);
    std::cout << startTime - QDateTime::currentSecsSinceEpoch() <<" s " << std::endl;
    */
=======
    int n_sub = 10;
    subSet.reserve(n_sub);
    int stepsize = 1;
    for(int i = 0; i < n_sub; ++i)
    {
        subSet.push_back(i * stepsize);
    }

    qint64 startTimeMsecs = QDateTime::currentMSecsSinceEpoch();

    QSharedPointer<MatrixXd> ptr = GeometryInfo::scdc(testSurface, subSet, 0.04);

    std::cout << "SCDC took ";
    std::cout << QDateTime::currentMSecsSinceEpoch()- startTimeMsecs <<" ms " << std::endl;

    // GeometryInfo::matrixDump(ptr, "output.txt");

>>>>>>> d939c788
    //Read and show sensor helmets
//    QFile t_filesensorSurfaceVV("./resources/sensorSurfaces/306m_rt.fif");
//    MNEBem t_sensorSurfaceVV(t_filesensorSurfaceVV);
//    p3DDataModel->addMegSensorData("Sensors", "VectorView", t_sensorSurfaceVV, evoked.info.chs);

    // Read & show digitizer points
//    QFile t_fileDig("./MNE-sample-data/MEG/sample/sample_audvis-ave.fif");
//    FiffDigPointSet t_Dig(t_fileDig);
//    p3DDataModel->addDigitizerData(parser.value(subjectOption), evoked.comment, t_Dig);



    //Create the 3D view
//    View3D::SPtr testWindow = View3D::SPtr(new View3D());
//    testWindow->setModel(p3DDataModel);
//    testWindow->show();

//    Control3DWidget::SPtr control3DWidget = Control3DWidget::SPtr(new Control3DWidget());
//    control3DWidget->init(p3DDataModel, testWindow);
//    control3DWidget->show();

    return a.exec();
}<|MERGE_RESOLUTION|>--- conflicted
+++ resolved
@@ -166,44 +166,6 @@
 
 
     QVector<qint32> subSet;
-<<<<<<< HEAD
-    subSet.push_back(0);
-    subSet.push_back(1);
-    subSet.push_back(3);
-    subSet.push_back(5);
-
-    double I = std::numeric_limits<double>::infinity();
-
-    QSharedPointer<MatrixXd> distTable = QSharedPointer<MatrixXd>::create(7, 4);
-    (*distTable) <<     0, 1, 2, 1,
-                        1, 0, 2, 2,
-                        2, 2, I, 4,
-                        1, 2, 0, 2,
-                        1, 2, 2, 2,
-                        1, 1, 1, 0,
-                        1, 1, 2, 3;
-
-    std::cout << std::endl << "distance table:" << std::endl << (*distTable) << std::endl;
-
-    Interpolation::createInterpolationMat(subSet, distTable, 0);
-
-    QSharedPointer<MatrixXd> res = Interpolation::getResult();
-
-    std::cout << std::endl << "weight matrix:" << std::endl << (*res) << std::endl;
-
-    VectorXd signal(4);
-    signal << 1, 1, 3, 2;
-
-    std::cout << std::endl << "example signal:" << std::endl << signal << std::endl;
-
-    std::cout << std::endl << "interpolated:" << std::endl << (*Interpolation::interpolateSignal(signal)) << std::endl;
-
-    /*
-    qint64 startTime = QDateTime::currentSecsSinceEpoch();
-    QSharedPointer<MatrixXd> ptr = GeometryInfo::scdc(testSurface, subSet);
-    std::cout << startTime - QDateTime::currentSecsSinceEpoch() <<" s " << std::endl;
-    */
-=======
     int n_sub = 10;
     subSet.reserve(n_sub);
     int stepsize = 1;
@@ -221,7 +183,6 @@
 
     // GeometryInfo::matrixDump(ptr, "output.txt");
 
->>>>>>> d939c788
     //Read and show sensor helmets
 //    QFile t_filesensorSurfaceVV("./resources/sensorSurfaces/306m_rt.fif");
 //    MNEBem t_sensorSurfaceVV(t_filesensorSurfaceVV);
