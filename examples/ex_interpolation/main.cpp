--- conflicted
+++ resolved
@@ -55,11 +55,6 @@
 #include <inverse/minimumNorm/minimumnorm.h>
 
 #include <iostream>
-<<<<<<< HEAD
-#include <limits>
-=======
-#include <random>
->>>>>>> a54176d9
 
 #include <geometryInfo/geometryinfo.h>
 #include <interpolation/interpolation.h>
@@ -168,35 +163,16 @@
     std::cout << "Number of vertices: ";
     std::cout << testSurface.rr.rows() << std::endl;
 
-
     QVector<qint32> subSet;
-<<<<<<< HEAD
-    int n_sub = 10;
-    subSet.reserve(n_sub);
-    int stepsize = 1;
-    for(int i = 0; i < n_sub; ++i)
-=======
     subSet.reserve(300);
-    for(int i = 0; i < 500; ++i)
->>>>>>> a54176d9
-    {
-        subSet.push_back(i * stepsize);
-    }
-
-<<<<<<< HEAD
-    qint64 startTimeMsecs = QDateTime::currentMSecsSinceEpoch();
-
-    QSharedPointer<MatrixXd> ptr = GeometryInfo::scdc(testSurface, subSet, 0.04);
-
-    std::cout << "SCDC took ";
-    std::cout << QDateTime::currentMSecsSinceEpoch()- startTimeMsecs <<" ms " << std::endl;
-
-    // GeometryInfo::matrixDump(ptr, "output.txt");
-=======
+    for(int i = 0; i < 300; ++i)
+    {
+        subSet.push_back(i);
+    }
+
     qint64 startTime = QDateTime::currentSecsSinceEpoch();
-    //QSharedPointer<MatrixXd> ptr = GeometryInfo::scdc(testSurface, subSet);
+    QSharedPointer<MatrixXd> ptr = GeometryInfo::scdc(testSurface, subSet, 0.03);
     std::cout << startTime - QDateTime::currentSecsSinceEpoch() <<" s " << std::endl;
->>>>>>> a54176d9
 
     //test Projecting
     ///generate random sensor positions
