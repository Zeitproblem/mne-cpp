//=============================================================================================================
/**
* @file     main.cpp
* @author   Jana Kiesel <jana.kiesel@tu-ilmenau.de>
*           Christoph Dinh <chdinh@nmr.mgh.harvard.edu>;
*           Matti Hamalainen <msh@nmr.mgh.harvard.edu>
* @version  1.0
* @date     Mai, 2015
*
* @section  LICENSE
*
* Copyright (C) 2015, Jana Kiesel, Christoph Dinh and Matti Hamalainen. All rights reserved.
*
* Redistribution and use in source and binary forms, with or without modification, are permitted provided that
* the following conditions are met:
*     * Redistributions of source code must retain the above copyright notice, this list of conditions and the
*       following disclaimer.
*     * Redistributions in binary form must reproduce the above copyright notice, this list of conditions and
*       the following disclaimer in the documentation and/or other materials provided with the distribution.
*     * Neither the name of MNE-CPP authors nor the names of its contributors may be used
*       to endorse or promote products derived from this software without specific prior written permission.
*
* THIS SOFTWARE IS PROVIDED BY THE COPYRIGHT HOLDERS AND CONTRIBUTORS "AS IS" AND ANY EXPRESS OR IMPLIED
* WARRANTIES, INCLUDING, BUT NOT LIMITED TO, THE IMPLIED WARRANTIES OF MERCHANTABILITY AND FITNESS FOR A
* PARTICULAR PURPOSE ARE DISCLAIMED. IN NO EVENT SHALL THE COPYRIGHT OWNER OR CONTRIBUTORS BE LIABLE FOR ANY DIRECT,
* INDIRECT, INCIDENTAL, SPECIAL, EXEMPLARY, OR CONSEQUENTIAL DAMAGES (INCLUDING, BUT NOT LIMITED TO,
* PROCUREMENT OF SUBSTITUTE GOODS OR SERVICES; LOSS OF USE, DATA, OR PROFITS; OR BUSINESS INTERRUPTION)
* HOWEVER CAUSED AND ON ANY THEORY OF LIABILITY, WHETHER IN CONTRACT, STRICT LIABILITY, OR TORT (INCLUDING
* NEGLIGENCE OR OTHERWISE) ARISING IN ANY WAY OUT OF THE USE OF THIS SOFTWARE, EVEN IF ADVISED OF THE
* POSSIBILITY OF SUCH DAMAGE.
*
*
* @brief    Example of reading BEM data
*
*/


//*************************************************************************************************************
//=============================================================================================================
// INCLUDES
//=============================================================================================================

#include <iostream>
#include <mne/mne.h>
#include <utils/ioutils.h>


//*************************************************************************************************************
//=============================================================================================================
// QT INCLUDES
//=============================================================================================================

#include <QtCore/QCoreApplication>
#include <QCommandLineParser>


//*************************************************************************************************************
//=============================================================================================================
// USED NAMESPACES
//=============================================================================================================

using namespace MNELIB;


//*************************************************************************************************************
//=============================================================================================================
// MAIN
//=============================================================================================================

//=============================================================================================================
/**
* The function main marks the entry point of the program.
* By default, main has the storage class extern.
*
* @param [in] argc (argument count) is an integer that indicates how many arguments were entered on the command line when the program was started.
* @param [in] argv (argument vector) is an array of pointers to arrays of character objects. The array objects are null-terminated strings, representing the arguments that were entered on the command line when the program was started.
* @return the value that was set to exit() (which is 0 if exit() is called via quit()).
*/

int main(int argc, char *argv[])
{
<<<<<<< HEAD
    QCoreApplication a(argc, argv);

    QFile t_fileBem("./MNE-sample-data/subjects/sample/bem/sample-5120-5120-5120-bem.fif");
//    QFile t_fileBem("./MNE-sample-data/subjects/sample/bem/sample-all-src.fif");
//    QFile t_fileBem("./MNE-sample-data/subjects/sample/bem/sample-5120-bem-sol.fif");
//    QFile t_fileBem("./MNE-sample-data/subjects/sample/bem/sample-5120-bem.fif");
//    QFile t_fileBem("./MNE-sample-data/subjects/sample/bem/sample-head.fif");


    MNEBem t_Bem (t_fileBem) ;

    QString folder = "C:/Users/Jana/Documents/MATLAB/AVG4-0Years_segmented_BEM3/";

    MatrixXd help;

    MNEBem t_BemIso2Mesh;
    MNEBemSurface  p_Brain;
    p_Brain.id = FIFFV_BEM_SURF_ID_BRAIN;
    QString path=folder;
    IOUtils::read_eigen_matrix(help, path.append("brain_vert.txt"));
    p_Brain.rr= help.cast<float>();
    path=folder;
    IOUtils::read_eigen_matrix(help, path.append("brain_tri.txt"));
    p_Brain.tris = help.cast<int>();
    p_Brain.np = p_Brain.rr.rows();
    p_Brain.ntri = p_Brain.tris.rows();
    p_Brain.addTriangleData();
    p_Brain.addVertexNormals();
    t_BemIso2Mesh<<p_Brain;

    MNEBemSurface  p_Skull;
    p_Skull.id = FIFFV_BEM_SURF_ID_SKULL;
    path=folder;
    IOUtils::read_eigen_matrix(help,path.append("skull_vert.txt"));
    p_Skull.rr =  help.cast<float>();
    path=folder;
    IOUtils::read_eigen_matrix(help,path.append("skull_tri.txt"));
    p_Skull.tris =  help.cast<int>();
    p_Skull.np = p_Skull.rr.rows();
    p_Skull.ntri = p_Skull.tris.rows();
    p_Skull.addTriangleData();
    p_Skull.addVertexNormals();
    t_BemIso2Mesh<<p_Skull;

    MNEBemSurface  p_Head;
    p_Head.id = FIFFV_BEM_SURF_ID_HEAD;
    path=folder;
    IOUtils::read_eigen_matrix(help,path.append("head_vert.txt"));
    p_Head.rr =  help.cast<float>();
    path=folder;
    IOUtils::read_eigen_matrix(help,path.append("head_tri.txt"));
    p_Head.tris =  help.cast<int>();
    p_Head.np = p_Head.rr.rows();
    p_Head.ntri = p_Head.tris.rows();
    p_Head.addTriangleData();
    p_Head.addVertexNormals();
    t_BemIso2Mesh<<p_Head;

    QFile t_fileBemTest("D:/Studium/Master/Masterarbeit/Programming/Iso2MeshBem/AVG4-0Years_segmented_BEM3.fif");
    t_BemIso2Mesh.write(t_fileBemTest);
=======
    QCoreApplication app(argc, argv);

    // Command Line Parser
    QCommandLineParser parser;
    parser.setApplicationDescription("Read BEM Example");
    parser.addHelpOption();
    QCommandLineOption sampleBEMFileOption("f", "Path to BEM <file>.", "file", "./MNE-sample-data/subjects/sample/bem/sample-head.fif");
//    "./MNE-sample-data/subjects/sample/bem/sample-5120-5120-5120-bem.fif"
//    "./MNE-sample-data/subjects/sample/bem/sample-all-src.fif"
//    "./MNE-sample-data/subjects/sample/bem/sample-5120-bem-sol.fif"
//    "./MNE-sample-data/subjects/sample/bem/sample-5120-bem.fif"
    parser.addOption(sampleBEMFileOption);
    parser.process(app);

    //########################################################################################
    // Read the BEM
    QFile t_fileBem(parser.value(sampleBEMFileOption));
    MNEBem t_Bem(t_fileBem);

    if( t_Bem.size() > 0 )
    {
        qDebug() << "t_Bem[0].tri_nn:" << t_Bem[0].tri_nn(0,0) << t_Bem[0].tri_nn(0,1) << t_Bem[0].tri_nn(0,2);
        qDebug() << "t_Bem[0].tri_nn:" << t_Bem[0].tri_nn(2,0) << t_Bem[0].tri_nn(2,1) << t_Bem[0].tri_nn(2,2);
    }

    // Write the BEM
    QFile t_fileBemTest("./MNE-sample-data/subjects/sample/bem/sample-head-test.fif");
    t_Bem.write(t_fileBemTest);
>>>>>>> 2fa520df
    t_fileBemTest.close();

    MNEBem t_BemTest (t_fileBemTest) ;

<<<<<<< HEAD
    MNEBem t_BemTest (t_fileBemTest) ;
=======
    if( t_BemTest.size() > 0 )
    {
        qDebug() << "t_BemTest[0].tri_nn:" << t_BemTest[0].tri_nn(0,0) << t_BemTest[0].tri_nn(0,1) << t_BemTest[0].tri_nn(0,2);
        qDebug() << "t_BemTest[0].tri_nn:" << t_BemTest[0].tri_nn(2,0) << t_BemTest[0].tri_nn(2,1) << t_BemTest[0].tri_nn(2,2);
    }
>>>>>>> 2fa520df

    qDebug() << "Put your stuff your interest in here";

    return app.exec();
}<|MERGE_RESOLUTION|>--- conflicted
+++ resolved
@@ -42,7 +42,6 @@
 
 #include <iostream>
 #include <mne/mne.h>
-#include <utils/ioutils.h>
 
 
 //*************************************************************************************************************
@@ -79,68 +78,6 @@
 
 int main(int argc, char *argv[])
 {
-<<<<<<< HEAD
-    QCoreApplication a(argc, argv);
-
-    QFile t_fileBem("./MNE-sample-data/subjects/sample/bem/sample-5120-5120-5120-bem.fif");
-//    QFile t_fileBem("./MNE-sample-data/subjects/sample/bem/sample-all-src.fif");
-//    QFile t_fileBem("./MNE-sample-data/subjects/sample/bem/sample-5120-bem-sol.fif");
-//    QFile t_fileBem("./MNE-sample-data/subjects/sample/bem/sample-5120-bem.fif");
-//    QFile t_fileBem("./MNE-sample-data/subjects/sample/bem/sample-head.fif");
-
-
-    MNEBem t_Bem (t_fileBem) ;
-
-    QString folder = "C:/Users/Jana/Documents/MATLAB/AVG4-0Years_segmented_BEM3/";
-
-    MatrixXd help;
-
-    MNEBem t_BemIso2Mesh;
-    MNEBemSurface  p_Brain;
-    p_Brain.id = FIFFV_BEM_SURF_ID_BRAIN;
-    QString path=folder;
-    IOUtils::read_eigen_matrix(help, path.append("brain_vert.txt"));
-    p_Brain.rr= help.cast<float>();
-    path=folder;
-    IOUtils::read_eigen_matrix(help, path.append("brain_tri.txt"));
-    p_Brain.tris = help.cast<int>();
-    p_Brain.np = p_Brain.rr.rows();
-    p_Brain.ntri = p_Brain.tris.rows();
-    p_Brain.addTriangleData();
-    p_Brain.addVertexNormals();
-    t_BemIso2Mesh<<p_Brain;
-
-    MNEBemSurface  p_Skull;
-    p_Skull.id = FIFFV_BEM_SURF_ID_SKULL;
-    path=folder;
-    IOUtils::read_eigen_matrix(help,path.append("skull_vert.txt"));
-    p_Skull.rr =  help.cast<float>();
-    path=folder;
-    IOUtils::read_eigen_matrix(help,path.append("skull_tri.txt"));
-    p_Skull.tris =  help.cast<int>();
-    p_Skull.np = p_Skull.rr.rows();
-    p_Skull.ntri = p_Skull.tris.rows();
-    p_Skull.addTriangleData();
-    p_Skull.addVertexNormals();
-    t_BemIso2Mesh<<p_Skull;
-
-    MNEBemSurface  p_Head;
-    p_Head.id = FIFFV_BEM_SURF_ID_HEAD;
-    path=folder;
-    IOUtils::read_eigen_matrix(help,path.append("head_vert.txt"));
-    p_Head.rr =  help.cast<float>();
-    path=folder;
-    IOUtils::read_eigen_matrix(help,path.append("head_tri.txt"));
-    p_Head.tris =  help.cast<int>();
-    p_Head.np = p_Head.rr.rows();
-    p_Head.ntri = p_Head.tris.rows();
-    p_Head.addTriangleData();
-    p_Head.addVertexNormals();
-    t_BemIso2Mesh<<p_Head;
-
-    QFile t_fileBemTest("D:/Studium/Master/Masterarbeit/Programming/Iso2MeshBem/AVG4-0Years_segmented_BEM3.fif");
-    t_BemIso2Mesh.write(t_fileBemTest);
-=======
     QCoreApplication app(argc, argv);
 
     // Command Line Parser
@@ -169,20 +106,15 @@
     // Write the BEM
     QFile t_fileBemTest("./MNE-sample-data/subjects/sample/bem/sample-head-test.fif");
     t_Bem.write(t_fileBemTest);
->>>>>>> 2fa520df
     t_fileBemTest.close();
 
     MNEBem t_BemTest (t_fileBemTest) ;
 
-<<<<<<< HEAD
-    MNEBem t_BemTest (t_fileBemTest) ;
-=======
     if( t_BemTest.size() > 0 )
     {
         qDebug() << "t_BemTest[0].tri_nn:" << t_BemTest[0].tri_nn(0,0) << t_BemTest[0].tri_nn(0,1) << t_BemTest[0].tri_nn(0,2);
         qDebug() << "t_BemTest[0].tri_nn:" << t_BemTest[0].tri_nn(2,0) << t_BemTest[0].tri_nn(2,1) << t_BemTest[0].tri_nn(2,2);
     }
->>>>>>> 2fa520df
 
     qDebug() << "Put your stuff your interest in here";
 
