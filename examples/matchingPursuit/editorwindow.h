//=============================================================================================================
/**
* @file editorwindow.h
* @author Martin Henfling <martin.henfling@tu-ilmenau.de>;
* Daniel Knobl <daniel.knobl@tu-ilmenau.de>;
* Sebastian Krause <sebastian.krause@tu-ilmenau.de>
* @version 1.0
* @date July, 2014
*
* @section LICENSE
*
* Copyright (C) 2014, Martin Henfling, Daniel Knobl and Sebastian Krause. All rights reserved.
*
* Redistribution and use in source and binary forms, with or without modification, are permitted provided that
* the following conditions are met:
* * Redistributions of source code must retain the above copyright notice, this list of conditions and the
* following disclaimer.
* * Redistributions in binary form must reproduce the above copyright notice, this list of conditions and
* the following disclaimer in the documentation and/or other materials provided with the distribution.
* * Neither the name of MNE-CPP authors nor the names of its contributors may be used
* to endorse or promote products derived from this software without specific prior written permission.
*
* THIS SOFTWARE IS PROVIDED BY THE COPYRIGHT HOLDERS AND CONTRIBUTORS "AS IS" AND ANY EXPRESS OR IMPLIED
* WARRANTIES, INCLUDING, BUT NOT LIMITED TO, THE IMPLIED WARRANTIES OF MERCHANTABILITY AND FITNESS FOR A
* PARTICULAR PURPOSE ARE DISCLAIMED. IN NO EVENT SHALL THE COPYRIGHT OWNER OR CONTRIBUTORS BE LIABLE FOR ANY DIRECT,
* INDIRECT, INCIDENTAL, SPECIAL, EXEMPLARY, OR CONSEQUENTIAL DAMAGES (INCLUDING, BUT NOT LIMITED TO,
* PROCUREMENT OF SUBSTITUTE GOODS OR SERVICES; LOSS OF USE, DATA, OR PROFITS; OR BUSINESS INTERRUPTION)
* HOWEVER CAUSED AND ON ANY THEORY OF LIABILITY, WHETHER IN CONTRACT, STRICT LIABILITY, OR TORT (INCLUDING
* NEGLIGENCE OR OTHERWISE) ARISING IN ANY WAY OUT OF THE USE OF THIS SOFTWARE, EVEN IF ADVISED OF THE
* POSSIBILITY OF SUCH DAMAGE.
*
*
* @brief Editorwindow class declaration which enables the generation of individual dictionaries. Gaussian
* atoms (with parameters scale, modulation and phase) or chirp atoms could be created and saved as
* part dictionaries. For using the atoms for decompostion it's necessary to build an entire
* dictionary from serveral (minimum one) part dictionaries.
*
*/

#ifndef EDITORWINDOW_H
#define EDITORWINDOW_H

//*************************************************************************************************************
//=============================================================================================================
// Qt INCLUDES
//=============================================================================================================

#include <QMainWindow>
#include <QModelIndex>
#include <QtXml/QtXml>
#include <QDomDocument>

//=============================================================================================================
// USED NAMESPACES

namespace Ui
{

//=============================================================================================================

class EditorWindow;
}

class EditorWindow : public QMainWindow
{
    Q_OBJECT

public:
<<<<<<< HEAD

    //*********************************************************************************************************
    //constructor
=======
    // ToDo Seb ctor
>>>>>>> 8e3a8b88
    explicit EditorWindow(QWidget *parent = 0);
    //*********************************************************************************************************

    ~EditorWindow();
    // end
    enum AtomType
    {
             Gauss,
             Chirp
    };

private:    

<<<<<<< HEAD
    //========================================================================================================
    /**
    * EditorWindow_read_dicts
    *
    * ### MP toolbox EditorWindow function ###
    *
    * reads dictionaries
    *
    * @return void
    */
=======
    // ToDo Seb
>>>>>>> 8e3a8b88
    void read_dicts();

    //========================================================================================================
    /**
    * EditorWindow_delete_dicts
    *
    * ### MP toolbox EditorWindow function ###
    *
    * delete dictionaries
    *
    * @return void
    */
    void deleteDicts();

    //========================================================================================================
    /**
    * EditorWindow_calc_scale_value
    *
    * ### MP toolbox EditorWindow function ###
    *
    * calculates scale value
    *
    * @return void
    */
    void calc_scale_value();

    //========================================================================================================
    /**
    * EditorWindow_calc_modu_value
    *
    * ### MP toolbox EditorWindow function ###
    *
    * calculates modulation value
    *
    * @return void
    */
    void calc_modu_value();

    //========================================================================================================
    /**
    * EditorWindow_calc_phase_value
    *
    * ### MP toolbox EditorWindow function ###
    *
    * calculates phase value
    *
    * @return void
    */
    void calc_phase_value();

    //========================================================================================================
    /**
    * EditorWindow_calc_chirp_value
    *
    * ### MP toolbox EditorWindow function ###
    *
    * calculates chirp value
    *
    * @return void
    */
    void calc_chirp_value();

    //========================================================================================================
    /**
    * EditorWindow_calc_atom_count_all_combined
    *
    * ### MP toolbox EditorWindow function ###
    *
    * calculates
    *
    * @return void
    */
    void calc_atom_count_all_combined();

    QList<qreal> calc_lin_pos_parameters(qreal startValue, qreal linStepValue);
    QList<qreal> calc_lin_neg_parameters(qreal startValue, qreal linStepValue);
    QList<qreal> calc_exp_pos_parameters(qreal startValue, qreal expStepValue);
    QList<qreal> calc_exp_neg_parameters(qreal startValue, qreal expStepValue);

    QList<qreal> calc_all_comb_parameter_values_scale(qreal startValue, qreal endvalue, qreal linStepValue, qreal expStepValue);
    QList<qreal> calc_all_comb_parameter_values_modu(qreal startValue, qreal endvalue, qreal linStepValue, qreal expStepValue);
    QList<qreal> calc_all_comb_parameter_values_phase(qreal startValue, qreal endvalue, qreal linStepValue, qreal expStepValue);
    QList<qreal> calc_all_comb_parameter_values_chirp(qreal startValue, qreal endvalue, qreal linStepValue, qreal expStepValue);

    QList<qreal> calc_parameter_values_scale(qreal startValue, qreal linStepValue, qreal expStepValue);
    QList<qreal> calc_parameter_values_modu(qreal startValue, qreal linStepValue, qreal expStepValue);
    QList<qreal> calc_parameter_values_phase(qreal startValue, qreal linStepValue, qreal expStepValue);
    QList<qreal> calc_parameter_values_chirp(qreal startValue, qreal linStepValue, qreal expStepValue);
    // end

private slots:    
    void on_btt_CalcAtoms_clicked();
    void on_spb_AtomCount_valueChanged(int arg1);
    void on_dspb_StartValueScale_editingFinished();
    void on_rb_PosCountScale_toggled();
    void on_rb_NoStepScale_toggled(bool checked);
    void on_rb_LinStepScale_toggled(bool checked);
    void on_rb_ExpStepScale_toggled(bool checked);
    void on_dspb_ExpStepScale_editingFinished();
    void on_rb_NegCountScale_toggled();
    void on_dspb_LinStepScale_editingFinished();
    void on_rb_NoStepModu_toggled(bool checked);
    void on_rb_NoStepPhase_toggled(bool checked);
    void on_rb_NoStepChirp_toggled(bool checked);
    void on_dspb_LinStepPhase_editingFinished();
    void on_dspb_LinStepModu_editingFinished();
    void on_dspb_ExpStepModu_editingFinished();
    void on_dspb_StartValueModu_editingFinished();
    void on_rb_PosCountModu_toggled();
    void on_rb_NegCountModu_toggled();
    void on_dspb_ExpStepPhase_editingFinished();
    void on_dspb_StartValuePhase_editingFinished();
    void on_rb_PosCountPhase_toggled();
    void on_rb_NegCountPhase_toggled();
    void on_dspb_LinStepChirp_editingFinished();
    void on_dspb_ExpStepChirp_editingFinished();
    void on_dspb_StartValueChirp_editingFinished();
    void on_rb_PosCountChirp_toggled();
    void on_rb_NegCountChirp_toggled();
    void on_rb_LinStepModu_toggled(bool checked);
    void on_rb_ExpStepModu_toggled(bool checked);
    void on_rb_LinStepPhase_toggled(bool checked);
    void on_rb_ExpStepPhase_toggled(bool checked);
    void on_rb_LinStepChirp_toggled(bool checked);
    void on_rb_ExpStepChirp_toggled(bool checked);
    void on_rb_GaussAtomType_toggled(bool checked);
    void on_rb_ChirpAtomType_toggled(bool checked);
    void on_spb_AtomLength_editingFinished();
    void on_tb_PartDictName_editingFinished();
    void on_chb_CombAllPara_toggled(bool checked);
    void on_dspb_EndValueScale_editingFinished();
    void on_dspb_EndValueModu_editingFinished();
    void on_dspb_EndValuePhase_editingFinished();
    void on_dspb_EndValueChirp_editingFinished();
    void on_btt_ToNewDict_clicked();
    void on_list_AllDict_doubleClicked();
    void on_btt_ToAlldict_clicked();
    void on_list_NewDict_doubleClicked();
    void on_btt_DeleteDict_clicked();
    void on_list_AllDict_itemSelectionChanged();
    void on_list_NewDict_itemSelectionChanged();
    void on_btt_SaveDicts_clicked();
    void on_save_dicts();

signals:
    void dict_saved();


private:    
    Ui::EditorWindow *ui;
    void closeEvent(QCloseEvent * event);

protected:
    void keyReleaseEvent(QKeyEvent *event);
};

#endif // EDITORWINDOW_H<|MERGE_RESOLUTION|>--- conflicted
+++ resolved
@@ -66,18 +66,13 @@
     Q_OBJECT
 
 public:
-<<<<<<< HEAD
 
     //*********************************************************************************************************
     //constructor
-=======
-    // ToDo Seb ctor
->>>>>>> 8e3a8b88
     explicit EditorWindow(QWidget *parent = 0);
     //*********************************************************************************************************
 
     ~EditorWindow();
-    // end
     enum AtomType
     {
              Gauss,
@@ -86,7 +81,6 @@
 
 private:    
 
-<<<<<<< HEAD
     //========================================================================================================
     /**
     * EditorWindow_read_dicts
@@ -97,9 +91,6 @@
     *
     * @return void
     */
-=======
-    // ToDo Seb
->>>>>>> 8e3a8b88
     void read_dicts();
 
     //========================================================================================================
@@ -168,27 +159,205 @@
     *
     * ### MP toolbox EditorWindow function ###
     *
-    * calculates
+    * calculates number of atoms for all combined
     *
     * @return void
     */
     void calc_atom_count_all_combined();
 
+    //========================================================================================================
+    /**
+    * EditorWindow_calc_lin_pos_parameters
+    *
+    * ### MP toolbox EditorWindow function ###
+    *
+    * calculates parameters for linear step width in positiv direction
+    *
+    * @param    startValue      start value
+    * @param    linStepValue    linear step width
+    *
+    * @return   QList<real>     parameters for linear step width in positiv direction
+    */
     QList<qreal> calc_lin_pos_parameters(qreal startValue, qreal linStepValue);
+
+    //========================================================================================================
+    /**
+    * EditorWindow_calc_lin_neg_parameters
+    *
+    * ### MP toolbox EditorWindow function ###
+    *
+    * calculates parameters for linear step width in negativ direction
+    *
+    * @param    startValue      start value
+    * @param    linStepValue    linear step width
+    *
+    * @return   QList<real>     parameters for linear step width in negativ direction
+    */
     QList<qreal> calc_lin_neg_parameters(qreal startValue, qreal linStepValue);
+
+    //========================================================================================================
+    /**
+    * EditorWindow_calc_exp_pos_parameters
+    *
+    * ### MP toolbox EditorWindow function ###
+    *
+    * calculates parameters for exponential step width in positiv direction
+    *
+    * @param    startValue      start value
+    * @param    expStepValue    exponential step width
+    *
+    * @return   QList<real>     parameters for exponential step width in positiv direction
+    */
     QList<qreal> calc_exp_pos_parameters(qreal startValue, qreal expStepValue);
+
+    //========================================================================================================
+    /**
+    * EditorWindow_calc_exp_neg_parameters
+    *
+    * ### MP toolbox EditorWindow function ###
+    *
+    * calculates parameters for exponential step width negativ direction
+    *
+    * @param    startValue      start value
+    * @param    expStepValue    exponential step width
+    *
+    * @return   QList<real>     parameters for exponential step width in negativ direction
+    */
     QList<qreal> calc_exp_neg_parameters(qreal startValue, qreal expStepValue);
 
+    //========================================================================================================
+    /**
+    * EditorWindow_calc_all_comb_parameter_values_scale
+    *
+    * ### MP toolbox EditorWindow function ###
+    *
+    * calculates scale parameters for "all combined"
+    *
+    * @param    startValue      start value
+    * @param    endValue        end value
+    * @param    linStepValue    linear step width
+    * @param    expStepValue    exponential step width
+    *
+    * @return   QList<real>     scale parameters for "all combined"
+    */
     QList<qreal> calc_all_comb_parameter_values_scale(qreal startValue, qreal endvalue, qreal linStepValue, qreal expStepValue);
+
+    //========================================================================================================
+    /**
+    * EditorWindow_calc_all_comb_parameter_values_modu
+    *
+    * ### MP toolbox EditorWindow function ###
+    *
+    * calculates modulation parameters for "all combined"
+    *
+    * @param    startValue      start value
+    * @param    endValue        end value
+    * @param    linStepValue    linear step width
+    * @param    expStepValue    exponential step width
+    *
+    * @return   QList<real>     modulation parameters for "all combined"
+    */
     QList<qreal> calc_all_comb_parameter_values_modu(qreal startValue, qreal endvalue, qreal linStepValue, qreal expStepValue);
+
+    //========================================================================================================
+    /**
+    * EditorWindow_calc_all_comb_parameter_values_phase
+    *
+    * ### MP toolbox EditorWindow function ###
+    *
+    * calculates phase parameters for "all combined"
+    *
+    * @param    startValue      start value
+    * @param    endValue        end value
+    * @param    linStepValue    linear step width
+    * @param    expStepValue    exponential step width
+    *
+    * @return   QList<real>     phase parameters for "all combined"
+    */
     QList<qreal> calc_all_comb_parameter_values_phase(qreal startValue, qreal endvalue, qreal linStepValue, qreal expStepValue);
+
+    //========================================================================================================
+    /**
+    * EditorWindow_calc_all_comb_parameter_values_chirp
+    *
+    * ### MP toolbox EditorWindow function ###
+    *
+    * calculates chirp parameters for "all combined"
+    *
+    * @param    startValue      start value
+    * @param    endValue        end value
+    * @param    linStepValue    linear step width
+    * @param    expStepValue    exponential step width
+    *
+    * @return   QList<real>     chirp parameters for "all combined"
+    */
     QList<qreal> calc_all_comb_parameter_values_chirp(qreal startValue, qreal endvalue, qreal linStepValue, qreal expStepValue);
 
+    //========================================================================================================
+    /**
+    * EditorWindow_calc_parameter_values_scale
+    *
+    * ### MP toolbox EditorWindow function ###
+    *
+    * calculates scale parameters
+    *
+    * @param    startValue      start value
+    * @param    linStepValue    linear step width
+    * @param    expStepValue    exponential step width
+    *
+    * @return   QList<real>     scale parameters
+    */
     QList<qreal> calc_parameter_values_scale(qreal startValue, qreal linStepValue, qreal expStepValue);
+
+    //========================================================================================================
+    /**
+    * EditorWindow_calc_parameter_values_modu
+    *
+    * ### MP toolbox EditorWindow function ###
+    *
+    * calculates modulation parameters
+    *
+    * @param    startValue      start value
+    * @param    linStepValue    linear step width
+    * @param    expStepValue    exponential step width
+    *
+    * @return   QList<real>     modulation parameters
+    */
     QList<qreal> calc_parameter_values_modu(qreal startValue, qreal linStepValue, qreal expStepValue);
+
+    //========================================================================================================
+    /**
+    * EditorWindow_calc_parameter_values_phase
+    *
+    * ### MP toolbox EditorWindow function ###
+    *
+    * calculates phase parameters
+    *
+    * @param    startValue      start value
+    * @param    linStepValue    linear step width
+    * @param    expStepValue    exponential step width
+    *
+    * @return   QList<real>     phase parameters
+    */
     QList<qreal> calc_parameter_values_phase(qreal startValue, qreal linStepValue, qreal expStepValue);
+
+    //========================================================================================================
+    /**
+    * EditorWindow_calc_parameter_values_chirp
+    *
+    * ### MP toolbox EditorWindow function ###
+    *
+    * calculates chirp parameters
+    *
+    * @param    startValue      start value
+    * @param    linStepValue    linear step width
+    * @param    expStepValue    exponential step width
+    *
+    * @return   QList<real>     chirp parameters
+    */
     QList<qreal> calc_parameter_values_chirp(qreal startValue, qreal linStepValue, qreal expStepValue);
-    // end
+
+    //========================================================================================================
 
 private slots:    
     void on_btt_CalcAtoms_clicked();
