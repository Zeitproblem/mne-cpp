//=============================================================================================================
/**
* @file     mainwindow.cpp
* @author   Martin Henfling <martin.henfling@tu-ilmenau.de>;
*           Daniel Knobl <daniel.knobl@tu-ilmenau.de>;
*           Sebastian Krause <sebastian.krause@tu-ilmenau.de>
* @version  1.0
* @date     July, 2014
*
* @section  LICENSE
*
* Copyright (C) 2014, Martin Henfling, Daniel Knobl and Sebastian Krause. All rights reserved.
*
* Redistribution and use in source and binary forms, with or without modification, are permitted provided that
* the following conditions are met:
*     * Redistributions of source code must retain the above copyright notice, this list of conditions and the
*       following disclaimer.
*     * Redistributions in binary form must reproduce the above copyright notice, this list of conditions and
*       the following disclaimer in the documentation and/or other materials provided with the distribution.
*     * Neither the name of the Massachusetts General Hospital nor the names of its contributors may be used
*       to endorse or promote products derived from this software without specific prior written permission.
*
* THIS SOFTWARE IS PROVIDED BY THE COPYRIGHT HOLDERS AND CONTRIBUTORS "AS IS" AND ANY EXPRESS OR IMPLIED
* WARRANTIES, INCLUDING, BUT NOT LIMITED TO, THE IMPLIED WARRANTIES OF MERCHANTABILITY AND FITNESS FOR A
* PARTICULAR PURPOSE ARE DISCLAIMED. IN NO EVENT SHALL MASSACHUSETTS GENERAL HOSPITAL BE LIABLE FOR ANY DIRECT,
* INDIRECT, INCIDENTAL, SPECIAL, EXEMPLARY, OR CONSEQUENTIAL DAMAGES (INCLUDING, BUT NOT LIMITED TO,
* PROCUREMENT OF SUBSTITUTE GOODS OR SERVICES; LOSS OF USE, DATA, OR PROFITS; OR BUSINESS INTERRUPTION)
* HOWEVER CAUSED AND ON ANY THEORY OF LIABILITY, WHETHER IN CONTRACT, STRICT LIABILITY, OR TORT (INCLUDING
* NEGLIGENCE OR OTHERWISE) ARISING IN ANY WAY OUT OF THE USE OF THIS SOFTWARE, EVEN IF ADVISED OF THE
* POSSIBILITY OF SUCH DAMAGE.
*
*
* @brief    Implementation of MainWindow class.
*/

//*************************************************************************************************************
//=============================================================================================================
// INCLUDES
//=============================================================================================================

#include <iostream>
#include <vector>
#include <math.h>
#include <fiff/fiff.h>
#include <mne/mne.h>
#include <utils/mp/atom.h>
#include <utils/mp/adaptivemp.h>
#include <utils/mp/fixdictmp.h>
#include <disp/plot.h>

#include "mainwindow.h"
#include "ui_mainwindow.h"
#include "math.h"
#include "mainwindow.h"
#include "ui_mainwindow.h"
#include "editorwindow.h"
#include "ui_editorwindow.h"
#include "formulaeditor.h"
#include "ui_formulaeditor.h"
#include "enhancededitorwindow.h"
#include "ui_enhancededitorwindow.h"
#include "processdurationmessagebox.h"
#include "ui_processdurationmessagebox.h"

//*************************************************************************************************************
//=============================================================================================================
// QT INCLUDES
//=============================================================================================================

#include <QTableWidgetItem>
#include <QFileDialog>
#include <QHeaderView>
#include <QMessageBox>
#include <QMap>

#include "QtGui"

//*************************************************************************************************************
//=============================================================================================================
// USED NAMESPACES
//=============================================================================================================

using namespace MNELIB;
using namespace UTILSLIB;
using namespace DISPLIB;

//*************************************************************************************************************
//=============================================================================================================
// FORWARD DECLARATIONS
//=============================================================================================================


bool _tbv_is_loading = false;
qreal _soll_energy = 0;
qreal _signal_energy = 0;
qreal _signal_maximum = 0;
qreal _signal_negative_scale = 0;
qreal _max_pos = 0;
qreal _max_neg = 0;
qreal _draw_factor = 0;
QMap<qint32, bool> select_channel_map;

QList<QColor> _colors;
QList<QColor> _original_colors;
QList<GaborAtom> _my_atom_list;

MatrixXd _datas;
MatrixXd _times;
MatrixXd _signal_matrix(0, 0);
MatrixXd _original_signal_matrix(0,0);
MatrixXd _residuum_matrix(0,0);
MatrixXd _atom_sum_matrix(0,0);

//QList<QStringList> _result_atom_list;

//*************************************************************************************************************
//=============================================================================================================
// MAIN
//=============================================================================================================

enum TruncationCriterion
{
    Iterations,
    SignalEnergy,
    Both
};

//*************************************************************************************************************************************

// constructor
MainWindow::MainWindow(QWidget *parent) :    QMainWindow(parent),    ui(new Ui::MainWindow)
{    
    FixDictMp* testFixDictMp = new FixDictMp();

    qint32 var = testFixDictMp->test();

    cout << "Testout  "<< var;

    ui->setupUi(this);
    ui->progressBarCalc->setMinimum(0);
    ui->progressBarCalc->setHidden(true);    
    //ui->tbv_Results->setRowCount(1999);

    callGraphWindow = new GraphWindow();    
    callGraphWindow->setMinimumHeight(220);
    callGraphWindow->setMinimumWidth(500);
    callGraphWindow->setMaximumHeight(220);

    callAtomSumWindow = new AtomSumWindow();
    callAtomSumWindow->setMinimumHeight(220);
    callAtomSumWindow->setMinimumWidth(500);
    callAtomSumWindow->setMaximumHeight(220);

    callResidumWindow = new ResiduumWindow();
    callResidumWindow->setMinimumHeight(220);
    callResidumWindow->setMinimumWidth(500);
    callResidumWindow->setMaximumHeight(220);

    ui->sb_Iterations->setMaximum(1999);        // max iterations
    ui->sb_Iterations->setMinimum(1);           // min iterations

    ui->l_Graph->addWidget(callGraphWindow);
    ui->l_atoms->addWidget(callAtomSumWindow);
    ui->l_res->addWidget(callResidumWindow);

    ui->splitter->setStretchFactor(1,4);
    ui->tb_ResEnergy->setText(tr("0.1"));

    ui->tbv_Results->setColumnCount(5);
    ui->tbv_Results->setHorizontalHeaderLabels(QString("energy\n[%];scale\n[sec];trans\n[sec];modu\n[Hz];phase\n[rad]").split(";"));
    ui->tbv_Results->setColumnWidth(0,55);
    ui->tbv_Results->setColumnWidth(1,45);
    ui->tbv_Results->setColumnWidth(2,40);
    ui->tbv_Results->setColumnWidth(3,40);
    ui->tbv_Results->setColumnWidth(4,40);

    connect(ui->tbv_Results->model(), SIGNAL(dataChanged ( const QModelIndex&, const QModelIndex&)), this, SLOT(tbv_selection_changed(const QModelIndex&, const QModelIndex&)));


    // build config file at init
    bool hasEntry1 = false;
    bool hasEntry2 = false;
    bool hasEntry3 = false;
    QString contents;

    QDir dir("Matching-Pursuit-Toolbox");
    if(!dir.exists())
        dir.mkdir(dir.absolutePath());
    QFile configFile("Matching-Pursuit-Toolbox/Matching-Pursuit-Toolbox.config");
    if(!configFile.exists())
    {
        if (configFile.open(QIODevice::ReadWrite | QIODevice::Text))
        configFile.close();
    }

    if (configFile.open(QIODevice::ReadWrite | QIODevice::Text))
    {
        while(!configFile.atEnd())
        {
            contents = configFile.readLine(0).constData();
            if(contents.startsWith("ShowDeleteMessageBox=") == 0)
                hasEntry1 = true;
            if(contents.startsWith("ShowProcessDurationMessageBox=") == 0)
                hasEntry2 = true;
            if(contents.startsWith("ShowDeleteFormelMessageBox=") == 0)
                hasEntry3 = true;
        }
    }
    configFile.close();

    if(!hasEntry1)
    {
        if (configFile.open (QIODevice::WriteOnly| QIODevice::Append))
        {
            QTextStream stream( &configFile );
            stream << QString("ShowDeleteMessageBox=true;") << "\n";
        }
        configFile.close();
    }

    if(!hasEntry2)
    {
        if (configFile.open (QIODevice::WriteOnly| QIODevice::Append))
        {
            QTextStream stream( &configFile );
            stream << QString("ShowProcessDurationMessageBox=true;") << "\n";
        }
        configFile.close();
    }

    if(!hasEntry3)
    {
        if (configFile.open (QIODevice::WriteOnly| QIODevice::Append))
        {
            QTextStream stream( &configFile );
            stream << QString("ShowDeleteFormelMessageBox=true;") << "\n";
        }
        configFile.close();
    }



    QStringList filterList;
    filterList.append("*.dict");
    QFileInfoList fileList =  dir.entryInfoList(filterList);

    for(int i = 0; i < fileList.length(); i++)
        ui->cb_Dicts->addItem(QIcon(":/images/icons/DictIcon.png"), fileList.at(i).baseName());
}

//*************************************************************************************************************************************

MainWindow::~MainWindow()
{
    delete ui;
}

//*************************************************************************************************************************************

void MainWindow::open_file()
{
    QFileDialog* fileDia;
    QString fileName = fileDia->getOpenFileName(this, "Please select signalfile.",QDir::currentPath(),"(*.fif *.txt)");
    if(fileName.isNull()) return;

    this->cb_items.clear();
    this->cb_model = new QStandardItemModel;
    connect(this->cb_model, SIGNAL(dataChanged ( const QModelIndex&, const QModelIndex&)), this, SLOT(cb_selection_changed(const QModelIndex&, const QModelIndex&)));


    QFile file(fileName);
    if (!file.open(QIODevice::ReadOnly))
    {
        QMessageBox::warning(this, tr("Error"),
        tr("error: disable to open signalfile."));
        return;
    }
    file.close();    
    _colors.clear();
    _colors.append(QColor(0, 0, 0));

    if(fileName.endsWith(".fif", Qt::CaseInsensitive))        
    {    read_fiff_file(fileName);
        _signal_matrix.resize(512,5);
        _original_signal_matrix.resize(512,5);
        // ToDo: find good fiff signal part
        for(qint32 channels = 0; channels < 5; channels++)
            for(qint32 i = 0; i < 512; i++)
                _signal_matrix(i, channels) = _datas(channels, i);// * 10000000000;
    }
    else
    {
        _signal_matrix.resize(0,0);
        read_matlab_file(fileName);
        _original_signal_matrix.resize(_signal_matrix.rows(), _signal_matrix.cols());
    }
<<<<<<< HEAD

    _original_signal_matrix = _signal_matrix;
    for(qint32 channels = 0; channels < _signal_matrix.cols(); channels++)
    {
        _colors.append(QColor::fromHsv(qrand() % 256, 255, 190));

        this->cb_item = new QStandardItem;

        this->cb_item->setText(QString("Channel %1").arg(channels));
        this->cb_item->setFlags(Qt::ItemIsUserCheckable | Qt::ItemIsEnabled);
        this->cb_item->setData(Qt::Checked, Qt::CheckStateRole);
        this->cb_model->insertRow(channels, this->cb_item);
        this->cb_items.push_back(this->cb_item);
        select_channel_map.insert(channels, true);
    }
    ui->cb_channels->setModel(this->cb_model);
    _original_colors = _colors;
    _atom_sum_matrix.resize(_signal_matrix.rows(), _signal_matrix.cols());
    _residuum_matrix.resize(_signal_matrix.rows(), _signal_matrix.cols());

    update();   
}

//*************************************************************************************************************************************

void MainWindow::cb_selection_changed(const QModelIndex& topLeft, const QModelIndex& bottomRight)
{
    QStandardItem* cb_item = this->cb_items[topLeft.row()];
    if(cb_item->checkState() == Qt::Unchecked)
        select_channel_map[topLeft.row()] = false;
    else if(cb_item->checkState() == Qt::Checked)
        select_channel_map[topLeft.row()] = true;

    qint32 size = 0;

    for(qint32 i = 0; i < _original_signal_matrix.cols(); i++)    
        if(select_channel_map[i] == true)
            size++;
=======

    _original_signal_matrix = _signal_matrix;
    ui->tbv_Results->setRowCount(0);

    for(qint32 channels = 0; channels < _signal_matrix.cols(); channels++)
    {
        _colors.append(QColor::fromHsv(qrand() % 256, 255, 190));

        this->cb_item = new QStandardItem;

        this->cb_item->setText(QString("Channel %1").arg(channels));
        this->cb_item->setFlags(Qt::ItemIsUserCheckable | Qt::ItemIsEnabled);
        this->cb_item->setData(Qt::Checked, Qt::CheckStateRole);
        this->cb_model->insertRow(channels, this->cb_item);
        this->cb_items.push_back(this->cb_item);
        select_channel_map.insert(channels, true);
    }
    ui->cb_channels->setModel(this->cb_model);
    _original_colors = _colors;
    _atom_sum_matrix.resize(_signal_matrix.rows(), _signal_matrix.cols()); //resize
    _residuum_matrix.resize(_signal_matrix.rows(), _signal_matrix.cols()); //resize

    update();   
}

//*************************************************************************************************************************************

void MainWindow::cb_selection_changed(const QModelIndex& topLeft, const QModelIndex& bottomRight)
{
    ui->tbv_Results->setRowCount(0);

    QStandardItem* cb_item = this->cb_items[topLeft.row()];
    if(cb_item->checkState() == Qt::Unchecked)
        select_channel_map[topLeft.row()] = false;
    else if(cb_item->checkState() == Qt::Checked)
        select_channel_map[topLeft.row()] = true;

    qint32 size = 0;

    for(qint32 i = 0; i < _original_signal_matrix.cols(); i++)    
        if(select_channel_map[i] == true)
        {
            size++;
        }

    _signal_matrix.resize(_original_signal_matrix.rows(), size);
    _atom_sum_matrix.resize(_original_signal_matrix.rows(), size);
    _residuum_matrix.resize(_original_signal_matrix.rows(), size);

>>>>>>> 4329c6de

    _colors.clear();
    qint32 selected_chn = 0;

<<<<<<< HEAD
    _signal_matrix.resize(_original_signal_matrix.rows(), size);
    _atom_sum_matrix.resize(_original_signal_matrix.rows(), size);
    _residuum_matrix.resize(_original_signal_matrix.rows(), size);

    _colors.clear();
    qint32 selected_chn = 0;

    for(qint32 channels = 0; channels < _original_signal_matrix.cols(); channels++)    
        if(select_channel_map[channels] == true)
        {
            _colors.append(_original_colors.at(channels));
            _signal_matrix.col(selected_chn) = _original_signal_matrix.col(channels);
            selected_chn++;
        }
=======
    for(qint32 channels = 0; channels < _original_signal_matrix.cols(); channels++)    
        if(select_channel_map[channels] == true)
        {
            _colors.append(_original_colors.at(channels));
            _signal_matrix.col(selected_chn) = _original_signal_matrix.col(channels);
            selected_chn++;
        }

    //_residuum_matrix = _signal_matrix;
>>>>>>> 4329c6de
    update();
}

//*************************************************************************************************************************************

qint32 MainWindow::read_fiff_file(QString fileName)
{
    QFile t_fileRaw(fileName);

    float from = 47.000f;
    float to = 49.000f;

    bool in_samples = false;

    bool keep_comp = true;

    //
    //   Setup for reading the raw data
    //
    FiffRawData raw(t_fileRaw);

    //
    //   Set up pick list: MEG + STI 014 - bad channels
    //
    //
    QStringList include;
    include << "STI 014";
    bool want_meg   = true;
    bool want_eeg   = false;
    bool want_stim  = false;

    RowVectorXi picks = raw.info.pick_types(want_meg, want_eeg, want_stim, include, raw.info.bads);

    //
    //   Set up projection
    //
    qint32 k = 0;
    if (raw.info.projs.size() == 0)
       printf("No projector specified for these data\n");
    else
    {
        //
        //   Activate the projection items
        //
        for (k = 0; k < raw.info.projs.size(); ++k)
           raw.info.projs[k].active = true;

       printf("%d projection items activated\n",raw.info.projs.size());
       //
       //   Create the projector
       //
       fiff_int_t nproj = raw.info.make_projector(raw.proj);

       if (nproj == 0)
           printf("The projection vectors do not apply to these channels\n");
       else
           printf("Created an SSP operator (subspace dimension = %d)\n",nproj);
    }

    //
    //   Set up the CTF compensator
    //
    qint32 current_comp = raw.info.get_current_comp();
    qint32 dest_comp = -1;

    if (current_comp > 0)
       printf("Current compensation grade : %d\n",current_comp);

    if (keep_comp)
        dest_comp = current_comp;

    if (current_comp != dest_comp)
    {
       qDebug() << "This part needs to be debugged";
       if(MNE::make_compensator(raw.info, current_comp, dest_comp, raw.comp))
       {
          raw.info.set_current_comp(dest_comp);
          printf("Appropriate compensator added to change to grade %d.\n",dest_comp);
       }
       else
       {
          printf("Could not make the compensator\n");
          return -1;
       }
    }
    //
    //   Read a data segment
    //   times output argument is optional
    //
    bool readSuccessful = false;

    if (in_samples)
        readSuccessful = raw.read_raw_segment(_datas, _times, (qint32)from, (qint32)to, picks);
    else
        readSuccessful = raw.read_raw_segment_times(_datas, _times, from, to, picks);

    if (!readSuccessful)
    {
       printf("Could not read raw segment.\n");
       return -1;
    }

    printf("Read %d samples.\n",(qint32)_datas.cols());


    std::cout << _datas.block(0,0,10,10) << std::endl;

    return 0;
}

//*************************************************************************************************************************************

void MainWindow::read_matlab_file(QString fileName)
{
    QFile file(fileName);
    QString contents;
    QList<QString> strList;
    file.open(QIODevice::ReadOnly);
    while(!file.atEnd())
    {
        strList.append(file.readLine(0).constData());
    }
    int rowNumber = 0;
    _signal_matrix.resize(strList.length(), 1);
    file.close();
    file.open(QIODevice::ReadOnly);
    while(!file.atEnd())
    {
        contents = file.readLine(0).constData();

        bool isFloat;
        qreal value = contents.toFloat(&isFloat);
        if(!isFloat)
        {
            QString errorSignal = QString("The signal could not completly read. Line %1 from file %2 coud not be readed.").arg(rowNumber).arg(fileName);
            QMessageBox::warning(this, tr("error"),
            errorSignal);
            return;
        }
        _signal_matrix(rowNumber, 0) = value;
        rowNumber++;
    }


    file.close();
    _signal_energy = 0;
    for(qint32 i = 0; i < _signal_matrix.rows(); i++)
        _signal_energy += (_signal_matrix(i, 0) * _signal_matrix(i, 0));
}

//*************************************************************************************************************************************

void GraphWindow::paintEvent(QPaintEvent* event)
{
<<<<<<< HEAD
    PaintSignal(_signal_matrix, this->size());
}

//*************************************************************************************************************************************

void GraphWindow::PaintSignal(MatrixXd signalMatrix, QSize windowSize)
=======
    paint_signal(_signal_matrix, this->size());
}

//*************************************************************************************************************************************

void GraphWindow::paint_signal(MatrixXd signalMatrix, QSize windowSize)
>>>>>>> 4329c6de
{
    QPainter painter(this);
    painter.setRenderHint(QPainter::Antialiasing, true);
    painter.fillRect(0,0,windowSize.width(),windowSize.height(),QBrush(Qt::white));


    if(signalMatrix.rows() > 0 && signalMatrix.cols() > 0)
    {
        qint32 borderMarginHeigth = 15;     // reduce paintspace in GraphWindow of borderMargin pixels
        qint32 borderMarginWidth = 5;       // reduce paintspace in GraphWindow of borderMargin pixels
        qint32 i = 0;
        qreal maxNeg = 0;                   // smalest signalvalue
        qreal maxPos = 0;                   // highest signalvalue
        qreal absMin = 0;                   // minimum of abs(maxNeg and maxPos)
        qint32 drawFactor = 0;              // shift factor for decimal places (linear)
        qint32 startDrawFactor = 1;         // shift factor for decimal places (exponential-base 10)
        qint32 decimalPlace = 0;            // decimal places for axis title
        QList<QPolygonF> polygons;          // points for drawing the signal
        MatrixXd internSignalMatrix = signalMatrix; // intern representation of y-axis values of the signal (for painting only)

        // paint window white
        painter.fillRect(0,0,windowSize.width(),windowSize.height(),QBrush(Qt::white));

        // find min and max of signal

        for(qint32 channels = 0; channels < _signal_matrix.cols(); channels++)
        {
            i = 0;
            while(i < signalMatrix.rows())
            {
                if(signalMatrix(i, channels) > maxPos)
                    maxPos = signalMatrix(i, channels);

                if(signalMatrix(i, channels) < maxNeg )
                    maxNeg = signalMatrix(i, channels);
                i++;
            }
        }

        if(maxPos > fabs(maxNeg)) absMin = maxNeg;        // find absolute minimum of (maxPos, maxNeg)
        else     absMin = maxPos;

        if(absMin != 0)                                   // absMin must not be zero
        {
            while(true)                                   // shift factor for decimal places?
            {
                if(fabs(absMin) < 1)                      // if absMin > 1 , no shift of decimal places nescesary
                {
                    absMin = absMin * 10;
                    drawFactor++;                         // shiftfactor counter
                }
                if(fabs(absMin) >= 1) break;
            }
        }
        _draw_factor = drawFactor;  // to globe draw_factor

        // shift of decimal places with drawFactor for all signalpoints and save to intern list
        while(drawFactor > 0)
        {

            for(qint32 channel = 0; channel < signalMatrix.cols(); channel++)
                for(qint32 sample = 0; sample < signalMatrix.rows(); sample++)
                    internSignalMatrix(sample, channel) *= 10;

            startDrawFactor = startDrawFactor * 10;
            decimalPlace++;
            maxPos = maxPos * 10;
            maxNeg = maxNeg * 10;
            drawFactor--;
        }

        _max_pos = maxPos;      // to globe max_pos
        _max_neg = maxNeg;      // to globe min_pos

        qreal maxmax;
        // absolute signalheight
        if(maxNeg <= 0)     maxmax = maxPos - maxNeg;
        else  maxmax = maxPos + maxNeg;

        _signal_maximum = maxmax;

        // scale axis title
        qreal scaleXText = (qreal)signalMatrix.rows() / (qreal)20;     // divide signallength
        qreal scaleYText = (qreal)maxmax / (qreal)10;
        qint32 negScale =  floor((maxNeg * 10 / maxmax)+0.5);
        _signal_negative_scale = negScale;
        //find lenght of text of y-axis for shift of y-axis to the right (so the text will stay readable and is not painted into the y-axis
        qint32 k = 0;
        qint32 negScale2 = negScale;
        qint32 maxStrLenght = 0;
        while(k < 16)
        {
            QString string2;

            qreal scaledYText = negScale2 * scaleYText / (qreal)startDrawFactor;                                     // Skalenwert Y-Achse
            string2  = QString::number(scaledYText, 'f', decimalPlace + 1);                                          // Skalenwert als String mit richtiger Nachkommastelle (Genauigkeit je nach Signalwertebereich)

            if(string2.length() > maxStrLenght) maxStrLenght = string2.length();

            k++;
            negScale2++;
        }
        maxStrLenght = 6 + maxStrLenght * 6;

        while((windowSize.width() - maxStrLenght -borderMarginWidth) % 20)borderMarginWidth++;

        // scale signal
        qreal scaleX = ((qreal)(windowSize.width() - maxStrLenght - borderMarginWidth))/ (qreal)signalMatrix.rows();
        qreal scaleY = (qreal)(windowSize.height() - borderMarginHeigth) / (qreal)maxmax;

        //scale axis
        qreal scaleXAchse = (qreal)(windowSize.width() - maxStrLenght - borderMarginWidth) / (qreal)20;
        qreal scaleYAchse = (qreal)(windowSize.height() - borderMarginHeigth) / (qreal)10;

        // position of title of x-axis
        qint32 xAxisTextPos = 8;
        if(maxNeg == 0) xAxisTextPos = -10; // if signal only positiv: titles above axis

        i = 1;
        while(i <= 11)
        {
            QString string;

            qreal scaledYText = negScale * scaleYText / (qreal)startDrawFactor;                                    // scalevalue y-axis
            string  = QString::number(scaledYText, 'f', decimalPlace + 1);                                         // scalevalue as string

            if(negScale == 0)                                                                                      // x-Axis reached (y-value = 0)
            {
                // append scaled signalpoints
                for(qint32 channel = 0; channel < signalMatrix.cols(); channel++)       // over all Channels
                {
                    QPolygonF poly;
                    qint32 h = 0;
                    while(h < signalMatrix.rows())
                    {
                        poly.append(QPointF((h * scaleX) + maxStrLenght,  -((internSignalMatrix(h, channel) * scaleY + ((i - 1) * scaleYAchse)-(windowSize.height()) + borderMarginHeigth / 2))));
                        h++;
                    }
                    polygons.append(poly);
                }

                // paint x-axis
                qint32 j = 1;
                while(j <= 21)
                {
                    QString str;

                    painter.drawText(j * scaleXAchse + maxStrLenght - 7, -(((i - 1) * scaleYAchse)-(windowSize.height())) + xAxisTextPos, str.append(QString("%1").arg((j * scaleXText))));      // scalevalue
                    painter.drawLine(j * scaleXAchse + maxStrLenght, -(((i - 1) * scaleYAchse)-(windowSize.height() - borderMarginHeigth / 2 - 2)), j * scaleXAchse + maxStrLenght , -(((i - 1) * scaleYAchse)-(windowSize.height() - borderMarginHeigth / 2 + 2)));   // scalelines
                    j++;
                }
                painter.drawLine(maxStrLenght, -(((i - 1) * scaleYAchse)-(windowSize.height()) + borderMarginHeigth / 2), windowSize.width()-5, -(((i - 1) * scaleYAchse)-(windowSize.height()) + borderMarginHeigth / 2));
            }

            painter.drawText(3, -((i - 1) * scaleYAchse - windowSize.height()) - borderMarginHeigth/2 + 4, string);     // paint scalevalue y-axis
            painter.drawLine(maxStrLenght - 2, -(((i - 1) * scaleYAchse)-(windowSize.height()) + borderMarginHeigth / 2), maxStrLenght + 2, -(((i - 1) * scaleYAchse)-(windowSize.height()) + borderMarginHeigth / 2));  // scalelines y-axis
            i++;
            negScale++;
        }

        painter.drawLine(maxStrLenght, 2, maxStrLenght, windowSize.height() - 2);     // paint y-axis



        for(qint32 channel = 0; channel < signalMatrix.cols(); channel++)             // Butterfly
        {
            QPen pen(_colors.at(channel), 0.5, Qt::SolidLine, Qt::SquareCap, Qt::MiterJoin);
            painter.setPen(pen);
            painter.drawPolyline(polygons.at(channel));                               // paint signal
        }
    }
    painter.end();    
}

//*************************************************************************************************************************************

 void AtomSumWindow::paintEvent(QPaintEvent* event)
{
<<<<<<< HEAD
   PaintAtomSum(_atom_sum_matrix, this->size(), _signal_maximum, _signal_negative_scale);
}

//*************************************************************************************************************************************

void AtomSumWindow::PaintAtomSum(MatrixXd atom_matrix, QSize windowSize, qreal signalMaximum, qreal signalNegativeMaximum)
=======
   paint_atom_sum(_atom_sum_matrix, this->size(), _signal_maximum, _signal_negative_scale);
}

//*************************************************************************************************************************************

void AtomSumWindow::paint_atom_sum(MatrixXd atom_matrix, QSize windowSize, qreal signalMaximum, qreal signalNegativeMaximum)
>>>>>>> 4329c6de
{
    // paint window white
    QPainter painter(this);
    painter.setRenderHint(QPainter::Antialiasing, true);
    painter.fillRect(0,0,windowSize.width(),windowSize.height(),QBrush(Qt::white));

    // can also checked of zerovector, then you paint no empty axis
    if(atom_matrix.rows() > 0 && atom_matrix.cols() > 0  && _signal_matrix.rows() > 0 && _signal_matrix.cols() > 0)
    {
        qint32 borderMarginHeigth = 15;                     // reduce paintspace in GraphWindow of borderMargin pixels
        qint32 borderMarginWidth = 5;                       // reduce paintspace in GraphWindow of borderMargin pixels
        qint32 i = 0;
        qreal maxNeg = _max_neg;                            // smalest signalvalue
        qint32 drawFactor = _draw_factor;                   // shift factor for decimal places (linear)
        qint32 startDrawFactor = 1;                         // shift factor for decimal places (exponential-base 10)
        qint32 decimalPlace = 0;                            // decimal places for axis title
        QList<QPolygonF> polygons;                          // points for drawing the signal
        MatrixXd internSignalMatrix = atom_matrix;          // intern representation of y-axis values of the signal (for painting only)


        while(drawFactor > 0)
        {
            for(qint32 channels = 0; channels < atom_matrix.cols(); channels++)
                for(qint32 sample = 0; sample < atom_matrix.rows(); sample++)
                    internSignalMatrix(sample, channels) *= 10;

            startDrawFactor = startDrawFactor * 10;
            decimalPlace++;

            drawFactor--;
        }


        // scale axis title
        qreal scaleXText = (qreal)atom_matrix.rows() / (qreal)20;     // divide signallegnth
        qreal scaleYText = (qreal)signalMaximum / (qreal)10;

        //find lenght of text of y-axis for shift of y-axis to the right (so the text will stay readable and is not painted into the y-axis
        qint32 k = 0;
        qint32 negScale2 = maxNeg;
        qint32 maxStrLenght = 0;
        while(k < 16)
        {
            QString string2;

            qreal scaledYText = negScale2 * scaleYText / (qreal)startDrawFactor;     // scala Y-axis
            string2  = QString::number(scaledYText, 'f', decimalPlace + 1);          // scala as string

            if(string2.length()>maxStrLenght) maxStrLenght = string2.length();

            k++;
            negScale2++;
        }
        maxStrLenght = 6 + maxStrLenght * 6;

        while((windowSize.width() - maxStrLenght -borderMarginWidth) % 20)borderMarginWidth++;

        // scale signal
        qreal scaleX = ((qreal)(windowSize.width() - maxStrLenght - borderMarginWidth))/ (qreal)atom_matrix.rows();
        qreal scaleY = (qreal)(windowSize.height() - borderMarginHeigth) / (qreal)signalMaximum;

        //scale axis
        qreal scaleXAchse = (qreal)(windowSize.width() - maxStrLenght - borderMarginWidth) / (qreal)20;
        qreal scaleYAchse = (qreal)(windowSize.height() - borderMarginHeigth) / (qreal)10;

        // position of title of x-axis
        qint32 xAxisTextPos = 8;
        if(maxNeg == 0) xAxisTextPos = -10; // if signal only positiv: titles above axis

        i = 1;
        while(i <= 11)
        {
            QString string;

            qreal scaledYText = signalNegativeMaximum * scaleYText / (qreal)startDrawFactor;         // scala Y-axis
            string  = QString::number(scaledYText, 'f', decimalPlace + 1);                           // scala as string

            if(signalNegativeMaximum == 0)                                                           // x-Axis reached (y-value = 0)
            {
                // append scaled signalpoints
                for(qint32 channel = 0; channel < atom_matrix.cols(); channel++)       // over all Channels
                {
                    // append scaled signalpoints
                    QPolygonF poly;
                    qint32 h = 0;
                    while(h < atom_matrix.rows())
                    {
                        poly.append(QPointF((h * scaleX) + maxStrLenght,  -((internSignalMatrix(h, channel) * scaleY + ((i - 1) * scaleYAchse)-(windowSize.height()) + borderMarginHeigth / 2))));
                        h++;
                    }
                    polygons.append(poly);
                }

                // paint x-axis
                qint32 j = 1;
                while(j <= 21)
                {
                    QString str;

                    painter.drawText(j * scaleXAchse + maxStrLenght - 7, -(((i - 1) * scaleYAchse)-(windowSize.height())) + xAxisTextPos, str.append(QString("%1").arg((j * scaleXText))));      // scalevalue
                    painter.drawLine(j * scaleXAchse + maxStrLenght, -(((i - 1) * scaleYAchse)-(windowSize.height() - borderMarginHeigth / 2 - 2)), j * scaleXAchse + maxStrLenght , -(((i - 1) * scaleYAchse)-(windowSize.height() - borderMarginHeigth / 2 + 2)));   // scalelines
                    j++;
                }
                painter.drawLine(maxStrLenght, -(((i - 1) * scaleYAchse)-(windowSize.height()) + borderMarginHeigth / 2), windowSize.width()-5, -(((i - 1) * scaleYAchse)-(windowSize.height()) + borderMarginHeigth / 2));
            }

            painter.drawText(3, -((i - 1) * scaleYAchse - windowSize.height()) - borderMarginHeigth/2 + 4, string);     // paint scalvalue Y-axis
            painter.drawLine(maxStrLenght - 2, -(((i - 1) * scaleYAchse)-(windowSize.height()) + borderMarginHeigth / 2), maxStrLenght + 2, -(((i - 1) * scaleYAchse)-(windowSize.height()) + borderMarginHeigth / 2));  // scalelines y-axis
            i++;
            signalNegativeMaximum++;
        }
        painter.drawLine(maxStrLenght, 2, maxStrLenght, windowSize.height() - 2);     // paint y-axis

        for(qint32 channel = 0; channel < atom_matrix.cols(); channel++)             // Butterfly
        {
            QPen pen(_colors.at(channel), 0.5, Qt::SolidLine, Qt::SquareCap, Qt::MiterJoin);
            painter.setPen(pen);
            painter.drawPolyline(polygons.at(channel));                               // paint signal
        }
    }
    painter.end();
}

//*************************************************************************************************************************************

void ResiduumWindow::paintEvent(QPaintEvent* event)
{
   PaintResiduum(_residuum_matrix, this->size(), _signal_maximum, _signal_negative_scale);
}

//*************************************************************************************************************************************

void ResiduumWindow::PaintResiduum(MatrixXd residuum_matrix, QSize windowSize, qreal signalMaximum, qreal signalNegativeMaximum)
{
    // paint window white
    QPainter painter(this);
    painter.setRenderHint(QPainter::Antialiasing, true);
    painter.fillRect(0,0,windowSize.width(),windowSize.height(),QBrush(Qt::white));

    if(residuum_matrix.rows() > 0 && residuum_matrix.cols() > 0 && _signal_matrix.rows() > 0 && _signal_matrix.cols() > 0)
    {
        qint32 borderMarginHeigth = 15;                 // reduce paintspace in GraphWindow of borderMargin pixels
        qint32 borderMarginWidth = 5;                   // reduce paintspace in GraphWindow of borderMargin pixels
        qint32 i = 0;
        qreal maxNeg = _max_neg;                        // smalest signalvalue vom AusgangsSignal
        qint32 drawFactor = _draw_factor;               // shift factor for decimal places (linear)
        qint32 startDrawFactor = 1;                     // shift factor for decimal places (exponential-base 10)
        qint32 decimalPlace = 0;                        // decimal places for axis title
        QList<QPolygonF> polygons;                      // points for drawing the signal
        MatrixXd internSignalVector = residuum_matrix;  // intern representation of y-axis values of the signal (for painting only)

        while(drawFactor > 0)
        {
            for(qint32 channels = 0; channels < residuum_matrix.cols(); channels++)
                for(qint32 sample = 0; sample < residuum_matrix.rows(); sample++)
                    internSignalVector(sample,channels) *= 10;

            startDrawFactor = startDrawFactor * 10;
            decimalPlace++;

            drawFactor--;
        }

        // scale axis title
        qreal scaleXText = (qreal)residuum_matrix.rows() / (qreal)20;     // divide signallegnth
        qreal scaleYText = (qreal)signalMaximum / (qreal)10;

        //find lenght of text of y-axis for shift of y-axis to the right (so the text will stay readable and is not painted into the y-axis
        qint32 k = 0;
        qint32 negScale2 = maxNeg;
        qint32 maxStrLenght = 0;
        while(k < 16)
        {
            QString string2;

            qreal scaledYText = negScale2 * scaleYText;                                     // scalevalue y-axis
            string2  = QString::number(scaledYText, 'f', decimalPlace + 1);                 // scalevalue as string

            if(string2.length()>maxStrLenght) maxStrLenght = string2.length();

            k++;
            negScale2++;
        }
        maxStrLenght = 6 + maxStrLenght * 6;

        while((windowSize.width() - maxStrLenght -borderMarginWidth) % 20)borderMarginWidth++;

        // scale signal
        qreal scaleX = ((qreal)(windowSize.width() - maxStrLenght - borderMarginWidth))/ (qreal)residuum_matrix.rows();
        qreal scaleY = (qreal)(windowSize.height() - borderMarginHeigth) / (qreal)signalMaximum;

        //scale axis
        qreal scaleXAchse = (qreal)(windowSize.width() - maxStrLenght - borderMarginWidth) / (qreal)20;
        qreal scaleYAchse = (qreal)(windowSize.height() - borderMarginHeigth) / (qreal)10;

        // position of title of x-axis
        qint32 xAxisTextPos = 8;
        if(maxNeg == 0) xAxisTextPos = -10; // if signal only positiv: titles above axis

        i = 1;
        while(i <= 11)
        {
            QString string;

            qreal scaledYText = signalNegativeMaximum * scaleYText / (qreal)startDrawFactor;        // scalevalue y-axis
            string  = QString::number(scaledYText, 'f', decimalPlace + 1);                          // scalevalue as string

            if(signalNegativeMaximum == 0)                                                          // x-axis reached (y-value = 0)
            {
                // append scaled signalpoints
                for(qint32 channel = 0; channel < residuum_matrix.cols(); channel++)       // over all Channels
                {
                    // append scaled signalpoints
                    QPolygonF poly;
                    // append scaled signalpoints
                    qint32 h = 0;
                    while(h < residuum_matrix.rows())
                    {
                        poly.append(QPointF((h * scaleX) + maxStrLenght,  -((internSignalVector(h, channel) * scaleY + ((i - 1) * scaleYAchse)-(windowSize.height()) + borderMarginHeigth / 2))));
                        h++;
                    }
                    polygons.append(poly);
                }

                // paint x-axis
                qint32 j = 1;
                while(j <= 21)
                {
                    QString str;

                    painter.drawText(j * scaleXAchse + maxStrLenght - 7, -(((i - 1) * scaleYAchse)-(windowSize.height())) + xAxisTextPos, str.append(QString("%1").arg((j * scaleXText))));      // scalevalue
                    painter.drawLine(j * scaleXAchse + maxStrLenght, -(((i - 1) * scaleYAchse)-(windowSize.height() - borderMarginHeigth / 2 - 2)), j * scaleXAchse + maxStrLenght , -(((i - 1) * scaleYAchse)-(windowSize.height() - borderMarginHeigth / 2 + 2)));   // scalelines
                    j++;
                }
                painter.drawLine(maxStrLenght, -(((i - 1) * scaleYAchse)-(windowSize.height()) + borderMarginHeigth / 2), windowSize.width()-5, -(((i - 1) * scaleYAchse)-(windowSize.height()) + borderMarginHeigth / 2));
            }

            painter.drawText(3, -((i - 1) * scaleYAchse - windowSize.height()) - borderMarginHeigth/2 + 4, string);     // paint scalevalue y-axis
            painter.drawLine(maxStrLenght - 2, -(((i - 1) * scaleYAchse)-(windowSize.height()) + borderMarginHeigth / 2), maxStrLenght + 2, -(((i - 1) * scaleYAchse)-(windowSize.height()) + borderMarginHeigth / 2));  // scalelines y-axis
            i++;
            signalNegativeMaximum++;
        }

        painter.drawLine(maxStrLenght, 2, maxStrLenght, windowSize.height() - 2);       // paint y-axis

        for(qint32 channel = 0; channel < residuum_matrix.cols(); channel++)            // Butterfly
        {
            QPen pen(_colors.at(channel), 0.5, Qt::SolidLine, Qt::SquareCap, Qt::MiterJoin);
            painter.setPen(pen);
            painter.drawPolyline(polygons.at(channel));                               // paint signal
        }
    }
    painter.end();
}

//*************************************************************************************************************************************

// starts MP-algorithm
void MainWindow::on_btt_Calc_clicked()
{    
    // ToDo: paused Thread
    if(ui->btt_Calc->text() == "break")
        return;

    ui->frame->setEnabled(false);
    ui->btt_OpenSignal->setEnabled(false);
    ui->btt_Calc->setText("break");
    ui->tbv_Results->setEnabled(false);
    ui->cb_channels->setEnabled(false);

<<<<<<< HEAD
=======
    _my_atom_list.clear();

>>>>>>> 4329c6de

    TruncationCriterion criterion;    
    ui->progressBarCalc->setValue(0);
    ui->progressBarCalc->setHidden(false);

    if(ui->chb_Iterations->isChecked() && !ui->chb_ResEnergy->isChecked())
        criterion = TruncationCriterion::Iterations;
    if(ui->chb_Iterations->isChecked() && ui->chb_ResEnergy->isChecked())
        criterion = TruncationCriterion::Both;
    if(ui->chb_ResEnergy->isChecked() && !ui->chb_Iterations->isChecked())
        criterion = TruncationCriterion::SignalEnergy;

    if(_signal_matrix.rows() == 0)
    {
        QString title = "Warning";
        QString text = "No signalfile found.";
        QMessageBox msgBox(QMessageBox::Warning, title, text, QMessageBox::Ok, this);
        msgBox.exec();

        return;
    }

    if(ui->chb_Iterations->checkState()  == Qt::Unchecked && ui->chb_ResEnergy->checkState() == Qt::Unchecked)
    {
        QString title = "Error";
        QString text = "No truncation criterion choose.";
        QMessageBox msgBox(QMessageBox::Warning, title, text, QMessageBox::Ok, this);
        msgBox.exec();
        return;
    }

    QString res_energy_str = ui->tb_ResEnergy->text();
    res_energy_str.replace(",", ".");

    if(((res_energy_str.toFloat() <= 1 && ui->tb_ResEnergy->isEnabled()) && (ui->sb_Iterations->value() >= 500 && ui->sb_Iterations->isEnabled())) || (res_energy_str.toFloat() <= 1 && ui->tb_ResEnergy->isEnabled() && !ui->sb_Iterations->isEnabled()) || (ui->sb_Iterations->value() >= 500 && ui->sb_Iterations->isEnabled() && !ui->tb_ResEnergy->isEnabled()) )
    {
        QFile configFile("Matching-Pursuit-Toolbox/Matching-Pursuit-Toolbox.config");
        bool showMsgBox = false;
        QString contents;
        if (configFile.open(QIODevice::ReadWrite | QIODevice::Text))
        {
            while(!configFile.atEnd())
            {
                contents = configFile.readLine(0).constData();
                if(QString::compare("ShowProcessDurationMessageBox=true;\n", contents) == 0)
                    showMsgBox = true;
            }
        }
        configFile.close();

        if(showMsgBox)
        {
            processdurationmessagebox* msgBox = new processdurationmessagebox(this);
            msgBox->setModal(true);
            msgBox->exec();
            msgBox->close();
        }
    }

    if(ui->chb_ResEnergy->isChecked())
    {
        bool ok;
        qreal percent_value = res_energy_str.toFloat(&ok);

        if(!ok)
        {
            QString title = "Error";
            QString text = "No correct number at energy criterion.";
            QMessageBox msgBox(QMessageBox::Warning, title, text, QMessageBox::Ok, this);
            msgBox.exec();
            ui->tb_ResEnergy->setFocus();
            ui->tb_ResEnergy->selectAll();
            return;
        }
        if(percent_value >= 100)
        {
            QString title = "Error";
            QString text = "Please enter a number less than 100.";
            QMessageBox msgBox(QMessageBox::Warning, title, text, QMessageBox::Ok, this);
            msgBox.exec();
            ui->tb_ResEnergy->setFocus();
            ui->tb_ResEnergy->selectAll();
            return;
        }
        _soll_energy =  _signal_energy / 100 * percent_value;
    } 

    if(ui->rb_OwnDictionary->isChecked())
    {
        QFile ownDict(QString("Matching-Pursuit-Toolbox/%1.dict").arg(ui->cb_Dicts->currentText()));
        //residuumVector =  mpCalc(ownDict, signalVector, 0);
        update();
    }
    else if(ui->rb_adativMp->isChecked())
    {
        calc_adaptiv_mp(_signal_matrix, criterion);
    }    
}

//*************************************************************************************************************

void MainWindow::recieve_result(qint32 current_iteration, qint32 max_iterations, qreal current_energy, qreal max_energy, gabor_atom_list atom_res_list)
{
    _tbv_is_loading = true;
    //update();    
    QString res_energy_str = ui->tb_ResEnergy->text();
    res_energy_str.replace(",", ".");
    qreal percent = res_energy_str.toFloat();

    qreal residuum_energy = 100 * (max_energy - current_energy) / max_energy;

    //remaining energy and iterations update

    ui->lb_IterationsProgressValue->setText(QString::number(current_iteration));
    ui->lb_RestEnergieResiduumValue->setText(QString::number(residuum_energy, 'f', 2) + "%");

    //current atoms list update
<<<<<<< HEAD
    //todo: make it less complicated
    ui->tbv_Results->setRowCount(atom_res_list.length());
    _my_atom_list.append(atom_res_list.last());

    for(qint32 i = 0; i < atom_res_list.length(); i++)
=======
    ui->tbv_Results->setRowCount(atom_res_list.length());

    _my_atom_list.append(atom_res_list.last());

    /*for(qint32 i = 0; i < atom_res_list.length(); i++)
>>>>>>> 4329c6de
    {
        qreal percent_atom_energy = 100 * atom_res_list[i].energy / max_energy;

        QTableWidgetItem* atomEnergieItem = new QTableWidgetItem(QString::number(percent_atom_energy, 'f', 2));
        QTableWidgetItem* atomScaleItem = new QTableWidgetItem(QString::number(atom_res_list[i].scale, 'g', 3));
        QTableWidgetItem* atomTranslationItem = new QTableWidgetItem(QString::number(atom_res_list[i].translation, 'g', 3));
        QTableWidgetItem* atomModulationItem = new QTableWidgetItem(QString::number(atom_res_list[i].modulation, 'g', 3));
        QTableWidgetItem* atomPhaseItem = new QTableWidgetItem(QString::number(atom_res_list[i].phase_list.first(), 'g', 3));


        atomEnergieItem->setFlags(Qt::ItemIsUserCheckable | Qt::ItemIsEnabled);
        atomScaleItem->setFlags(Qt::ItemIsEnabled);
        atomTranslationItem->setFlags(Qt::ItemIsEnabled);
        atomModulationItem->setFlags(Qt::ItemIsEnabled);
        atomPhaseItem->setFlags(Qt::ItemIsEnabled);

        atomEnergieItem->setCheckState(Qt::Checked);

        atomEnergieItem->setTextAlignment(0x0082);
        atomScaleItem->setTextAlignment(0x0082);
        atomTranslationItem->setTextAlignment(0x0082);
        atomModulationItem->setTextAlignment(0x0082);
        atomPhaseItem->setTextAlignment(0x0082);
        ui->tbv_Results->setItem(i, 0, atomEnergieItem);
        ui->tbv_Results->setItem(i, 1, atomScaleItem);
        ui->tbv_Results->setItem(i, 2, atomTranslationItem);
        ui->tbv_Results->setItem(i, 3, atomModulationItem);
        ui->tbv_Results->setItem(i, 4, atomPhaseItem);
<<<<<<< HEAD
    }
=======
    }*/
    qreal percent_atom_energy = 100 * atom_res_list.last().energy / max_energy;

    QTableWidgetItem* atomEnergieItem = new QTableWidgetItem(QString::number(percent_atom_energy, 'f', 2));
    QTableWidgetItem* atomScaleItem = new QTableWidgetItem(QString::number(atom_res_list.last().scale, 'g', 3));
    QTableWidgetItem* atomTranslationItem = new QTableWidgetItem(QString::number(atom_res_list.last().translation, 'g', 3));
    QTableWidgetItem* atomModulationItem = new QTableWidgetItem(QString::number(atom_res_list.last().modulation, 'g', 3));
    QTableWidgetItem* atomPhaseItem = new QTableWidgetItem(QString::number(atom_res_list.last().phase_list.first(), 'g', 3));


    atomEnergieItem->setFlags(Qt::ItemIsUserCheckable | Qt::ItemIsEnabled);
    atomScaleItem->setFlags(Qt::ItemIsEnabled);
    atomTranslationItem->setFlags(Qt::ItemIsEnabled);
    atomModulationItem->setFlags(Qt::ItemIsEnabled);
    atomPhaseItem->setFlags(Qt::ItemIsEnabled);

    atomEnergieItem->setCheckState(Qt::Checked);

    atomEnergieItem->setTextAlignment(0x0082);
    atomScaleItem->setTextAlignment(0x0082);
    atomTranslationItem->setTextAlignment(0x0082);
    atomModulationItem->setTextAlignment(0x0082);
    atomPhaseItem->setTextAlignment(0x0082);
    ui->tbv_Results->setItem(atom_res_list.length()-1, 0, atomEnergieItem);
    ui->tbv_Results->setItem(atom_res_list.length()-1, 1, atomScaleItem);
    ui->tbv_Results->setItem(atom_res_list.length()-1, 2, atomTranslationItem);
    ui->tbv_Results->setItem(atom_res_list.length()-1, 3, atomModulationItem);
    ui->tbv_Results->setItem(atom_res_list.length()-1, 4, atomPhaseItem);

>>>>>>> 4329c6de
    qint32 prgrsbar_adapt = 99;

    //progressbar update
    if(max_iterations > 1999 && current_iteration < 100)
             ui->progressBarCalc->setMaximum(100);
    if(ui->chb_ResEnergy->isChecked() && (current_iteration >= (prgrsbar_adapt)) && (max_energy - current_energy) > (0.01 * percent * max_energy))
        ui->progressBarCalc->setMaximum(current_iteration + 5);
    if(max_iterations < 1999)
        ui->progressBarCalc->setMaximum(max_iterations);


    ui->progressBarCalc->setValue(current_iteration);

    if(((current_iteration == max_iterations) || (max_energy - current_energy) < (0.01 * percent * max_energy))&&ui->chb_ResEnergy->isChecked())
        ui->progressBarCalc->setValue(ui->progressBarCalc->maximum());

    //recieve the resulting atomparams    
    GaborAtom gaborAtom = atom_res_list.last();

    for(qint32 i = 0; i < _signal_matrix.cols(); i++)
    {
        VectorXd discret_atom = gaborAtom.create_real(gaborAtom.sample_count, gaborAtom.scale, gaborAtom.translation, gaborAtom.modulation, gaborAtom.phase_list.at(i));

        _atom_sum_matrix.col(i) += gaborAtom.max_scalar_list.at(i) * discret_atom;
        _residuum_matrix.col(i) -= gaborAtom.max_scalar_list.at(i)  * discret_atom;
    }
    update();
    _tbv_is_loading = false;
}

void MainWindow::tbv_selection_changed(const QModelIndex& topLeft, const QModelIndex& bottomRight)
{
    if(_tbv_is_loading)
        return;
<<<<<<< HEAD
    cout << "selected row " << topLeft.row() << "\n";
=======

>>>>>>> 4329c6de
    QTableWidgetItem* firstItem = ui->tbv_Results->item(topLeft.row(), 0);
    GaborAtom  atom = _my_atom_list.at(topLeft.row());

    if(firstItem->checkState())
    {
<<<<<<< HEAD
        for(qint32 channels = 0; channels < atom.phase_list.length(); channels++)
=======
        for(qint32 channels = 0; channels < _signal_matrix.cols(); channels++)
>>>>>>> 4329c6de
        {
            _atom_sum_matrix.col(channels) += atom.max_scalar_list.at(channels) * atom.create_real(atom.sample_count, atom.scale, atom.translation, atom.modulation, atom.phase_list.at(channels));
            _residuum_matrix.col(channels) -= atom.max_scalar_list.at(channels) * atom.create_real(atom.sample_count, atom.scale, atom.translation, atom.modulation, atom.phase_list.at(channels));
        }
    }
    else
    {
<<<<<<< HEAD
        for(qint32 channels = 0; channels < atom.phase_list.length(); channels++)
=======
        for(qint32 channels = 0; channels < _signal_matrix.cols(); channels++)//atom.phase_list.length()
>>>>>>> 4329c6de
        {
            _atom_sum_matrix.col(channels) -= atom.max_scalar_list.at(channels) * atom.create_real(atom.sample_count, atom.scale, atom.translation, atom.modulation, atom.phase_list.at(channels));
            _residuum_matrix.col(channels) += atom.max_scalar_list.at(channels) * atom.create_real(atom.sample_count, atom.scale, atom.translation, atom.modulation, atom.phase_list.at(channels));
        }
    }
    update();
}

//*************************************************************************************************************

void MainWindow::calc_thread_finished()
{
    ui->frame->setEnabled(true);
    ui->btt_OpenSignal->setEnabled(true);
    ui->btt_Calc->setText("calculate");
    ui->tbv_Results->setEnabled(true);
    ui->cb_channels->setEnabled(true);
}

//*************************************************************************************************************

void MainWindow::calc_adaptiv_mp(MatrixXd signal, TruncationCriterion criterion)
{
<<<<<<< HEAD
    //TODO: clean up that mess
    AdaptiveMp *adaptive_Mp = new AdaptiveMp();
    _atom_sum_matrix = MatrixXd::Zero(signal.rows(), signal.cols());
    std::cout << _atom_sum_matrix << "\n";
=======
    AdaptiveMp *adaptive_Mp = new AdaptiveMp();
    _atom_sum_matrix = MatrixXd::Zero(signal.rows(), signal.cols());
>>>>>>> 4329c6de
    _residuum_matrix = signal;
    QString res_energy_str = ui->tb_ResEnergy->text();
    res_energy_str.replace(",", ".");

    //threading
    QThread* adaptive_Mp_Thread = new QThread;
    adaptive_Mp->moveToThread(adaptive_Mp_Thread);
    qRegisterMetaType<Eigen::MatrixXd>("MatrixXd");
    qRegisterMetaType<gabor_atom_list>("gabor_atom_list");

<<<<<<< HEAD
    //connect(this, SIGNAL(send_input(MatrixXd, qint32, qreal)), adaptive_Mp, SLOT(recieve_input(MatrixXd, qint32, qreal)));
=======
>>>>>>> 4329c6de
    connect(this, SIGNAL(send_input(MatrixXd, qint32, qreal)), adaptive_Mp, SLOT(recieve_input(MatrixXd, qint32, qreal)));
    connect(adaptive_Mp, SIGNAL(current_result(qint32, qint32, qreal, qreal, gabor_atom_list)),
                 this, SLOT(recieve_result(qint32, qint32, qreal, qreal, gabor_atom_list)));
    connect(adaptive_Mp_Thread, SIGNAL(started()), adaptive_Mp, SLOT(process()));
    connect(adaptive_Mp, SIGNAL(finished()), adaptive_Mp_Thread, SLOT(quit()));
    connect(adaptive_Mp, SIGNAL(finished()), adaptive_Mp, SLOT(deleteLater()));
    connect(adaptive_Mp_Thread, SIGNAL(finished()), adaptive_Mp_Thread, SLOT(deleteLater()));
    connect(adaptive_Mp_Thread, SIGNAL(finished()), this, SLOT(calc_thread_finished()));

    switch(criterion)
    {
        case Iterations:
        {
            emit send_input(signal, ui->sb_Iterations->value(), qreal(MININT32));
            adaptive_Mp_Thread->start();
        }
        break;

        case SignalEnergy:
        {
            //must be debugged, thread is not ending like i want it to
            emit send_input(signal, MAXINT32, res_energy_str.toFloat());
            adaptive_Mp_Thread->start();        
        }
        break;

        case Both:
        {
            //must be debugged, thread is not ending like i want it to
            emit send_input(signal, ui->sb_Iterations->value(), res_energy_str.toFloat());
            adaptive_Mp_Thread->start();
        }
        break;
<<<<<<< HEAD
    }
=======
    }       
>>>>>>> 4329c6de
}

//************************************************************************************************************************************

void MainWindow::on_tbv_Results_cellClicked(int row, int column)
{
    /*
    QTableWidgetItem* firstItem = ui->tbv_Results->item(row, 0);
    GaborAtom atom = _my_atom_list.at(row);

    if(firstItem->checkState())
<<<<<<< HEAD
    {
        firstItem->setCheckState(Qt::Unchecked);
        for(qint32 channels = 0; channels < atom.phase_list.length(); channels++)
        {
            _atom_sum_matrix.col(channels) -= atom.max_scalar_list.at(channels) * atom.create_real(atom.sample_count, atom.scale, atom.translation, atom.modulation, atom.phase_list.at(channels));
            _residuum_matrix.col(channels) += atom.max_scalar_list.at(channels) * atom.create_real(atom.sample_count, atom.scale, atom.translation, atom.modulation, atom.phase_list.at(channels));
        }
    }
    else
    {
        firstItem->setCheckState(Qt::Checked);
        for(qint32 channels = 0; channels < atom.phase_list.length(); channels++)
        {
            _atom_sum_matrix.col(channels) += atom.max_scalar_list.at(channels) * atom.create_real(atom.sample_count, atom.scale, atom.translation, atom.modulation, atom.phase_list.at(channels));
            _residuum_matrix.col(channels) -= atom.max_scalar_list.at(channels) * atom.create_real(atom.sample_count, atom.scale, atom.translation, atom.modulation, atom.phase_list.at(channels));
        }
    }
=======
    {
        firstItem->setCheckState(Qt::Unchecked);
        for(qint32 channels = 0; channels < atom.phase_list.length(); channels++)
        {
            _atom_sum_matrix.col(channels) -= atom.max_scalar_list.at(channels) * atom.create_real(atom.sample_count, atom.scale, atom.translation, atom.modulation, atom.phase_list.at(channels));
            _residuum_matrix.col(channels) += atom.max_scalar_list.at(channels) * atom.create_real(atom.sample_count, atom.scale, atom.translation, atom.modulation, atom.phase_list.at(channels));
        }
    }
    else
    {
        firstItem->setCheckState(Qt::Checked);
        for(qint32 channels = 0; channels < atom.phase_list.length(); channels++)
        {
            _atom_sum_matrix.col(channels) += atom.max_scalar_list.at(channels) * atom.create_real(atom.sample_count, atom.scale, atom.translation, atom.modulation, atom.phase_list.at(channels));
            _residuum_matrix.col(channels) -= atom.max_scalar_list.at(channels) * atom.create_real(atom.sample_count, atom.scale, atom.translation, atom.modulation, atom.phase_list.at(channels));
        }
    }
>>>>>>> 4329c6de
    update();
    */
}

/*
 * TODO: Calc MP (new)
// !!!!!!!!!!!!!!!!!!!!!!!!!!!!!!!!!!!!!!!!!!!!!!!!!!!!!!!!!!!!!!!!!!!!!!!!!!!!!!!!!!!!!!!!!!!!!!!!!!!!!!!!!!!!!
VectorXd MainWindow::mpCalc(QFile &currentDict, VectorXd signalSamples, qint32 iterationsCount)
{
    bool isDouble = false;

    qint32 atomCount = 0;
    qint32 bestCorrStartIndex;
    qreal sample;
    qreal bestCorrValue = 0;
    qreal residuumEnergie = 0;    

    QString contents;
    QString atomName;
    QString bestCorrName;

    QStringList bestAtom;
    QList<qreal> atomSamples;
    QList<QStringList> correlationList;
    VectorXd originalSignalSamples;
    VectorXd residuum;
    VectorXd bestCorrAtomSamples;
    VectorXd normBestCorrAtomSamples;

    residuum(0);
    bestCorrAtomSamples(0);
    normBestCorrAtomSamples(0);
    originalSignalSamples = signalSamples;    

    // Liest das Woerterbuch aus und gibt die Samples und den Namen an die Skalarfunktion weiter
    if (currentDict.open (QIODevice::ReadOnly))
    {
        while(!currentDict.atEnd())
        {
            contents = currentDict.readLine();
            if(contents.startsWith("atomcount"))
            {
                atomCount = contents.mid(12).toInt();
                break;
            }
        }
        qint32 i = 0;
        while(!currentDict.atEnd())
        {
            while(!currentDict.atEnd())
            {
                if(contents.contains("_ATOM_"))
                {
                    atomName = contents;
                    break;
                }
                contents = currentDict.readLine();
            }

            contents = "";
            while(!contents.contains("_ATOM_"))
            {
                contents = currentDict.readLine();
                sample = contents.toDouble(&isDouble);
                if(isDouble)
                    atomSamples.append(sample);
                if(currentDict.atEnd())
                    break;
            }
            correlationList.append(correlation(originalSignalSamples, atomSamples, atomName));

            atomSamples.clear();
        }
        currentDict.close();

        // Sucht aus allen verglichenen Atomen das beste passende herraus
        for(qint32 i = 0; i < correlationList.length(); i++)
        {
            if(fabs(correlationList.at(i).at(2).toDouble()) > fabs(bestCorrValue))
            {
                bestCorrName =  correlationList.at(i).at(0);
                bestCorrStartIndex = correlationList.at(i).at(1).toInt();
                bestCorrValue = correlationList.at(i).at(2).toDouble();              
            }
        }

        // Sucht das passende Atom im Woerterbuch und traegt des Werte in eine Liste
        if (currentDict.open (QIODevice::ReadOnly))
        {
            bool hasFound = false;
            qint32 j = 0;
            while(!currentDict.atEnd() )
            {
                contents = currentDict.readLine();
                if(QString::compare(contents, bestCorrName) == 0)
                {
                    contents = "";
                    while(!contents.contains("_ATOM_"))
                    {
                        contents = currentDict.readLine();
                        sample = contents.toDouble(&isDouble);
                        if(isDouble)
                        {
                            bestCorrAtomSamples[j] = sample;
                            j++;
                        }
                        if(currentDict.atEnd())
                            break;
                    }
                    hasFound = true;
                }
                if(hasFound) break;
            }
        }        
        currentDict.close();

        // Quadratische Normierung des Atoms auf den Betrag 1 und Multiplikation mit dem Skalarproduktkoeffizenten
        //**************************** Im Moment weil Testwoerterbuecher nicht nomiert ***********************************

        qreal normFacktorAtom = 0;
        for(qint32 i = 0; i < bestCorrAtomSamples.rows(); i++)
            normFacktorAtom += bestCorrAtomSamples[i]* bestCorrAtomSamples[i];
        normFacktorAtom = sqrt(normFacktorAtom);

        for(qint32 i = 0; i < bestCorrAtomSamples.rows(); i++)
            normBestCorrAtomSamples[i] = (bestCorrAtomSamples[i] / normFacktorAtom) * bestCorrValue;

        //**************************************************************************************************************

        // Subtraktion des Atoms vom Signal
        for(qint32 m = 0; m < normBestCorrAtomSamples.rows(); m++)
        {
            // TODO:
            //signalSamples.append(0);
            //signalSamples.prepend(0);
        }

        residuum = signalSamples;
        for(qint32 i = 0; i < normBestCorrAtomSamples.rows(); i++)
        {
            residuum[normBestCorrAtomSamples.rows() + i + bestCorrStartIndex] = signalSamples[normBestCorrAtomSamples.rows() + i + bestCorrStartIndex] - normBestCorrAtomSamples[i];
            //residuum.removeAt(normBestCorrAtomSamples.rows() + i + bestCorrStartIndex + 1);
        }

        // Loescht die Nullen wieder
        for(qint32 j = 0; j < normBestCorrAtomSamples.rows(); j++)
        {
            // TODO:
            //residuum.removeAt(0);
            //residuum.removeAt(residuum.rows() - 1);
            //signalSamples.removeAt(0);
            //signalSamples.removeAt(signalSamples.rows() - 1);
        }

        iterationsCount++;

        // Traegt das gefunden Atom in eine Liste ein
        bestAtom.append(bestCorrName);
        bestAtom.append(QString("%1").arg(bestCorrStartIndex));
        bestAtom.append(QString("%1").arg(bestCorrValue));
        QString newSignalString = "";
        for(qint32 i = 0; i < normBestCorrAtomSamples.rows(); i++)
            newSignalString.append(QString("%1/n").arg(normBestCorrAtomSamples[i]));

        bestAtom.append(newSignalString);
        globalResultAtomList.append(bestAtom);


        //***************** DEBUGGOUT **********************************************************************************
        QFile newSignal("Matching-Pursuit-Toolbox/newSignal.txt");
        if(!newSignal.exists())
        {
            if (newSignal.open(QIODevice::ReadWrite | QIODevice::Text))
            newSignal.close();
        }
        else    newSignal.remove();

        if(!newSignal.exists())
        {
            if (newSignal.open(QIODevice::ReadWrite | QIODevice::Text))
            newSignal.close();
        }

        if (newSignal.open (QIODevice::WriteOnly| QIODevice::Append))
        {
            QTextStream stream( &newSignal );
            for(qint32 i = 0; i < residuum.rows(); i++)
            {
                QString temp = QString("%1").arg(residuum[i]);
                stream << temp << "\n";
            }
        }
        newSignal.close();

        //**************************************************************************************************************


        // Eintragen und Zeichnen der Ergebnisss in die Liste der UI
        ui->tw_Results->setRowCount(iterationsCount);
        QTableWidgetItem* atomNameItem = new QTableWidgetItem(bestCorrName);

        // Berechnet die Energie des Atoms mit dem NormFaktor des Signals
        qreal normAtomEnergie = 0;
        for(qint32 i = 0; i < normBestCorrAtomSamples.rows(); i++)
            normAtomEnergie += normBestCorrAtomSamples[i] * normBestCorrAtomSamples[i];

        QTableWidgetItem* atomEnergieItem = new QTableWidgetItem(QString("%1").arg(normAtomEnergie / signalEnergie * 100));

        //AtomWindow *atomWidget = new AtomWindow();
        //atomWidget->update();
        //ui->tw_Results->setItem(iterationsCount - 1, 1, atomWidget);
        //atomWidget->update();
        //QTableWidgetItem* atomItem = new QTableWidgetItem();
        //atomItem->

        ui->tw_Results->setItem(iterationsCount - 1, 0, atomNameItem);
        ui->tw_Results->setItem(iterationsCount - 1, 2, atomEnergieItem);


        ui->lb_IterationsProgressValue->setText(QString("%1").arg(iterationsCount));
        for(qint32 i = 0; i < residuum.rows(); i++)
            residuumEnergie += residuum[i] * residuum[i];
        if(residuumEnergie == 0)    ui->lb_RestEnergieResiduumValue->setText("0%");
        else    ui->lb_RestEnergieResiduumValue->setText(QString("%1%").arg(residuumEnergie / signalEnergie * 100));

        // Ueberprueft die Abbruchkriterien
        if(ui->chb_Iterations->isChecked() && ui->chb_ResEnergy->isChecked())
        {
            ui->progressBarCalc->setMaximum((1-sollEnergie)*100);
            processValue = (1 - residuumEnergie / signalEnergie + sollEnergie)*100;
            ui->progressBarCalc->setValue(processValue);
            if(ui->sb_Iterations->value() <= iterationsCount)
                ui->progressBarCalc->setValue(ui->progressBarCalc->maximum());

            if(ui->sb_Iterations->value() > iterationsCount && sollEnergie < residuumEnergie)
                residuum = mpCalc(currentDict, residuum, iterationsCount);
        }
        else if(ui->chb_Iterations->isChecked())
        {
            ui->progressBarCalc->setMaximum(ui->sb_Iterations->value());
            processValue++;
            ui->progressBarCalc->setValue(processValue);

            if(ui->sb_Iterations->value() > iterationsCount)
                residuum = mpCalc(currentDict, residuum, iterationsCount);
        }
        else if(ui->chb_ResEnergy->isChecked())
        {
            ui->progressBarCalc->setMaximum((1-sollEnergie)*100);
            processValue = (1 - residuumEnergie / signalEnergie + sollEnergie)*100;
            ui->progressBarCalc->setValue(processValue);

            if(sollEnergie < residuumEnergie)
                residuum = mpCalc(currentDict, residuum, iterationsCount);
        }
    }
    return residuum;
}


// Berechnung das Skalarprodukt zwischen Atom und Signal
QStringList MainWindow::correlation(VectorXd signalSamples, QList<qreal> atomSamples, QString atomName)
{    
    qreal sum = 0;
    qint32 index = 0;
    qreal maximum = 0;
    qreal sumAtom = 0;

    VectorXd originalSignalList = signalSamples;
    QList<qreal> tempList;
    QList<qreal> scalarList;    
    QStringList resultList;

    resultList.clear();
    tempList.clear();

    // Quadratische Normierung des Atoms auf den Betrag 1
    //**************************** Im Moment weil Testwoerterbuecher nicht nomiert ***************************************

    for(qint32 i = 0; i < atomSamples.length(); i++)
        sumAtom += atomSamples.at(i)* atomSamples.at(i);
    sumAtom = sqrt(sumAtom);

    for(qint32 i = 0; i < atomSamples.length(); i++)
    {
        qreal tempVarAtom = atomSamples.at(i) / sumAtom;
        atomSamples.removeAt(i);
        atomSamples.insert(i, tempVarAtom);
    }

    // Fuellt das Signal vorne und hinten mit nullen auf damit Randwertproblem umgangen wird
    for(qint32 l = 0; l < atomSamples.length() - 1; l++)
    {
        //signalSamples.append(0);
        //signalSamples.prepend(0);
    }

    //******************************************************************************************************************

    for(qint32 j = 0; j < originalSignalList.rows() + atomSamples.length() -1; j++)
    {
        // Inners Produkt des Signalteils mit dem Atom
        for(qint32 g = 0; g < atomSamples.length(); g++)
        {
            tempList.append(signalSamples[g + j] * atomSamples.at(g));
            sum += tempList.at(g);
        }
        scalarList.append(sum);
        tempList.clear();
        sum = 0;
    }

    //Maximum und Index des Skalarproduktes finden unabhaengig ob positiv oder negativ
    for(qint32 k = 0; k < scalarList.length(); k++)
    {
        if(fabs(maximum) < fabs(scalarList.at(k)))
        {
            maximum = scalarList.at(k);
            index = k;
        }
    }

    // Liste mit dem Name des Atoms, Index und hoechster Korrelationskoeffizent
    resultList.append(atomName);
    resultList.append(QString("%1").arg(index -atomSamples.length() + 1));     // Gibt den Signalindex fuer den Startpunkt des Atoms wieder
    resultList.append(QString("%1").arg(maximum));

    return resultList;
    // die Stelle, an der die Korrelation am groessten ist ergibt sich aus:
    // dem Index des hoechsten Korrelationswertes minus die halbe Atomlaenge,

}
*/

//*****************************************************************************************************************

// Opens Dictionaryeditor
void MainWindow::on_actionW_rterbucheditor_triggered()
{
    EditorWindow *x = new EditorWindow();
    x->show();
}

//*****************************************************************************************************************

// opens advanced Dictionaryeditor
void MainWindow::on_actionErweiterter_W_rterbucheditor_triggered()
{
    Enhancededitorwindow *x = new Enhancededitorwindow();
    x->show();
}

//*****************************************************************************************************************

// opens formula editor
void MainWindow::on_actionAtomformeleditor_triggered()
{
    Formulaeditor *x = new Formulaeditor();
    x->show();
}

//*****************************************************************************************************************

// opens Filedialog for read signal (contextmenue)
void MainWindow::on_actionNeu_triggered()
{
    open_file();
}

//*****************************************************************************************************************

// opens Filedialog for read signal (button)
void MainWindow::on_btt_OpenSignal_clicked()
{
    open_file();
}

//-----------------------------------------------------------------------------------------------------------------
//*****************************************************************************************************************

/*
QMap<int, bool> matrix_select;

void MatrixXdS::set_selected(int index)
{
    this->row(index);
}

bool MatrixXdS::is_selected(int index)
{

}
*/<|MERGE_RESOLUTION|>--- conflicted
+++ resolved
@@ -129,13 +129,7 @@
 
 // constructor
 MainWindow::MainWindow(QWidget *parent) :    QMainWindow(parent),    ui(new Ui::MainWindow)
-{    
-    FixDictMp* testFixDictMp = new FixDictMp();
-
-    qint32 var = testFixDictMp->test();
-
-    cout << "Testout  "<< var;
-
+{
     ui->setupUi(this);
     ui->progressBarCalc->setMinimum(0);
     ui->progressBarCalc->setHidden(true);    
@@ -294,9 +288,10 @@
         read_matlab_file(fileName);
         _original_signal_matrix.resize(_signal_matrix.rows(), _signal_matrix.cols());
     }
-<<<<<<< HEAD
 
     _original_signal_matrix = _signal_matrix;
+    ui->tbv_Results->setRowCount(0);
+
     for(qint32 channels = 0; channels < _signal_matrix.cols(); channels++)
     {
         _colors.append(QColor::fromHsv(qrand() % 256, 255, 190));
@@ -312,8 +307,8 @@
     }
     ui->cb_channels->setModel(this->cb_model);
     _original_colors = _colors;
-    _atom_sum_matrix.resize(_signal_matrix.rows(), _signal_matrix.cols());
-    _residuum_matrix.resize(_signal_matrix.rows(), _signal_matrix.cols());
+    _atom_sum_matrix.resize(_signal_matrix.rows(), _signal_matrix.cols()); //resize
+    _residuum_matrix.resize(_signal_matrix.rows(), _signal_matrix.cols()); //resize
 
     update();   
 }
@@ -322,6 +317,8 @@
 
 void MainWindow::cb_selection_changed(const QModelIndex& topLeft, const QModelIndex& bottomRight)
 {
+    ui->tbv_Results->setRowCount(0);
+
     QStandardItem* cb_item = this->cb_items[topLeft.row()];
     if(cb_item->checkState() == Qt::Unchecked)
         select_channel_map[topLeft.row()] = false;
@@ -332,49 +329,6 @@
 
     for(qint32 i = 0; i < _original_signal_matrix.cols(); i++)    
         if(select_channel_map[i] == true)
-            size++;
-=======
-
-    _original_signal_matrix = _signal_matrix;
-    ui->tbv_Results->setRowCount(0);
-
-    for(qint32 channels = 0; channels < _signal_matrix.cols(); channels++)
-    {
-        _colors.append(QColor::fromHsv(qrand() % 256, 255, 190));
-
-        this->cb_item = new QStandardItem;
-
-        this->cb_item->setText(QString("Channel %1").arg(channels));
-        this->cb_item->setFlags(Qt::ItemIsUserCheckable | Qt::ItemIsEnabled);
-        this->cb_item->setData(Qt::Checked, Qt::CheckStateRole);
-        this->cb_model->insertRow(channels, this->cb_item);
-        this->cb_items.push_back(this->cb_item);
-        select_channel_map.insert(channels, true);
-    }
-    ui->cb_channels->setModel(this->cb_model);
-    _original_colors = _colors;
-    _atom_sum_matrix.resize(_signal_matrix.rows(), _signal_matrix.cols()); //resize
-    _residuum_matrix.resize(_signal_matrix.rows(), _signal_matrix.cols()); //resize
-
-    update();   
-}
-
-//*************************************************************************************************************************************
-
-void MainWindow::cb_selection_changed(const QModelIndex& topLeft, const QModelIndex& bottomRight)
-{
-    ui->tbv_Results->setRowCount(0);
-
-    QStandardItem* cb_item = this->cb_items[topLeft.row()];
-    if(cb_item->checkState() == Qt::Unchecked)
-        select_channel_map[topLeft.row()] = false;
-    else if(cb_item->checkState() == Qt::Checked)
-        select_channel_map[topLeft.row()] = true;
-
-    qint32 size = 0;
-
-    for(qint32 i = 0; i < _original_signal_matrix.cols(); i++)    
-        if(select_channel_map[i] == true)
         {
             size++;
         }
@@ -383,15 +337,6 @@
     _atom_sum_matrix.resize(_original_signal_matrix.rows(), size);
     _residuum_matrix.resize(_original_signal_matrix.rows(), size);
 
->>>>>>> 4329c6de
-
-    _colors.clear();
-    qint32 selected_chn = 0;
-
-<<<<<<< HEAD
-    _signal_matrix.resize(_original_signal_matrix.rows(), size);
-    _atom_sum_matrix.resize(_original_signal_matrix.rows(), size);
-    _residuum_matrix.resize(_original_signal_matrix.rows(), size);
 
     _colors.clear();
     qint32 selected_chn = 0;
@@ -403,17 +348,8 @@
             _signal_matrix.col(selected_chn) = _original_signal_matrix.col(channels);
             selected_chn++;
         }
-=======
-    for(qint32 channels = 0; channels < _original_signal_matrix.cols(); channels++)    
-        if(select_channel_map[channels] == true)
-        {
-            _colors.append(_original_colors.at(channels));
-            _signal_matrix.col(selected_chn) = _original_signal_matrix.col(channels);
-            selected_chn++;
-        }
 
     //_residuum_matrix = _signal_matrix;
->>>>>>> 4329c6de
     update();
 }
 
@@ -568,21 +504,12 @@
 
 void GraphWindow::paintEvent(QPaintEvent* event)
 {
-<<<<<<< HEAD
-    PaintSignal(_signal_matrix, this->size());
+    paint_signal(_signal_matrix, this->size());
 }
 
 //*************************************************************************************************************************************
 
-void GraphWindow::PaintSignal(MatrixXd signalMatrix, QSize windowSize)
-=======
-    paint_signal(_signal_matrix, this->size());
-}
-
-//*************************************************************************************************************************************
-
 void GraphWindow::paint_signal(MatrixXd signalMatrix, QSize windowSize)
->>>>>>> 4329c6de
 {
     QPainter painter(this);
     painter.setRenderHint(QPainter::Antialiasing, true);
@@ -761,21 +688,12 @@
 
  void AtomSumWindow::paintEvent(QPaintEvent* event)
 {
-<<<<<<< HEAD
-   PaintAtomSum(_atom_sum_matrix, this->size(), _signal_maximum, _signal_negative_scale);
+   paint_atom_sum(_atom_sum_matrix, this->size(), _signal_maximum, _signal_negative_scale);
 }
 
 //*************************************************************************************************************************************
 
-void AtomSumWindow::PaintAtomSum(MatrixXd atom_matrix, QSize windowSize, qreal signalMaximum, qreal signalNegativeMaximum)
-=======
-   paint_atom_sum(_atom_sum_matrix, this->size(), _signal_maximum, _signal_negative_scale);
-}
-
-//*************************************************************************************************************************************
-
 void AtomSumWindow::paint_atom_sum(MatrixXd atom_matrix, QSize windowSize, qreal signalMaximum, qreal signalNegativeMaximum)
->>>>>>> 4329c6de
 {
     // paint window white
     QPainter painter(this);
@@ -1046,11 +964,8 @@
     ui->tbv_Results->setEnabled(false);
     ui->cb_channels->setEnabled(false);
 
-<<<<<<< HEAD
-=======
     _my_atom_list.clear();
 
->>>>>>> 4329c6de
 
     TruncationCriterion criterion;    
     ui->progressBarCalc->setValue(0);
@@ -1168,19 +1083,11 @@
     ui->lb_RestEnergieResiduumValue->setText(QString::number(residuum_energy, 'f', 2) + "%");
 
     //current atoms list update
-<<<<<<< HEAD
-    //todo: make it less complicated
     ui->tbv_Results->setRowCount(atom_res_list.length());
+
     _my_atom_list.append(atom_res_list.last());
 
-    for(qint32 i = 0; i < atom_res_list.length(); i++)
-=======
-    ui->tbv_Results->setRowCount(atom_res_list.length());
-
-    _my_atom_list.append(atom_res_list.last());
-
     /*for(qint32 i = 0; i < atom_res_list.length(); i++)
->>>>>>> 4329c6de
     {
         qreal percent_atom_energy = 100 * atom_res_list[i].energy / max_energy;
 
@@ -1209,9 +1116,6 @@
         ui->tbv_Results->setItem(i, 2, atomTranslationItem);
         ui->tbv_Results->setItem(i, 3, atomModulationItem);
         ui->tbv_Results->setItem(i, 4, atomPhaseItem);
-<<<<<<< HEAD
-    }
-=======
     }*/
     qreal percent_atom_energy = 100 * atom_res_list.last().energy / max_energy;
 
@@ -1241,7 +1145,6 @@
     ui->tbv_Results->setItem(atom_res_list.length()-1, 3, atomModulationItem);
     ui->tbv_Results->setItem(atom_res_list.length()-1, 4, atomPhaseItem);
 
->>>>>>> 4329c6de
     qint32 prgrsbar_adapt = 99;
 
     //progressbar update
@@ -1276,21 +1179,13 @@
 {
     if(_tbv_is_loading)
         return;
-<<<<<<< HEAD
-    cout << "selected row " << topLeft.row() << "\n";
-=======
-
->>>>>>> 4329c6de
+
     QTableWidgetItem* firstItem = ui->tbv_Results->item(topLeft.row(), 0);
     GaborAtom  atom = _my_atom_list.at(topLeft.row());
 
     if(firstItem->checkState())
     {
-<<<<<<< HEAD
-        for(qint32 channels = 0; channels < atom.phase_list.length(); channels++)
-=======
         for(qint32 channels = 0; channels < _signal_matrix.cols(); channels++)
->>>>>>> 4329c6de
         {
             _atom_sum_matrix.col(channels) += atom.max_scalar_list.at(channels) * atom.create_real(atom.sample_count, atom.scale, atom.translation, atom.modulation, atom.phase_list.at(channels));
             _residuum_matrix.col(channels) -= atom.max_scalar_list.at(channels) * atom.create_real(atom.sample_count, atom.scale, atom.translation, atom.modulation, atom.phase_list.at(channels));
@@ -1298,11 +1193,7 @@
     }
     else
     {
-<<<<<<< HEAD
-        for(qint32 channels = 0; channels < atom.phase_list.length(); channels++)
-=======
         for(qint32 channels = 0; channels < _signal_matrix.cols(); channels++)//atom.phase_list.length()
->>>>>>> 4329c6de
         {
             _atom_sum_matrix.col(channels) -= atom.max_scalar_list.at(channels) * atom.create_real(atom.sample_count, atom.scale, atom.translation, atom.modulation, atom.phase_list.at(channels));
             _residuum_matrix.col(channels) += atom.max_scalar_list.at(channels) * atom.create_real(atom.sample_count, atom.scale, atom.translation, atom.modulation, atom.phase_list.at(channels));
@@ -1326,15 +1217,8 @@
 
 void MainWindow::calc_adaptiv_mp(MatrixXd signal, TruncationCriterion criterion)
 {
-<<<<<<< HEAD
-    //TODO: clean up that mess
     AdaptiveMp *adaptive_Mp = new AdaptiveMp();
     _atom_sum_matrix = MatrixXd::Zero(signal.rows(), signal.cols());
-    std::cout << _atom_sum_matrix << "\n";
-=======
-    AdaptiveMp *adaptive_Mp = new AdaptiveMp();
-    _atom_sum_matrix = MatrixXd::Zero(signal.rows(), signal.cols());
->>>>>>> 4329c6de
     _residuum_matrix = signal;
     QString res_energy_str = ui->tb_ResEnergy->text();
     res_energy_str.replace(",", ".");
@@ -1345,10 +1229,6 @@
     qRegisterMetaType<Eigen::MatrixXd>("MatrixXd");
     qRegisterMetaType<gabor_atom_list>("gabor_atom_list");
 
-<<<<<<< HEAD
-    //connect(this, SIGNAL(send_input(MatrixXd, qint32, qreal)), adaptive_Mp, SLOT(recieve_input(MatrixXd, qint32, qreal)));
-=======
->>>>>>> 4329c6de
     connect(this, SIGNAL(send_input(MatrixXd, qint32, qreal)), adaptive_Mp, SLOT(recieve_input(MatrixXd, qint32, qreal)));
     connect(adaptive_Mp, SIGNAL(current_result(qint32, qint32, qreal, qreal, gabor_atom_list)),
                  this, SLOT(recieve_result(qint32, qint32, qreal, qreal, gabor_atom_list)));
@@ -1382,11 +1262,7 @@
             adaptive_Mp_Thread->start();
         }
         break;
-<<<<<<< HEAD
-    }
-=======
     }       
->>>>>>> 4329c6de
 }
 
 //************************************************************************************************************************************
@@ -1398,7 +1274,6 @@
     GaborAtom atom = _my_atom_list.at(row);
 
     if(firstItem->checkState())
-<<<<<<< HEAD
     {
         firstItem->setCheckState(Qt::Unchecked);
         for(qint32 channels = 0; channels < atom.phase_list.length(); channels++)
@@ -1416,25 +1291,6 @@
             _residuum_matrix.col(channels) -= atom.max_scalar_list.at(channels) * atom.create_real(atom.sample_count, atom.scale, atom.translation, atom.modulation, atom.phase_list.at(channels));
         }
     }
-=======
-    {
-        firstItem->setCheckState(Qt::Unchecked);
-        for(qint32 channels = 0; channels < atom.phase_list.length(); channels++)
-        {
-            _atom_sum_matrix.col(channels) -= atom.max_scalar_list.at(channels) * atom.create_real(atom.sample_count, atom.scale, atom.translation, atom.modulation, atom.phase_list.at(channels));
-            _residuum_matrix.col(channels) += atom.max_scalar_list.at(channels) * atom.create_real(atom.sample_count, atom.scale, atom.translation, atom.modulation, atom.phase_list.at(channels));
-        }
-    }
-    else
-    {
-        firstItem->setCheckState(Qt::Checked);
-        for(qint32 channels = 0; channels < atom.phase_list.length(); channels++)
-        {
-            _atom_sum_matrix.col(channels) += atom.max_scalar_list.at(channels) * atom.create_real(atom.sample_count, atom.scale, atom.translation, atom.modulation, atom.phase_list.at(channels));
-            _residuum_matrix.col(channels) -= atom.max_scalar_list.at(channels) * atom.create_real(atom.sample_count, atom.scale, atom.translation, atom.modulation, atom.phase_list.at(channels));
-        }
-    }
->>>>>>> 4329c6de
     update();
     */
 }
