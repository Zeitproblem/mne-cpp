--- conflicted
+++ resolved
@@ -135,11 +135,7 @@
 
 
 //*************************************************************************************************************************************
-<<<<<<< HEAD
-
-=======
 // constructor
->>>>>>> 660f58de
 MainWindow::MainWindow(QWidget *parent) :    QMainWindow(parent),    ui(new Ui::MainWindow)
 {
     ui->setupUi(this);
@@ -1221,7 +1217,6 @@
     if(topLeft.row() == _my_atom_list.count())
     {
         if(item->checkState())
-<<<<<<< HEAD
         {
             for(qint32 channels = 0; channels < _signal_matrix.cols(); channels++)
             {
@@ -1232,18 +1227,6 @@
         {
             for(qint32 channels = 0; channels < _signal_matrix.cols(); channels++)
             {
-=======
-        {
-            for(qint32 channels = 0; channels < _signal_matrix.cols(); channels++)
-            {
-                _atom_sum_matrix.col(channels) += _real_residuum_matrix.col(channels);
-            }
-        }
-        else
-        {
-            for(qint32 channels = 0; channels < _signal_matrix.cols(); channels++)
-            {
->>>>>>> 660f58de
                 _atom_sum_matrix.col(channels) -= _real_residuum_matrix.col(channels);
             }
         }
@@ -1255,7 +1238,6 @@
             _select_atoms_map[topLeft.row()] = item->checkState();
 
         if(item->checkState())
-<<<<<<< HEAD
         {
             for(qint32 channels = 0; channels < _signal_matrix.cols(); channels++)
             {
@@ -1265,17 +1247,6 @@
         }
         else
         {
-=======
-        {
-            for(qint32 channels = 0; channels < _signal_matrix.cols(); channels++)
-            {
-                _atom_sum_matrix.col(channels) += atom.max_scalar_list.at(channels) * atom.create_real(atom.sample_count, atom.scale, atom.translation, atom.modulation, atom.phase_list.at(channels));
-                _residuum_matrix.col(channels) -= atom.max_scalar_list.at(channels) * atom.create_real(atom.sample_count, atom.scale, atom.translation, atom.modulation, atom.phase_list.at(channels));
-            }
-        }
-        else
-        {
->>>>>>> 660f58de
             for(qint32 channels = 0; channels < _signal_matrix.cols(); channels++)//atom.phase_list.length()
             {
                 _atom_sum_matrix.col(channels) -= atom.max_scalar_list.at(channels) * atom.create_real(atom.sample_count, atom.scale, atom.translation, atom.modulation, atom.phase_list.at(channels));
@@ -1752,7 +1723,6 @@
 }
 
 //*****************************************************************************************************************
-<<<<<<< HEAD
 
 void MainWindow::on_sb_sample_rate_editingFinished()
 {
@@ -1796,51 +1766,6 @@
     if(ui->dsb_from->value() >= arg1 || var < 64 || var > 4096)
         ui->dsb_to->setValue(_to);
 
-=======
-
-void MainWindow::on_sb_sample_rate_editingFinished()
-{
-    _sample_rate = ui->sb_sample_rate->value();
-}
-
-//*****************************************************************************************************************
-
-void MainWindow::on_dsb_from_editingFinished()
-{   
-    _from = ui->dsb_from->value();
-    read_fiff_file_new(_file_name);
-}
-
-//*****************************************************************************************************************
-
-void MainWindow::on_dsb_to_editingFinished()
-{   
-    _to = ui->dsb_to->value();
-    read_fiff_file_new(_file_name);
-}
-
-//*****************************************************************************************************************
-
-void MainWindow::on_dsb_from_valueChanged(double arg1)
-{
-    _come_from_from = true;
-    qreal var = (_to - arg1) * ui->sb_sample_rate->value();
-    if(ui->dsb_to->value() <= arg1 || var < 64 || var > 4096)
-        ui->dsb_from->setValue(_from);
-    else
-        ui->sb_sample_count->setValue(var);
-    _come_from_from = false;
-}
-
-//*****************************************************************************************************************
-
-void MainWindow::on_dsb_to_valueChanged(double arg1)
-{
-    qreal var  = (arg1 - _from) * ui->sb_sample_rate->value();
-    if(ui->dsb_from->value() >= arg1 || var < 64 || var > 4096)
-        ui->dsb_to->setValue(_to);
-
->>>>>>> 660f58de
     if(!_come_from_sample_count)
         ui->sb_sample_count->setValue(var);
 }
