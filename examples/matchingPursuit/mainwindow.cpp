//=============================================================================================================
/**
* @file     mainwindow.cpp
* @author   Martin Henfling <martin.henfling@tu-ilmenau.de>;
*           Daniel Knobl <daniel.knobl@tu-ilmenau.de>;
*           Sebastian Krause <sebastian.krause@tu-ilmenau.de>
* @version  1.0
* @date     July, 2014
*
* @section  LICENSE
*
* Copyright (C) 2014, Martin Henfling, Daniel Knobl and Sebastian Krause. All rights reserved.
*
* Redistribution and use in source and binary forms, with or without modification, are permitted provided that
* the following conditions are met:
*     * Redistributions of source code must retain the above copyright notice, this list of conditions and the
*       following disclaimer.
*     * Redistributions in binary form must reproduce the above copyright notice, this list of conditions and
*       the following disclaimer in the documentation and/or other materials provided with the distribution.
*     * Neither the name of MNE-CPP authors nor the names of its contributors may be used
*       to endorse or promote products derived from this software without specific prior written permission.
*
* THIS SOFTWARE IS PROVIDED BY THE COPYRIGHT HOLDERS AND CONTRIBUTORS "AS IS" AND ANY EXPRESS OR IMPLIED
* WARRANTIES, INCLUDING, BUT NOT LIMITED TO, THE IMPLIED WARRANTIES OF MERCHANTABILITY AND FITNESS FOR A
* PARTICULAR PURPOSE ARE DISCLAIMED. IN NO EVENT SHALL THE COPYRIGHT OWNER OR CONTRIBUTORS BE LIABLE FOR ANY DIRECT,
* INDIRECT, INCIDENTAL, SPECIAL, EXEMPLARY, OR CONSEQUENTIAL DAMAGES (INCLUDING, BUT NOT LIMITED TO,
* PROCUREMENT OF SUBSTITUTE GOODS OR SERVICES; LOSS OF USE, DATA, OR PROFITS; OR BUSINESS INTERRUPTION)
* HOWEVER CAUSED AND ON ANY THEORY OF LIABILITY, WHETHER IN CONTRACT, STRICT LIABILITY, OR TORT (INCLUDING
* NEGLIGENCE OR OTHERWISE) ARISING IN ANY WAY OUT OF THE USE OF THIS SOFTWARE, EVEN IF ADVISED OF THE
* POSSIBILITY OF SUCH DAMAGE.
*
*
* @brief    Implementation of MainWindow class.
*/

//*************************************************************************************************************
//=============================================================================================================
// INCLUDES
//=============================================================================================================

#include <iostream>
#include <vector>
#include <math.h>
#include <fiff/fiff.h>
#include <mne/mne.h>
#include <disp/plot.h>

#include "math.h"
#include "mainwindow.h"
#include "ui_mainwindow.h"

//*************************************************************************************************************
//=============================================================================================================
// QT INCLUDES
//=============================================================================================================

#include <QTableWidgetItem>
#include <QFileDialog>
#include <QHeaderView>
#include <QMessageBox>
#include <QMap>
#include <QtConcurrent>
#include <qtconcurrentrun.h>
#include "QtGui"

//*************************************************************************************************************
//=============================================================================================================
// USED NAMESPACES
//=============================================================================================================

using namespace MNELIB;
using namespace UTILSLIB;
using namespace DISPLIB;

//*************************************************************************************************************
//=============================================================================================================
// FORWARD DECLARATIONS
//=============================================================================================================

bool _new_paint;
bool _has_warning;

qreal _from;
qreal _max_pos;
qreal _max_neg;
qreal _sample_rate;
qreal _signal_maximum;
qreal _signal_negative_scale;

QList<QColor> _colors;
MatrixXd _signal_matrix;
MatrixXd _atom_sum_matrix;
MatrixXd _residuum_matrix;

QTimer *_counter_timer;
QThread* mp_Thread;
AdaptiveMp *adaptive_Mp;
FixDictMp *fixDict_Mp ;
Formulaeditor *_formula_editor;
EditorWindow *_editor_window;
Enhancededitorwindow *_enhanced_editor_window;
settingwindow *_setting_window;
QPalette Pal;

//*************************************************************************************************************
//=============================================================================================================
// MAIN
//=============================================================================================================
MainWindow::MainWindow(QWidget *parent) :    QMainWindow(parent),    ui(new Ui::MainWindow)
{
    ui->setupUi(this);    

    this->setMinimumSize(1280, 640);
    callGraphWindow = new GraphWindow();    
    callGraphWindow->setMinimumHeight(140);
    callGraphWindow->setMinimumWidth(500);
    ui->l_Graph->addWidget(callGraphWindow);

    callAtomSumWindow = new AtomSumWindow();
    callAtomSumWindow->setMinimumHeight(140);
    callAtomSumWindow->setMinimumWidth(500);
    ui->l_atoms->addWidget(callAtomSumWindow);

    callResidumWindow = new ResiduumWindow();
    callResidumWindow->setMinimumHeight(140);
    callResidumWindow->setMinimumWidth(500);
    ui->l_res->addWidget(callResidumWindow);

    callYAxisWindow = new YAxisWindow();
    callYAxisWindow->setMaximumHeight(0);
    ui->l_YAxis->addWidget(callYAxisWindow);

    // set progressbar
    ui->progressBarCalc->setMinimum(0);
    ui->progressBarCalc->setHidden(true);
    ui->splitter->setStretchFactor(1,4);

    ui->lb_from->setHidden(true);
    ui->dsb_from->setHidden(true);
    ui->lb_to->setHidden(true);
    ui->dsb_to->setHidden(true);
    ui->lb_samples->setHidden(true);
    ui->sb_sample_count->setHidden(true);
    ui->cb_all_select->setHidden(true);
    ui->lb_timer->setHidden(true);

    // set result tableview
    ui->tbv_Results->setColumnCount(5);
    ui->tbv_Results->setHorizontalHeaderLabels(QString("energy\n[%];scale\n[sec];trans\n[sec];modu\n[Hz];phase\n[rad]").split(";"));
    ui->tbv_Results->setColumnWidth(0,55);
    ui->tbv_Results->setColumnWidth(1,45);
    ui->tbv_Results->setColumnWidth(2,40);
    ui->tbv_Results->setColumnWidth(3,40);
    ui->tbv_Results->setColumnWidth(4,40);

    is_saved = true;
    _new_paint = true;
    _sample_rate = 1;
    _counter_timer = new QTimer();

    this->cb_model = new QStandardItemModel;
    connect(this->cb_model, SIGNAL(dataChanged ( const QModelIndex&, const QModelIndex&)), this, SLOT(cb_selection_changed(const QModelIndex&, const QModelIndex&)));
    connect(ui->tbv_Results->model(), SIGNAL(dataChanged ( const QModelIndex&, const QModelIndex&)), this, SLOT(tbv_selection_changed(const QModelIndex&, const QModelIndex&)));
    connect(_counter_timer, SIGNAL(timeout()), this, SLOT(on_time_out()));

    qRegisterMetaType<Eigen::MatrixXd>("MatrixXd");
    qRegisterMetaType<Eigen::VectorXd>("VectorXd");
    qRegisterMetaType<adaptive_atom_list>("adaptive_atom_list");
    qRegisterMetaType<fix_dict_atom_list>("fix_dict_atom_list");

    QDir dir(QDir::homePath() + "/" + "Matching-Pursuit-Toolbox");
    if(!dir.exists())dir.mkdir(".");
    fill_dict_combobox();

    QSettings settings;
    move(settings.value("pos", QPoint(200, 200)).toPoint());
    resize(settings.value("size", QSize(1050, 700)).toSize());
    this->restoreState(settings.value("window_state").toByteArray());
    ui->splitter->restoreState(settings.value("splitter_sizes").toByteArray());
    last_open_path = settings.value("last_open_path", QDir::homePath()+ "/" + "Matching-Pursuit-Toolbox").toString();
    last_save_path = settings.value("last_save_path", QDir::homePath()+ "/" + "Matching-Pursuit-Toolbox").toString();


    // set black background
    Pal.setColor(QPalette::BrightText, Qt::black);
    Pal.setColor(QPalette::Window, Qt::black);
    Pal.setColor(QPalette::Text, Qt::black);
    Pal.setColor(QPalette::HighlightedText, Qt::white);
    ui->progressBarCalc->setAutoFillBackground(true);
    ui->progressBarCalc->setPalette(Pal);
    //ui->progressBarCalc->show();

    if(!settings.value("show_infos", true).toBool())
    {
        ui->lb_info_content->setHidden(true);
        ui->lb_info->setHidden(true);
    }
}

//*************************************************************************************************************************************

MainWindow::~MainWindow()
{    
    delete ui;
}

//*************************************************************************************************************************************

void MainWindow::closeEvent(QCloseEvent * event)
{
    QSettings settings;
    if(settings.value("show_warnings",true).toBool() && !is_saved)
    {
        QString text = "Warning, your changes have not been saved.\nTo close this window and discard your changes\nclick OK otherwise click Cancel and save the current changes.";
        DeleteMessageBox *msg_box = new DeleteMessageBox(text, "Warning...", "OK", "Cancel");
        msg_box->setModal(true);
        qint32 result = msg_box->exec();

        if(result == 0)
        {
            msg_box->close();
            event->ignore();
            return;
        }
        msg_box->close();
    }

    if(!this->isMaximized())
    {
        settings.setValue("pos", pos());
        settings.setValue("size", size());
    }
    settings.setValue("splitter_sizes", ui->splitter->saveState());
    settings.setValue("window_state", this->saveState());
    settings.setValue("maximized", this->isMaximized());
    settings.setValue("last_open_path", last_open_path);
    settings.setValue("last_save_path", last_save_path);
    event->accept();
}

//*************************************************************************************************************************************

void MainWindow::fill_dict_combobox()
{    
    QDir dir(QDir::homePath() + "/" + "Matching-Pursuit-Toolbox");
    QStringList filterList;
    filterList.append("*.dict");
    QFileInfoList fileList =  dir.entryInfoList(filterList);

    ui->cb_Dicts->clear();
    for(int i = 0; i < fileList.length(); i++)
        ui->cb_Dicts->addItem(QIcon(":/images/icons/DictIcon.png"), fileList.at(i).baseName());
}

//*************************************************************************************************************************************

void MainWindow::open_file()
{     
    QString temp_file_name = QFileDialog::getOpenFileName(this, "Please select signal file.", last_open_path,"(*.fif *.txt)");
    if(temp_file_name.isNull()) return;

    QStringList string_list = temp_file_name.split('/');
    last_open_path = "";
    for(qint32 i = 0; i < string_list.length() - 1; i++)
        last_open_path += string_list.at(i) + '/';
    file_name = temp_file_name;
     this->cb_model->clear();
    this->cb_items.clear();

    ui->dsb_sample_rate->setEnabled(true);

    QFile file(file_name);
    if (!file.open(QIODevice::ReadOnly))
    {
        QMessageBox::warning(this, tr("Error"),
        tr("error: disable to open signal file."));
        return;
    }
    file.close();

    ui->cb_all_select->setHidden(true);   
    ui->lb_timer->setHidden(true);

    if(file_name.endsWith(".fif", Qt::CaseInsensitive))
    {

        _from = 0;
        to = 511;
        //read_fiff_ave(_file_name);
        read_fiff_file(file_name);
        ui->lb_from->setHidden(false);
        ui->dsb_from->setHidden(false);
        ui->lb_to->setHidden(false);
        ui->dsb_to->setHidden(false);
        ui->lb_samples->setHidden(false);
        ui->sb_sample_count->setHidden(false);

        ui->dsb_from->setValue(47.000f);
        ui->dsb_to->setValue(47.999f);
    }
    else
    {
        _from = 0;
        //_signal_matrix.resize(0,0);
        read_matlab_file(file_name);
        ui->lb_from->setHidden(true);
        ui->dsb_from->setHidden(true);
        ui->lb_to->setHidden(true);
        ui->dsb_to->setHidden(true);
        ui->lb_samples->setHidden(true);
        ui->sb_sample_count->setHidden(true);
    }

    //original_signal_matrix.resize(_signal_matrix.rows(), _signal_matrix.cols());
    original_signal_matrix = _signal_matrix;
    ui->tbv_Results->setRowCount(0);
    callYAxisWindow->setMinimumHeight(22);
    callYAxisWindow->setMaximumHeight(22);

    fill_channel_combobox();

    _atom_sum_matrix = MatrixXd::Zero(_signal_matrix.rows(), _signal_matrix.cols()); //resize
    _residuum_matrix = MatrixXd::Zero(_signal_matrix.rows(), _signal_matrix.cols()); //resize

    ui->progressBarCalc->reset();
    ui->progressBarCalc->setVisible(false);
    ui->lb_info_content->setText("");
    _has_warning = false;

    _new_paint = true;
    update();
}

//*************************************************************************************************************************************

void MainWindow::cb_selection_changed(const QModelIndex& topLeft, const QModelIndex& bottomRight)
{
    Q_UNUSED(bottomRight);
    QStandardItem* cb_item = this->cb_items[topLeft.row()];
    if(topLeft.row() == ui->cb_channels->count() - 1)
    {
        if(cb_item->checkState() == Qt::Checked)
        {
            for(qint32 i = 0; i < ui->cb_channels->count() - 1; i++)
                if(this->cb_items[i]->checkState() == Qt::Unchecked)
                    this->cb_items[i]->setData(Qt::Checked, Qt::CheckStateRole);
        }
        else
        {
            for(qint32 i = 0; i < ui->cb_channels->count() - 1; i++)
                if(this->cb_items[i]->checkState() == Qt::Checked)
                    this->cb_items[i]->setData(Qt::Unchecked, Qt::CheckStateRole);
        }
        return;
    }

    ui->tbv_Results->setRowCount(0);

    if(cb_item->checkState() == Qt::Unchecked)
        select_channel_map[topLeft.row()] = false;
    else if(cb_item->checkState() == Qt::Checked)
        select_channel_map[topLeft.row()] = true;

    qint32 size = 0;

    for(qint32 i = 0; i < original_signal_matrix.cols(); i++)
        if(select_channel_map[i] == true)
            size++;


    _signal_matrix = MatrixXd::Zero(original_signal_matrix.rows(), size);
    _atom_sum_matrix = MatrixXd::Zero(original_signal_matrix.rows(), size);
    _residuum_matrix = MatrixXd::Zero(original_signal_matrix.rows(), size);

    _colors.clear();
    qint32 selected_chn = 0;

    for(qint32 channels = 0; channels < original_signal_matrix.cols(); channels++)
        if(select_channel_map[channels] == true)
        {
            _colors.append(original_colors.at(channels));
            _signal_matrix.col(selected_chn) = original_signal_matrix.col(channels);
            selected_chn++;
        }

    _new_paint = true;
    update();
}

//*************************************************************************************************************************************

void MainWindow::read_fiff_ave(QString file_name)
{
    QList<QIODevice*> t_listSampleFilesIn;
    t_listSampleFilesIn.append(new QFile(file_name));
    FiffIO p_fiffIO(t_listSampleFilesIn);
<<<<<<< HEAD

    //std::cout << p_fiffIO << std::endl;

    //Read raw data samples
    p_fiffIO.m_qlistRaw[0]->read_raw_segment_times(datas, times, _from, to);

    ui->dsb_sample_rate->setValue(600);//raw.info.sfreq);
    ui->dsb_sample_rate->setEnabled(false);
    _sample_rate = 600; //ui->sb_sample_rate->value();

    qint32 cols = 5;
    if(datas.cols() <= 5)   cols = datas.cols();
    _signal_matrix = MatrixXd::Zero(datas.cols(),cols);

    for(qint32 channels = 0; channels < cols; channels++)
        _signal_matrix.col(channels) = datas.row(channels);
}

//*************************************************************************************************************************************

=======

    //std::cout << p_fiffIO << std::endl;

    //Read raw data samples
    p_fiffIO.m_qlistRaw[0]->read_raw_segment_times(datas, times, _from, to);

    ui->dsb_sample_rate->setValue(600);//raw.info.sfreq);
    ui->dsb_sample_rate->setEnabled(false);
    _sample_rate = 600; //ui->sb_sample_rate->value();

    qint32 cols = 5;
    if(datas.cols() <= 5)   cols = datas.cols();
    _signal_matrix = MatrixXd::Zero(datas.cols(),cols);

    for(qint32 channels = 0; channels < cols; channels++)
        _signal_matrix.col(channels) = datas.row(channels);
}

//*************************************************************************************************************************************

>>>>>>> a8d88f72
qint32 MainWindow::read_fiff_file(QString fileName)
{
    //   Setup for reading the raw data
    QFile t_fileRaw(fileName);
    FiffRawData raw(t_fileRaw);

    //   Set up pick list: MEG + STI 014 - bad channels
    QStringList include;
    include << "STI 014";
    bool want_meg   = true;
    bool want_eeg   = false;
    bool want_stim  = false;
    RowVectorXi picks = raw.info.pick_types(want_meg, want_eeg, want_stim, include, raw.info.bads);

    //   Read a data segment
    //   times output argument is optional
    if (!raw.read_raw_segment/*_times*/(datas, times, raw.first_samp + _from, raw.first_samp + to, picks))
    {
<<<<<<< HEAD
=======
       QMessageBox::warning(this, tr("Error"),
       tr("error: Read fif unsucessful."));
>>>>>>> a8d88f72
       printf("Could not read raw segment.\n");
       return -1;
    }
    printf("Read %d samples.\n",(qint32)datas.cols());

    ui->dsb_sample_rate->setValue(raw.info.sfreq);
    ui->dsb_sample_rate->setEnabled(false);
    _sample_rate = raw.info.sfreq;

    //ToDo: read all channels, or only a few?!
    //qint32 rows = 305;
    //if(datas.rows() <= rows)
    //rows = datas.rows();

    //signal must be filled with datas like this, because data.col == signal.row and vice versa
    _signal_matrix = MatrixXd::Zero(datas.cols(),datas.rows());

    for(qint32 channels = 0; channels < datas.rows(); channels++)
        _signal_matrix.col(channels) = datas.row(channels);

    ui->sb_sample_count->setValue((qint32)datas.cols());

    return 0;
}
<<<<<<< HEAD

//*************************************************************************************************************************************

void MainWindow::read_fiff_file_new(QString file_name)
{
    this->cb_model->clear();
    this->cb_items.clear();

    read_fiff_file(file_name);
    //original_signal_matrix.resize(_signal_matrix.rows(), _signal_matrix.cols());
    original_signal_matrix = _signal_matrix;

    fill_channel_combobox();
    ui->tbv_Results->setRowCount(0);
    _atom_sum_matrix = MatrixXd::Zero(_signal_matrix.rows(), _signal_matrix.cols()); //resize
    _residuum_matrix = MatrixXd::Zero(_signal_matrix.rows(), _signal_matrix.cols()); //resize

=======

//*************************************************************************************************************************************

void MainWindow::read_fiff_file_new(QString file_name)
{
    this->cb_model->clear();
    this->cb_items.clear();

    read_fiff_file(file_name);
    //original_signal_matrix.resize(_signal_matrix.rows(), _signal_matrix.cols());
    original_signal_matrix = _signal_matrix;

    fill_channel_combobox();
    ui->tbv_Results->setRowCount(0);
    _atom_sum_matrix = MatrixXd::Zero(_signal_matrix.rows(), _signal_matrix.cols()); //resize
    _residuum_matrix = MatrixXd::Zero(_signal_matrix.rows(), _signal_matrix.cols()); //resize

>>>>>>> a8d88f72
    ui->lb_info_content->setText("");
    ui->cb_all_select->setHidden(true);    
    ui->lb_timer->setHidden(true);
    ui->progressBarCalc->setHidden(true);

    _has_warning = false;  
    _new_paint = true;
    update();
}

//*************************************************************************************************************************************

void MainWindow::fill_channel_combobox()
{
    _colors.clear();
    _colors.append(QColor(0, 0, 0));
    for(qint32 channels = 0; channels < _signal_matrix.cols(); channels++)
    {
        //_colors.append(QColor::fromHsv(qrand() % 256, 255, 190)); first version
        _colors.append(QColor::fromRgb(qrand() / ((qreal)RAND_MAX + 300) * 255, qrand() / ((qreal)RAND_MAX + 300) * 255, qrand() / ((qreal)RAND_MAX + 300) * 255));
        //channel item
        this->cb_item = new QStandardItem;
        this->cb_item->setText(QString("channel %1").arg(channels));
        this->cb_item->setFlags(Qt::ItemIsUserCheckable | Qt::ItemIsEnabled);
        this->cb_item->setData(Qt::Checked, Qt::CheckStateRole);
        this->cb_model->insertRow(channels, this->cb_item);
        this->cb_items.push_back(this->cb_item);
        select_channel_map.insert(channels, true);
    }
    original_colors = _colors;
    //select all channels item
    this->cb_item = new QStandardItem;
    this->cb_item->setText("de/select all channels");
    this->cb_item->setFlags(Qt::ItemIsUserCheckable | Qt::ItemIsEnabled);
    this->cb_item->setData(Qt::Checked, Qt::CheckStateRole);
    this->cb_model->appendRow(this->cb_item);
    this->cb_items.push_back(this->cb_item);

    ui->cb_channels->setModel(this->cb_model);
}

//*************************************************************************************************************************************

void MainWindow::read_matlab_file(QString fileName)
{
    QFile file(fileName);
    QString contents;
    QList<QString> strList;
    file.open(QIODevice::ReadOnly);
    while(!file.atEnd())
    {
        strList.append(file.readLine(0).constData());
    }
    int rowNumber = 0;
    _signal_matrix = MatrixXd::Zero(strList.length(), 1);
    file.close();
    file.open(QIODevice::ReadOnly);
    while(!file.atEnd())
    {
        contents = file.readLine(0).constData();

        bool isFloat;
        qreal value = contents.toFloat(&isFloat);
        if(!isFloat)
        {
            QString errorSignal = QString("The signal could not completly read. Line %1 from file %2 coud not be readed.").arg(rowNumber).arg(fileName);
            QMessageBox::warning(this, tr("error"),
            errorSignal);
            return;
        }
        _signal_matrix(rowNumber, 0) = value;
        rowNumber++;
    }

    file.close();
    signal_energy = 0;
    for(qint32 i = 0; i < _signal_matrix.rows(); i++)
        signal_energy += (_signal_matrix(i, 0) * _signal_matrix(i, 0));
}

//*************************************************************************************************************************************

void GraphWindow::paintEvent(QPaintEvent* event)
{
    Q_UNUSED(event);
    paint_signal(_signal_matrix, this->size());
}

//*************************************************************************************************************************************

void GraphWindow::paint_signal(MatrixXd signalMatrix, QSize windowSize)
{

    QPainter painter(this);
    painter.setRenderHint(QPainter::Antialiasing, true);
    painter.fillRect(0,0,windowSize.width(),windowSize.height(),QBrush(Qt::white));     // paint window white
    painter.drawRect(0,0, windowSize.width(), windowSize.height());

    if(signalMatrix.rows() > 0 && signalMatrix.cols() > 0)
    {
        qint32 maxStrLenght = 55;           // max lenght in pixel of x-axis string
        qint32 borderMarginHeigth = 15;     // reduce paintspace in GraphWindow of borderMargin pixels
        qint32 borderMarginWidth = 15;      // reduce paintspace in GraphWindow of borderMargin pixels
        qreal maxPos = 0.0;                 // highest signalvalue
        qreal maxNeg = 0.0;                 // smalest signalvalue
        qreal maxmax = 0.0;                 // absolute difference maxpos - maxneg

        qreal scaleYText = 0.0;
        qint32 negScale  = 0;
        if(_new_paint)
        {
            maxPos = signalMatrix.maxCoeff();
            maxNeg = signalMatrix.minCoeff();

            // absolute signalheight to globe
            if(maxNeg <= 0) maxmax = maxPos - maxNeg;
            else  maxmax = maxPos + maxNeg;

            _max_pos = maxPos;          // to globe max_pos
            _max_neg = maxNeg;          // to globe min_pos
            _signal_maximum = maxmax;   // to globe abs_max
            _new_paint = false;
        }

        // scale axis title
        scaleYText = _signal_maximum / 10.0;
        negScale =  floor((_max_neg * 10 / _signal_maximum) + 0.5);
        _signal_negative_scale = negScale;  // to globe _signal_negative_scale

        // scale signal
        qreal scaleX = ((qreal)(windowSize.width() - maxStrLenght - borderMarginWidth))/ (qreal)signalMatrix.rows();
        qreal scaleY = (qreal)(windowSize.height() - borderMarginHeigth) / _signal_maximum;

        //scale axis
        qreal scaleXAchse = (qreal)(windowSize.width() - maxStrLenght - borderMarginWidth) / (qreal)20;
        qreal scaleYAchse = (qreal)(windowSize.height() - borderMarginHeigth) / (qreal)10;

        for(qint32 i = 1; i <= 11; i++)
        {
            if(negScale == 0)                                                       // x-Axis reached (y-value = 0)
            {
                // append scaled signalpoints
                for(qint32 channel = 0; channel < signalMatrix.cols(); channel++)   // over all Channels
                {
                    QPolygonF poly;
                    for(qint32 h =0; h < signalMatrix.rows(); h++)
                        poly.append(QPointF((h * scaleX) + maxStrLenght,  -((signalMatrix(h, channel) * scaleY + ((i - 1) * scaleYAchse) - (windowSize.height()) + borderMarginHeigth / 2))));
                    QPen pen(_colors.at(channel), 0.5, Qt::SolidLine, Qt::SquareCap, Qt::MiterJoin);
                    painter.setPen(pen);
                    painter.drawPolyline(poly);
                }
                // paint x-axis
                for(qint32 j = 1; j < 21; j++)
                {
                    if(fmod(j, 4.0) == 0)
                    {
                        QPen pen(Qt::darkGray, 0.5, Qt::SolidLine, Qt::SquareCap, Qt::MiterJoin);
                        painter.setPen(pen);
                        painter.drawLine(j * scaleXAchse + maxStrLenght, -(((i - 1) * scaleYAchse)-(windowSize.height() - borderMarginHeigth / 2 - windowSize.height())), j * scaleXAchse + maxStrLenght , -(((i - 1) * scaleYAchse)-(windowSize.height() - borderMarginHeigth / 2 + windowSize.height())));   // scalelines
                    }
                    QPen pen(Qt::black, 1, Qt::SolidLine, Qt::SquareCap, Qt::MiterJoin);
                    painter.setPen(pen);
                    painter.drawLine(j * scaleXAchse + maxStrLenght, -(((i - 1) * scaleYAchse)-(windowSize.height() - borderMarginHeigth / 2 - 2)), j * scaleXAchse + maxStrLenght , -(((i - 1) * scaleYAchse)-(windowSize.height() - borderMarginHeigth / 2 + 2)));   // scalelines
                }
                painter.drawLine(maxStrLenght, -(((i - 1) * scaleYAchse)-(windowSize.height()) + borderMarginHeigth / 2), windowSize.width()-5, -(((i - 1) * scaleYAchse)-(windowSize.height()) + borderMarginHeigth / 2));
            }
            painter.drawText(3, -((i - 1) * scaleYAchse - windowSize.height()) - borderMarginHeigth/2 + 4, QString::number(negScale * scaleYText, 'g', 3));     // paint scalevalue y-axis
            painter.drawLine(maxStrLenght - 2, -(((i - 1) * scaleYAchse)-(windowSize.height()) + borderMarginHeigth / 2), maxStrLenght + 2, -(((i - 1) * scaleYAchse)-(windowSize.height()) + borderMarginHeigth / 2));  // scalelines y-axis
            negScale++;
        }
        painter.drawLine(maxStrLenght, 2, maxStrLenght, windowSize.height() - 2);     // paint y-axis       
    }
    painter.end();    
}

//*************************************************************************************************************************************

void AtomSumWindow::paintEvent(QPaintEvent* event)
{
     Q_UNUSED(event);
    paint_atom_sum(_atom_sum_matrix, this->size(), _signal_maximum, _signal_negative_scale);
}

//*************************************************************************************************************************************

void AtomSumWindow::paint_atom_sum(MatrixXd atom_matrix, QSize windowSize, qreal signalMaximum, qreal signalNegativeMaximum)
{
    // paint window white
    QPainter painter(this);
    painter.setRenderHint(QPainter::Antialiasing, true);
    painter.fillRect(0,0,windowSize.width(),windowSize.height(),QBrush(Qt::white));
    painter.drawRect(0,0, windowSize.width(), windowSize.height());

    // can also checked of zerovector, then you paint no empty axis
    if(atom_matrix.rows() > 0 && atom_matrix.cols() > 0  && _signal_matrix.rows() > 0 && _signal_matrix.cols() > 0)
    {
        qint32 maxStrLenght = 55;
        qint32 borderMarginHeigth = 15;                     // reduce paintspace in GraphWindow of borderMargin pixels
        qint32 borderMarginWidth = 15;                      // reduce paintspace in GraphWindow of borderMargin pixels

        // scale axis title
        qreal scaleYText = (qreal)signalMaximum / (qreal)10;

        // scale signal
        qreal scaleX = ((qreal)(windowSize.width() - maxStrLenght - borderMarginWidth)) / (qreal)atom_matrix.rows();
        qreal scaleY = (qreal)(windowSize.height() - borderMarginHeigth) / (qreal)signalMaximum;

        //scale axis
        qreal scaleXAchse = (qreal)(windowSize.width() - maxStrLenght - borderMarginWidth) / (qreal)20;
        qreal scaleYAchse = (qreal)(windowSize.height() - borderMarginHeigth) / (qreal)10;     

        for(qint32 i = 1; i <= 11; i++)
        {
            if(signalNegativeMaximum == 0)                                          // x-Axis reached (y-value = 0)
            {
                // append scaled signalpoints
                for(qint32 channel = 0; channel < atom_matrix.cols(); channel++)    // over all Channels
                {
                    QPolygonF poly;                   
                    for(qint32 h = 0; h < atom_matrix.rows(); h++)
                        poly.append(QPointF((h * scaleX) + maxStrLenght,  -((atom_matrix(h, channel) * scaleY + ((i - 1) * scaleYAchse)-(windowSize.height()) + borderMarginHeigth / 2))));
                    QPen pen(_colors.at(channel), 0.5, Qt::SolidLine, Qt::SquareCap, Qt::MiterJoin);
                    painter.setPen(pen);
                    painter.drawPolyline(poly);
                }                
                // paint x-axis                
                for(qint32 j = 1; j < 21; j++)
                {
                    if(fmod(j, 4.0) == 0)
                    {
                        QPen pen(Qt::darkGray, 0.5, Qt::SolidLine, Qt::SquareCap, Qt::MiterJoin);
                        painter.setPen(pen);
                        painter.drawLine(j * scaleXAchse + maxStrLenght, -(((i - 1) * scaleYAchse)-(windowSize.height() - borderMarginHeigth / 2 - windowSize.height())), j * scaleXAchse + maxStrLenght , -(((i - 1) * scaleYAchse)-(windowSize.height() - borderMarginHeigth / 2 + windowSize.height())));   // scalelines
                    }
                    QPen pen(Qt::black, 1, Qt::SolidLine, Qt::SquareCap, Qt::MiterJoin);
                    painter.setPen(pen);
                    painter.drawLine(j * scaleXAchse + maxStrLenght, -(((i - 1) * scaleYAchse)-(windowSize.height() - borderMarginHeigth / 2 - 2)), j * scaleXAchse + maxStrLenght , -(((i - 1) * scaleYAchse)-(windowSize.height() - borderMarginHeigth / 2 + 2)));   // scalelines
                }
                painter.drawLine(maxStrLenght, -(((i - 1) * scaleYAchse)-(windowSize.height()) + borderMarginHeigth / 2), windowSize.width()-5, -(((i - 1) * scaleYAchse)-(windowSize.height()) + borderMarginHeigth / 2));
            }

            painter.drawText(3, -((i - 1) * scaleYAchse - windowSize.height()) - borderMarginHeigth/2 + 4, QString::number(signalNegativeMaximum * scaleYText, 'g', 3));     // paint scalvalue Y-axis
            painter.drawLine(maxStrLenght - 2, -(((i - 1) * scaleYAchse)-(windowSize.height()) + borderMarginHeigth / 2), maxStrLenght + 2, -(((i - 1) * scaleYAchse)-(windowSize.height()) + borderMarginHeigth / 2));  // scalelines y-axis
            signalNegativeMaximum++;
        }
        painter.drawLine(maxStrLenght, 2, maxStrLenght, windowSize.height() - 2);     // paint y-axis      
    }
    painter.end();
}

//*************************************************************************************************************************************

void ResiduumWindow::paintEvent(QPaintEvent* event)
{
    Q_UNUSED(event);
    paint_residuum(_residuum_matrix, this->size(), _signal_maximum, _signal_negative_scale);
}

//*************************************************************************************************************************************

void ResiduumWindow::paint_residuum(MatrixXd residuum_matrix, QSize windowSize, qreal signalMaximum, qreal signalNegativeMaximum)
{
    // paint window white
    QPainter painter(this);
    painter.setRenderHint(QPainter::Antialiasing, true);
    painter.fillRect(0,0,windowSize.width(),windowSize.height(),QBrush(Qt::white));
    painter.drawRect(0,0, windowSize.width(), windowSize.height());

    if(residuum_matrix.rows() > 0 && residuum_matrix.cols() > 0 && _signal_matrix.rows() > 0 && _signal_matrix.cols() > 0)
    {
        qint32 maxStrLenght = 55;
        qint32 borderMarginHeigth = 15;                 // reduce paintspace in GraphWindow of borderMargin pixels
        qint32 borderMarginWidth = 15;                  // reduce paintspace in GraphWindow of borderMargin pixels

        // scale axis title
        qreal scaleYText = (qreal)signalMaximum / (qreal)10;

        // scale signal
        qreal scaleX = ((qreal)(windowSize.width() - maxStrLenght - borderMarginWidth))/ (qreal)residuum_matrix.rows();
        qreal scaleY = (qreal)(windowSize.height() - borderMarginHeigth) / (qreal)signalMaximum;

        //scale axis
        qreal scaleXAchse = (qreal)(windowSize.width() - maxStrLenght - borderMarginWidth) / (qreal)20;
        qreal scaleYAchse = (qreal)(windowSize.height() - borderMarginHeigth) / (qreal)10;

        for(qint32 i = 1; i <= 11; i++)
        {
            if(signalNegativeMaximum == 0)                                              // x-axis reached (y-value = 0)
            {
                // append scaled signalpoints
                for(qint32 channel = 0; channel < residuum_matrix.cols(); channel++)    // over all Channels
                {
                    QPolygonF poly;                    
                    for(qint32 h = 0; h < residuum_matrix.rows(); h++)
                        poly.append(QPointF((h * scaleX) + maxStrLenght,  -((residuum_matrix(h, channel) * scaleY + ((i - 1) * scaleYAchse)-(windowSize.height()) + borderMarginHeigth / 2))));
                    QPen pen(_colors.at(channel), 0.5, Qt::SolidLine, Qt::SquareCap, Qt::MiterJoin);
                    painter.setPen(pen);
                    painter.drawPolyline(poly);
                }
                // paint x-axis
                for(qint32 j = 1; j < 21; j++)
                {
                    if(fmod(j, 4.0) == 0)
                    {
                        QPen pen(Qt::darkGray, 0.5, Qt::SolidLine, Qt::SquareCap, Qt::MiterJoin);
                        painter.setPen(pen);
                        painter.drawLine(j * scaleXAchse + maxStrLenght, -(((i - 1) * scaleYAchse)-(windowSize.height() - borderMarginHeigth / 2 - windowSize.height())), j * scaleXAchse + maxStrLenght , -(((i - 1) * scaleYAchse)-(windowSize.height() - borderMarginHeigth / 2 + windowSize.height())));   // scalelines
                    }                   
                    QPen pen(Qt::black, 1, Qt::SolidLine, Qt::SquareCap, Qt::MiterJoin);
                    painter.setPen(pen);
                    painter.drawLine(j * scaleXAchse + maxStrLenght, -(((i - 1) * scaleYAchse)-(windowSize.height() - borderMarginHeigth / 2 - 2)), j * scaleXAchse + maxStrLenght , -(((i - 1) * scaleYAchse)-(windowSize.height() - borderMarginHeigth / 2 + 2)));   // scalelines
                }
                painter.drawLine(maxStrLenght, -(((i - 1) * scaleYAchse)-(windowSize.height()) + borderMarginHeigth / 2), windowSize.width()-5, -(((i - 1) * scaleYAchse)-(windowSize.height()) + borderMarginHeigth / 2));
            }

            painter.drawText(3, -((i - 1) * scaleYAchse - windowSize.height()) - borderMarginHeigth/2 + 4, QString::number(signalNegativeMaximum * scaleYText, 'g', 3));     // paint scalevalue y-axis
            painter.drawLine(maxStrLenght - 2, -(((i - 1) * scaleYAchse)-(windowSize.height()) + borderMarginHeigth / 2), maxStrLenght + 2, -(((i - 1) * scaleYAchse)-(windowSize.height()) + borderMarginHeigth / 2));  // scalelines y-axis
            signalNegativeMaximum++;
        }

        painter.drawLine(maxStrLenght, 2, maxStrLenght, windowSize.height() - 2);       // paint y-axis
    }
    painter.end();
}

//*************************************************************************************************************************************

void YAxisWindow::paintEvent(QPaintEvent* event)
{
    Q_UNUSED(event);
    paint_axis(_signal_matrix, this->size());
}

//*************************************************************************************************************************************

void YAxisWindow::paint_axis(MatrixXd signalMatrix, QSize windowSize)
{
    QPainter painter(this);
    painter.setRenderHint(QPainter::Antialiasing, true);

    if(signalMatrix.rows() > 0 && signalMatrix.cols() > 0)
    {
        qint32 borderMarginWidth = 15;
        qreal scaleXText = (qreal)signalMatrix.rows() /  (qreal)_sample_rate / (qreal)20;                       // divide signallength
        qreal scaleXAchse = (qreal)(windowSize.width() - 55 - borderMarginWidth) / (qreal)20;

        for(qint32 j = 0; j < 21; j++)
        {
            if(j == 20)
            {
                painter.drawText(j * scaleXAchse + 37, 20, QString::number(j * scaleXText + _from / _sample_rate, 'f', 2));    // scalevalue as string
                painter.drawLine(j * scaleXAchse + 55, 5 + 2, j * scaleXAchse + 55 , 5 - 2);                    // scalelines
            }
            else
            {
                painter.drawText(j * scaleXAchse + 45, 20, QString::number(j * scaleXText + _from / _sample_rate, 'f', 2));    // scalevalue as string
                painter.drawLine(j * scaleXAchse + 55, 5 + 2, j * scaleXAchse + 55 , 5 - 2);                    // scalelines
            }
        }
        painter.drawText(5 , 20, "[sec]");  // unit
        painter.drawLine(5, 5, windowSize.width()-5, 5);  // paint y-line
    }
}

//*************************************************************************************************************************************

// starts MP-algorithm
void MainWindow::on_btt_Calc_clicked()
{
    TruncationCriterion criterion;

    if(ui->chb_Iterations->isChecked() && !ui->chb_ResEnergy->isChecked())
        criterion = Iterations;
    if(ui->chb_Iterations->isChecked() && ui->chb_ResEnergy->isChecked())
        criterion = Both;
    if(ui->chb_ResEnergy->isChecked() && !ui->chb_Iterations->isChecked())
        criterion = SignalEnergy;

    if(ui->btt_Calc->text()== "calculate")
    {
        ui->progressBarCalc->setValue(0);
        ui->progressBarCalc->setHidden(false);
<<<<<<< HEAD

        if(_signal_matrix.rows() == 0)
        {
            QMessageBox msgBox(QMessageBox::Warning, "Warning", "No signalfile found.", QMessageBox::Ok, this);
            msgBox.exec();
            return;
        }

        if(ui->chb_Iterations->checkState()  == Qt::Unchecked && ui->chb_ResEnergy->checkState() == Qt::Unchecked)
        {
            QMessageBox msgBox(QMessageBox::Warning, "Error", "No truncation criterion choosen.", QMessageBox::Ok, this);
            msgBox.exec();
            return;
        }

        if(((ui->dsb_energy->value() <= 1 && ui->dsb_energy->isEnabled()) && (ui->sb_Iterations->value() >= 500 && ui->sb_Iterations->isEnabled()))
                || (ui->dsb_energy->value() <= 1 && ui->dsb_energy->isEnabled() && !ui->sb_Iterations->isEnabled())
                || (ui->sb_Iterations->value() >= 500 && ui->sb_Iterations->isEnabled() && !ui->dsb_energy->isEnabled()) )
        {
            QSettings settings;
            if(settings.value("show_warnings", true).toBool())
            {
                processdurationmessagebox* msgBox = new processdurationmessagebox(this);
                msgBox->setModal(true);
                msgBox->exec();
                msgBox->close();
            }
        }

        ui->frame->setEnabled(false);
        ui->btt_OpenSignal->setEnabled(false);
        ui->btt_Calc->setText("cancel");
        ui->cb_channels->setEnabled(false);
        ui->cb_all_select->setEnabled(false);
        ui->dsb_from->setEnabled(false);
        ui->dsb_to->setEnabled(false);
        ui->sb_sample_count ->setEnabled(false);
        ui->tbv_Results->setRowCount(0);
        ui->cb_all_select->setHidden(false);
        ui->lb_timer->setHidden(false);

        _adaptive_atom_list.clear();
        _fix_dict_atom_list.clear();

        //reset progressbar text color to black
        Pal.setColor(QPalette::Text, Qt::black);
        ui->progressBarCalc->setPalette(Pal);
        is_white = false;

        is_saved = false;
        _has_warning = false;
        ui->lb_info_content->setText("");

        _residuum_matrix = _signal_matrix;
        _atom_sum_matrix = MatrixXd::Zero(_signal_matrix.rows(), _signal_matrix.cols());      
        callAtomSumWindow->update();
        callResidumWindow->update();

        recieved_result_counter = 0;
        counter_time.start();
        _counter_timer->setInterval(100);
        _counter_timer->start();

        if(ui->rb_OwnDictionary->isChecked())
        {
            ui->tbv_Results->setColumnCount(2);
            ui->tbv_Results->setHorizontalHeaderLabels(QString("energy\n[%];atom").split(";"));
            ui->tbv_Results->setColumnWidth(0,55);
            ui->tbv_Results->setColumnWidth(1,280);
            max_tbv_header_width = 0;
            calc_fix_mp(QString(QDir::homePath() + "/" + "Matching-Pursuit-Toolbox/%1.dict").arg(ui->cb_Dicts->currentText()), _signal_matrix, criterion);
        }
=======

        if(_signal_matrix.rows() == 0)
        {
            QMessageBox msgBox(QMessageBox::Warning, "Warning", "No signalfile found.", QMessageBox::Ok, this);
            msgBox.exec();
            return;
        }

        if(ui->chb_Iterations->checkState()  == Qt::Unchecked && ui->chb_ResEnergy->checkState() == Qt::Unchecked)
        {
            QMessageBox msgBox(QMessageBox::Warning, "Error", "No truncation criterion choosen.", QMessageBox::Ok, this);
            msgBox.exec();
            return;
        }

        if(((ui->dsb_energy->value() <= 1 && ui->dsb_energy->isEnabled()) && (ui->sb_Iterations->value() >= 500 && ui->sb_Iterations->isEnabled()))
                || (ui->dsb_energy->value() <= 1 && ui->dsb_energy->isEnabled() && !ui->sb_Iterations->isEnabled())
                || (ui->sb_Iterations->value() >= 500 && ui->sb_Iterations->isEnabled() && !ui->dsb_energy->isEnabled()) )
        {
            QSettings settings;
            if(settings.value("show_warnings", true).toBool())
            {
                processdurationmessagebox* msgBox = new processdurationmessagebox(this);
                msgBox->setModal(true);
                msgBox->exec();
                msgBox->close();
            }
        }

        ui->frame->setEnabled(false);
        ui->btt_OpenSignal->setEnabled(false);
        ui->btt_Calc->setText("cancel");
        ui->cb_channels->setEnabled(false);
        ui->cb_all_select->setEnabled(false);
        ui->dsb_from->setEnabled(false);
        ui->dsb_to->setEnabled(false);
        ui->sb_sample_count ->setEnabled(false);
        ui->tbv_Results->setRowCount(0);
        ui->cb_all_select->setHidden(false);
        ui->lb_timer->setHidden(false);

        _adaptive_atom_list.clear();
        _fix_dict_atom_list.clear();

        //reset progressbar text color to black
        Pal.setColor(QPalette::Text, Qt::black);
        ui->progressBarCalc->setPalette(Pal);
        is_white = false;

        is_saved = false;
        _has_warning = false;
        ui->lb_info_content->setText("");

        _residuum_matrix = _signal_matrix;
        _atom_sum_matrix = MatrixXd::Zero(_signal_matrix.rows(), _signal_matrix.cols());      
        callAtomSumWindow->update();
        callResidumWindow->update();

        recieved_result_counter = 0;
        counter_time.start();
        _counter_timer->setInterval(100);
        _counter_timer->start();

        if(ui->rb_OwnDictionary->isChecked())
        {
            ui->tbv_Results->setColumnCount(2);
            ui->tbv_Results->setHorizontalHeaderLabels(QString("energy\n[%];atom").split(";"));
            ui->tbv_Results->setColumnWidth(0,55);
            ui->tbv_Results->setColumnWidth(1,280);
            max_tbv_header_width = 0;
            calc_fix_mp(QString(QDir::homePath() + "/" + "Matching-Pursuit-Toolbox/%1.dict").arg(ui->cb_Dicts->currentText()), _signal_matrix, criterion);
        }
>>>>>>> a8d88f72
        else if(ui->rb_adativMp->isChecked())
        {
            QList<qint32> sizes = ui->splitter->sizes();
            sizes.insert(0, 240);
            ui->splitter->setSizes(sizes);
            max_tbv_header_width = 150;

            ui->tbv_Results->setColumnCount(5);
            ui->tbv_Results->setHorizontalHeaderLabels(QString("energy\n[%];scale\n[sec];trans\n[sec];modu\n[Hz];phase\n[rad]").split(";"));
            ui->tbv_Results->setColumnWidth(0,55);
            ui->tbv_Results->setColumnWidth(1,45);
            ui->tbv_Results->setColumnWidth(2,40);
            ui->tbv_Results->setColumnWidth(3,40);
            ui->tbv_Results->setColumnWidth(4,50);

            calc_adaptiv_mp(_signal_matrix, criterion);
        }        
<<<<<<< HEAD
    }
    //cancel calculation thread
    else if(ui->btt_Calc->text() == "cancel")
    {
        emit
        mp_Thread->requestInterruption();
        ui->btt_Calc->setText("wait...");
    }
=======
    }
    //cancel calculation thread
    else if(ui->btt_Calc->text() == "cancel")
    {
        emit
        mp_Thread->requestInterruption();
        ui->btt_Calc->setText("wait...");
    }
>>>>>>> a8d88f72
}

//*************************************************************************************************************

void MainWindow::on_time_out()
<<<<<<< HEAD
{
    QTime diff_time(0,0);
    diff_time = diff_time.addMSecs(counter_time.elapsed());
    ui->lb_timer->setText(diff_time.toString("hh:mm:ss.zzz"));
    _counter_timer->start();
}

//*************************************************************************************************************
void MainWindow::recieve_result(qint32 current_iteration, qint32 max_iterations, qreal current_energy, qreal max_energy, MatrixXd residuum,
                                adaptive_atom_list adaptive_atom_res_list, fix_dict_atom_list fix_dict_atom_res_list)
{
=======
{
    QTime diff_time(0,0);
    diff_time = diff_time.addMSecs(counter_time.elapsed());
    ui->lb_timer->setText(diff_time.toString("hh:mm:ss.zzz"));
    _counter_timer->start();
}

//*************************************************************************************************************
void MainWindow::recieve_result(qint32 current_iteration, qint32 max_iterations, qreal current_energy, qreal max_energy, MatrixXd residuum,
                                adaptive_atom_list adaptive_atom_res_list, fix_dict_atom_list fix_dict_atom_res_list)
{
>>>>>>> a8d88f72
    tbv_is_loading = true;

    qreal percent = ui->dsb_energy->value();
    residuum_energy = 100 * (max_energy - current_energy) / max_energy;

    //current atoms list update
    if(fix_dict_atom_res_list.isEmpty())
    {
        GaborAtom temp_atom = adaptive_atom_res_list.last();

        qreal phase = temp_atom.phase_list.first();
        if(temp_atom.phase_list.first() > 2*PI)
            phase = temp_atom.phase_list.first() - 2*PI;

        QTableWidgetItem* atomEnergieItem = new QTableWidgetItem(QString::number(100 * temp_atom.energy / max_energy, 'f', 2));
        QTableWidgetItem* atomScaleItem = new QTableWidgetItem(QString::number(temp_atom.scale / _sample_rate, 'g', 3));
        QTableWidgetItem* atomTranslationItem = new QTableWidgetItem(QString::number(temp_atom.translation / qreal(_sample_rate) + _from  / _sample_rate, 'g', 4));
        QTableWidgetItem* atomModulationItem = new QTableWidgetItem(QString::number(temp_atom.modulation * _sample_rate / temp_atom.sample_count, 'g', 3));
        QTableWidgetItem* atomPhaseItem = new QTableWidgetItem(QString::number(phase, 'g', 3));

        atomEnergieItem->setFlags(Qt::ItemIsUserCheckable);
        atomScaleItem->setFlags(Qt::NoItemFlags);
        atomTranslationItem->setFlags(Qt::NoItemFlags);
        atomModulationItem->setFlags(Qt::NoItemFlags);
        atomPhaseItem->setFlags(Qt::NoItemFlags);
        atomEnergieItem->setCheckState(Qt::Checked);

        atomEnergieItem->setTextAlignment(0x0082);
        atomScaleItem->setTextAlignment(0x0082);
        atomTranslationItem->setTextAlignment(0x0082);
        atomModulationItem->setTextAlignment(0x0082);
        atomPhaseItem->setTextAlignment(0x0082);

        _adaptive_atom_list.append(temp_atom);
        qSort(adaptive_atom_res_list.begin(), adaptive_atom_res_list.end(), sort_energie_adaptive);
        qSort(_adaptive_atom_list.begin(), _adaptive_atom_list.end(), sort_energie_adaptive);

        // ToDo: index = _adaptive_atom_list.indexOf(temp_atom);
        qint32 index = 0;
        while(index < adaptive_atom_res_list.length())
        {
            if(temp_atom.scale == adaptive_atom_res_list.at(index).scale
                    && temp_atom.modulation == adaptive_atom_res_list.at(index).modulation
                    && temp_atom.translation == adaptive_atom_res_list.at(index).translation
                    && temp_atom.energy == adaptive_atom_res_list.at(index).energy)
                break;
            index++;
        }

        ui->tbv_Results->insertRow(index);
        ui->tbv_Results->setItem(index, 0, atomEnergieItem);
        ui->tbv_Results->setItem(index, 1, atomScaleItem);
        ui->tbv_Results->setItem(index, 2, atomTranslationItem);
        ui->tbv_Results->setItem(index, 3, atomModulationItem);
        ui->tbv_Results->setItem(index, 4, atomPhaseItem);

        //update residuum and atom sum for painting and later save to hdd
        for(qint32 i = 0; i < _signal_matrix.cols(); i++)
        {
            VectorXd atom_vec = temp_atom.max_scalar_list.at(i) * temp_atom.create_real(temp_atom.sample_count, temp_atom.scale, temp_atom.translation, temp_atom.modulation, temp_atom.phase_list.at(i));
            _residuum_matrix.col(i) -= atom_vec;
            _atom_sum_matrix.col(i) += atom_vec;
        }
    }
    else if(adaptive_atom_res_list.isEmpty())
    {
        QFont font;
        QFontMetrics fm(font);
        qint32 header_width = fm.width(fix_dict_atom_res_list.last().display_text) + 35;
        if(header_width > max_tbv_header_width)
        {
            ui->tbv_Results->setColumnWidth(1, header_width);
            max_tbv_header_width = header_width;          
        }

        FixDictAtom temp_atom = fix_dict_atom_res_list.last();
<<<<<<< HEAD

        QTableWidgetItem* atom_energie_item = new QTableWidgetItem(QString::number(100 * temp_atom.energy / max_energy, 'f', 2));
        QTableWidgetItem* atom_name_item = new QTableWidgetItem(fix_dict_atom_res_list.last().display_text);

        atom_energie_item->setFlags(Qt::ItemIsUserCheckable);
        atom_name_item->setFlags(Qt::NoItemFlags);
        atom_energie_item->setCheckState(Qt::Checked);

        atom_energie_item->setTextAlignment(0x0082);
        atom_name_item->setTextAlignment(0x0081);

        _fix_dict_atom_list.append(temp_atom);
        qSort(fix_dict_atom_res_list.begin(),fix_dict_atom_res_list.end(), sort_energie_fix);
        qSort(_fix_dict_atom_list.begin(),_fix_dict_atom_list.end(), sort_energie_fix);

        // ToDo: index = _adaptive_atom_list.indexOf(temp_atom);
        qint32 index = 0;
        while(index < fix_dict_atom_res_list.length())
        {
            if(temp_atom.display_text == fix_dict_atom_res_list.at(index).display_text)
                 break;
             index++;
        }
        ui->tbv_Results->insertRow(index);
        ui->tbv_Results->setItem(index, 0, atom_energie_item);
        ui->tbv_Results->setItem(index, 1, atom_name_item);

        //update residuum and atom sum for painting and later save to hdd

        for(qint32 i = 0; i < _signal_matrix.cols(); i++)
        {
            _residuum_matrix.col(i) -= temp_atom.max_scalar_list.at(i) * temp_atom.vector_list.first();
            _atom_sum_matrix.col(i) += temp_atom.max_scalar_list.at(i) * temp_atom.vector_list.first();
        }/*
        _residuum_matrix = residuum;
        _atom_sum_matrix = _signal_matrix - residuum;
    */}

    //progressbar update remaining energy and iterations update

=======

        QTableWidgetItem* atom_energie_item = new QTableWidgetItem(QString::number(100 * temp_atom.energy / max_energy, 'f', 2));
        QTableWidgetItem* atom_name_item = new QTableWidgetItem(fix_dict_atom_res_list.last().display_text);

        atom_energie_item->setFlags(Qt::ItemIsUserCheckable);
        atom_name_item->setFlags(Qt::NoItemFlags);
        atom_energie_item->setCheckState(Qt::Checked);

        atom_energie_item->setTextAlignment(0x0082);
        atom_name_item->setTextAlignment(0x0081);

        _fix_dict_atom_list.append(temp_atom);
        qSort(fix_dict_atom_res_list.begin(),fix_dict_atom_res_list.end(), sort_energie_fix);
        qSort(_fix_dict_atom_list.begin(),_fix_dict_atom_list.end(), sort_energie_fix);

        // ToDo: index = _adaptive_atom_list.indexOf(temp_atom);
        qint32 index = 0;
        while(index < fix_dict_atom_res_list.length())
        {
            if(temp_atom.display_text == fix_dict_atom_res_list.at(index).display_text)
                 break;
             index++;
        }
        ui->tbv_Results->insertRow(index);
        ui->tbv_Results->setItem(index, 0, atom_energie_item);
        ui->tbv_Results->setItem(index, 1, atom_name_item);

        //update residuum and atom sum for painting and later save to hdd

        for(qint32 i = 0; i < _signal_matrix.cols(); i++)
        {
            _residuum_matrix.col(i) -= temp_atom.max_scalar_list.at(i) * temp_atom.vector_list.first();
            _atom_sum_matrix.col(i) += temp_atom.max_scalar_list.at(i) * temp_atom.vector_list.first();
        }/*
        _residuum_matrix = residuum;
        _atom_sum_matrix = _signal_matrix - residuum;
    */}

    //progressbar update remaining energy and iterations update

>>>>>>> a8d88f72
    QString text = QString("residual energy: %0%            iterations: %1").arg(QString::number(residuum_energy, 'f', 2)).arg(current_iteration);
    ui->progressBarCalc->setFormat(text);
    qint32 prgrsbar_adapt = 99;
    if(max_iterations > 1999 && current_iteration < 100)
        ui->progressBarCalc->setMaximum(100);
    if(ui->chb_ResEnergy->isChecked() && (current_iteration >= (prgrsbar_adapt)) && (max_energy - current_energy) > (0.01 * percent * max_energy))
        ui->progressBarCalc->setMaximum(current_iteration + 5);
    if(max_iterations < 1999) ui->progressBarCalc->setMaximum(max_iterations);
    ui->progressBarCalc->setValue(current_iteration);

    if(((current_iteration == max_iterations) || (max_energy - current_energy) < (0.01 * percent * max_energy))&&ui->chb_ResEnergy->isChecked())
        ui->progressBarCalc->setValue(ui->progressBarCalc->maximum());

    if(ui->progressBarCalc->value() > ui->progressBarCalc->maximum() / 2 && !is_white)
    {
        Pal.setColor(QPalette::Text, Qt::white);
        ui->progressBarCalc->setPalette(Pal);
        is_white = true;
    }

    // update ui
    if(max_iterations > 10 && percent < 1 && _signal_matrix.cols() > 40 && recieved_result_counter % 10 == 0)
<<<<<<< HEAD
    {
        callAtomSumWindow->update();
        callResidumWindow->update();
    }
    else if(max_iterations > 5 && percent < 5 && _signal_matrix.cols() > 20 && recieved_result_counter % 5 == 0)
=======
>>>>>>> a8d88f72
    {
        callAtomSumWindow->update();
        callResidumWindow->update();
    }
<<<<<<< HEAD
=======
    else if(max_iterations > 5 && percent < 5 && _signal_matrix.cols() > 20 && recieved_result_counter % 5 == 0)
    {
        callAtomSumWindow->update();
        callResidumWindow->update();
    }
>>>>>>> a8d88f72
    else if(_signal_matrix.cols() < 20)
    {
        callAtomSumWindow->update();
        callResidumWindow->update();
    }

    tbv_is_loading = false;
    recieved_result_counter++;
}

//*************************************************************************************************************

void MainWindow::recieve_warnings(qint32 warning_number)
{
    QSettings settings;

    if(settings.value("show_infos", true).toBool())
    {
        ui->lb_info_content->setHidden(false);
        ui->lb_info->setHidden(false);

        QString text;
        if(warning_number == 1 && !_has_warning)
        {
            text = "The dictionary does not have the appropriate atoms to approximate the signal more closely. Calculation terminated before reaching truncation criterion. ";
            ui->lb_info_content->setText(text);
            _has_warning = true;
        }
        else if(warning_number == 2 && !_has_warning)
        {
            text = "No matching sample count between atoms and signal. This leads to discontinuities. ";
            ui->lb_info_content->setText(text);
            _has_warning = true;
        }
        else if(_has_warning && warning_number != 10)
        {
            text = "This dictionary does not fit the signals sample count (leads to discontinuities) and excludes atoms to reduce further residual energy. Calculation terminated before reaching truncation criterion. ";
            ui->lb_info_content->setText(text);
        }
        if(warning_number == 10)
        {
            text = ui->lb_info_content->text();
            text.append("Algorithm canceled by user interaction.");
            ui->lb_info_content->setText(text);
        }
        if(warning_number == 11)
        {
            text = QString("Simplex Iteration limit of %1 achieved, result may not be optimal. ").arg(settings.value("adaptive_iterations").toInt());
            ui->lb_info_content->setText(text);
        }

    }
}

//*************************************************************************************************************

void MainWindow::tbv_selection_changed(const QModelIndex& topLeft, const QModelIndex& bottomRight)
{
    Q_UNUSED(bottomRight);
    bool all_selected = true;
    bool all_deselected = true;

    if(tbv_is_loading) return;

    for(qint32 i = 0; i < ui->tbv_Results->rowCount() - 1; i++)     // last item is residuum
        if(ui->tbv_Results->item(i, 0)->checkState()) all_deselected = false;
        else all_selected = false;

    if(all_selected) ui->cb_all_select->setCheckState(Qt::Checked);
    else if(all_deselected) ui->cb_all_select->setCheckState(Qt::Unchecked);
    else ui->cb_all_select->setCheckState(Qt::PartiallyChecked);

    QTableWidgetItem* item = ui->tbv_Results->item(topLeft.row(), 0);
    if(topLeft.row() == ui->tbv_Results->rowCount() - 1)
    {
        if(item->checkState())
<<<<<<< HEAD
        {
            for(qint32 channels = 0; channels < _signal_matrix.cols(); channels++)            
                _atom_sum_matrix.col(channels) += real_residuum_matrix.col(channels);
        }
        else
        {
            for(qint32 channels = 0; channels < _signal_matrix.cols(); channels++)            
=======
        {
            for(qint32 channels = 0; channels < _signal_matrix.cols(); channels++)            
                _atom_sum_matrix.col(channels) += real_residuum_matrix.col(channels);
        }
        else
        {
            for(qint32 channels = 0; channels < _signal_matrix.cols(); channels++)            
>>>>>>> a8d88f72
                _atom_sum_matrix.col(channels) -= real_residuum_matrix.col(channels);
        }
    }
    else
    {
        if(ui->tbv_Results->columnCount() > 2)
<<<<<<< HEAD
        {
            GaborAtom  atom = _adaptive_atom_list.at(topLeft.row());
            if(!auto_change)
                select_atoms_map[topLeft.row()] = item->checkState();

            if(item->checkState())
            {
                for(qint32 channels = 0; channels < _signal_matrix.cols(); channels++)
                {
                    _atom_sum_matrix.col(channels) += atom.max_scalar_list.at(channels) * atom.create_real(atom.sample_count, atom.scale, atom.translation, atom.modulation, atom.phase_list.at(channels));
                    _residuum_matrix.col(channels) -= atom.max_scalar_list.at(channels) * atom.create_real(atom.sample_count, atom.scale, atom.translation, atom.modulation, atom.phase_list.at(channels));
                }
            }
            else
            {
                for(qint32 channels = 0; channels < _signal_matrix.cols(); channels++)
                {
                    _atom_sum_matrix.col(channels) -= atom.max_scalar_list.at(channels) * atom.create_real(atom.sample_count, atom.scale, atom.translation, atom.modulation, atom.phase_list.at(channels));
                    _residuum_matrix.col(channels) += atom.max_scalar_list.at(channels) * atom.create_real(atom.sample_count, atom.scale, atom.translation, atom.modulation, atom.phase_list.at(channels));
                }
            }
        }
        else
        {
=======
        {
            GaborAtom  atom = _adaptive_atom_list.at(topLeft.row());
            if(!auto_change)
                select_atoms_map[topLeft.row()] = item->checkState();

            if(item->checkState())
            {
                for(qint32 channels = 0; channels < _signal_matrix.cols(); channels++)
                {
                    _atom_sum_matrix.col(channels) += atom.max_scalar_list.at(channels) * atom.create_real(atom.sample_count, atom.scale, atom.translation, atom.modulation, atom.phase_list.at(channels));
                    _residuum_matrix.col(channels) -= atom.max_scalar_list.at(channels) * atom.create_real(atom.sample_count, atom.scale, atom.translation, atom.modulation, atom.phase_list.at(channels));
                }
            }
            else
            {
                for(qint32 channels = 0; channels < _signal_matrix.cols(); channels++)
                {
                    _atom_sum_matrix.col(channels) -= atom.max_scalar_list.at(channels) * atom.create_real(atom.sample_count, atom.scale, atom.translation, atom.modulation, atom.phase_list.at(channels));
                    _residuum_matrix.col(channels) += atom.max_scalar_list.at(channels) * atom.create_real(atom.sample_count, atom.scale, atom.translation, atom.modulation, atom.phase_list.at(channels));
                }
            }
        }
        else
        {
>>>>>>> a8d88f72
            FixDictAtom  atom = _fix_dict_atom_list.at(topLeft.row());
            if(!auto_change)
                select_atoms_map[topLeft.row()] = item->checkState();

            if(item->checkState())
            {
                for(qint32 channels = 0; channels < _signal_matrix.cols(); channels++)
                {
                    _atom_sum_matrix.col(channels) += atom.max_scalar_list.at(channels) * atom.vector_list.first();
                    _residuum_matrix.col(channels) -= atom.max_scalar_list.at(channels) * atom.vector_list.first();
                }
            }
            else
            {
                for(qint32 channels = 0; channels < _signal_matrix.cols(); channels++)
                {
                    _atom_sum_matrix.col(channels) -= atom.max_scalar_list.at(channels) * atom.vector_list.first();
                    _residuum_matrix.col(channels) += atom.max_scalar_list.at(channels) * atom.vector_list.first();
                }
            }
        }
    }
    callAtomSumWindow->update();
    callResidumWindow->update();
}

//*************************************************************************************************************

void MainWindow::calc_thread_finished()
{
    tbv_is_loading = true;

    _counter_timer->stop();
    ui->frame->setEnabled(true);
    ui->btt_OpenSignal->setEnabled(true);
    ui->progressBarCalc->setValue(ui->progressBarCalc->maximum());

    Pal.setColor(QPalette::Text, Qt::white);
    ui->progressBarCalc->setPalette(Pal);
    is_white = true;

    ui->btt_Calc->setText("calculate");
    ui->cb_channels->setEnabled(true);
    ui->cb_all_select->setEnabled(true);
    ui->dsb_from->setEnabled(true);
    ui->dsb_to->setEnabled(true);    
    ui->sb_sample_count ->setEnabled(true);

    QList<qint32> sizes = ui->splitter->sizes();
    sizes.insert(0, max_tbv_header_width + 100);
    ui->splitter->setSizes(sizes);

    for(qint32 col = 0; col < ui->tbv_Results->columnCount(); col++)
        for(qint32 row = 0; row < ui->tbv_Results->rowCount(); row++)
        {
            if(col == 0)
                ui->tbv_Results->item(row, col)->setFlags(Qt::ItemIsUserCheckable | Qt::ItemIsEnabled);
            else
                ui->tbv_Results->item(row, col)->setFlags(Qt::ItemIsEnabled);
        }

    real_residuum_matrix = _residuum_matrix;

    for(qint32 i = 0; i < ui->tbv_Results->rowCount(); i++)
        select_atoms_map.insert(i, true);

    ui->tbv_Results->setRowCount(ui->tbv_Results->rowCount() + 1);

    QTableWidgetItem* energy_item = new QTableWidgetItem(QString::number(residuum_energy, 'f', 2));//ui->lb_RestEnergieResiduumValue->text().remove('%'));
    energy_item->setFlags(Qt::ItemIsUserCheckable | Qt::ItemIsEnabled);
    energy_item->setCheckState(Qt::Unchecked);
    energy_item->setTextAlignment(0x0082);

    QTableWidgetItem* residuum_item = new QTableWidgetItem("residue");
    residuum_item->setFlags(Qt::ItemIsEnabled);
    residuum_item->setTextAlignment(Qt::AlignCenter);

    ui->tbv_Results->setItem(ui->tbv_Results->rowCount() - 1, 0, energy_item);
    ui->tbv_Results->setItem(ui->tbv_Results->rowCount() - 1, 1, residuum_item);
    ui->tbv_Results->setSpan(ui->tbv_Results->rowCount() - 1, 1, 1, 4);

    tbv_is_loading = false;

    update();
}

//*************************************************************************************************************

void MainWindow::calc_adaptiv_mp(MatrixXd signal, TruncationCriterion criterion)
{
    adaptive_Mp = new AdaptiveMp();
    qreal res_energy = ui->dsb_energy->value();

    //threading
    mp_Thread = new QThread;
    adaptive_Mp->moveToThread(mp_Thread);

    connect(this, SIGNAL(send_input(MatrixXd, qint32, qreal, bool, qint32, qint32, qreal, qreal, qreal, qreal)),
            adaptive_Mp, SLOT(recieve_input(MatrixXd, qint32, qreal, bool, qint32, qint32, qreal, qreal, qreal, qreal)));
    connect(adaptive_Mp, SIGNAL(current_result(qint32, qint32, qreal, qreal, MatrixXd, adaptive_atom_list, fix_dict_atom_list)),
                 this, SLOT(recieve_result(qint32, qint32, qreal, qreal, MatrixXd, adaptive_atom_list, fix_dict_atom_list)));
    connect(adaptive_Mp, SIGNAL(finished_calc()), mp_Thread, SLOT(quit()));
    connect(adaptive_Mp, SIGNAL(finished_calc()), adaptive_Mp, SLOT(deleteLater()));
    connect(mp_Thread, SIGNAL(finished()), this, SLOT(calc_thread_finished()));
    connect(mp_Thread, SIGNAL(finished()), mp_Thread, SLOT(deleteLater()));

    connect(adaptive_Mp, SIGNAL(send_warning(qint32)), this, SLOT(recieve_warnings(qint32)));

    QSettings settings;
    bool fixphase = settings.value("fixPhase", false).toBool();
    qint32 boost = settings.value("boost", 100).toInt();
    qint32 iterations = settings.value("adaptive_iterations", 1E3).toInt();
    qreal reflection = settings.value("adaptive_reflection", 1.00).toDouble();
    qreal expansion = settings.value("adaptive_expansion", 0.20).toDouble();
    qreal contraction = settings.value("adaptive_contraction", 0.5).toDouble();
    qreal fullcontraction = settings.value("adaptive_fullcontraction", 0.50).toDouble();
    switch(criterion)
    {
        case Iterations:        
            emit send_input(signal, ui->sb_Iterations->value(), qreal(MININT32), fixphase, boost, iterations,
                            reflection, expansion, contraction, fullcontraction);
            mp_Thread->start();        
            break;

        case SignalEnergy:        
            emit send_input(signal, MAXINT32, res_energy, fixphase, boost, iterations,
                            reflection, expansion, contraction, fullcontraction);
            mp_Thread->start();        
            break;

        case Both:
            emit send_input(signal, ui->sb_Iterations->value(), res_energy, fixphase, boost, iterations,
                            reflection, expansion, contraction, fullcontraction);
            mp_Thread->start();        
            break;
    }       
}
<<<<<<< HEAD

//************************************************************************************************************************************

void MainWindow::calc_fix_mp(QString path, MatrixXd signal, TruncationCriterion criterion)
{
    fixDict_Mp = new FixDictMp();
    qreal res_energy = ui->dsb_energy->value();

    //threading
    mp_Thread = new QThread;
    fixDict_Mp->moveToThread(mp_Thread);    

=======

//************************************************************************************************************************************

void MainWindow::calc_fix_mp(QString path, MatrixXd signal, TruncationCriterion criterion)
{
    fixDict_Mp = new FixDictMp();
    qreal res_energy = ui->dsb_energy->value();

    //threading
    mp_Thread = new QThread;
    fixDict_Mp->moveToThread(mp_Thread);    

>>>>>>> a8d88f72
    connect(this, SIGNAL(send_input_fix_dict(MatrixXd, qint32, qreal, qint32, QString, qreal)),
            fixDict_Mp, SLOT(recieve_input(MatrixXd, qint32, qreal, qint32, QString, qreal)));
    connect(fixDict_Mp, SIGNAL(current_result(qint32, qint32, qreal, qreal, MatrixXd, adaptive_atom_list, fix_dict_atom_list)),
                  this, SLOT(recieve_result(qint32, qint32, qreal, qreal, MatrixXd, adaptive_atom_list, fix_dict_atom_list)));
    connect(fixDict_Mp, SIGNAL(finished_calc()), mp_Thread, SLOT(quit()));
    connect(fixDict_Mp, SIGNAL(finished_calc()), fixDict_Mp, SLOT(deleteLater()));
    connect(mp_Thread, SIGNAL(finished()), this, SLOT(calc_thread_finished()));
    connect(mp_Thread, SIGNAL(finished()), mp_Thread, SLOT(deleteLater()));

    connect(fixDict_Mp, SIGNAL(send_warning(qint32)), this, SLOT(recieve_warnings(qint32)));

    QSettings settings;
    qint32 boost = settings.value("boost_fixDict", 100).toInt();
    qreal delta_energy = settings.value("delta_energy", 0.0005).toDouble();

    switch(criterion)
    {
        case Iterations:
            emit send_input_fix_dict(signal, ui->sb_Iterations->value(), qreal(MININT32), boost, path, delta_energy);
            mp_Thread->start();
            break;

        case SignalEnergy:
            emit send_input_fix_dict(signal, MAXINT32, res_energy, boost, path, delta_energy);
            mp_Thread->start();
            break;

        case Both:
            emit send_input_fix_dict(signal, ui->sb_Iterations->value(), res_energy, boost, path, delta_energy);
            mp_Thread->start();
            break;
    }
}

//*****************************************************************************************************************
<<<<<<< HEAD

// Opens Dictionaryeditor
void MainWindow::on_actionW_rterbucheditor_triggered()
{        
    if(_editor_window == NULL)
    {
        _editor_window = new EditorWindow();
        connect(_editor_window, SIGNAL(dict_saved()), this, SLOT(on_dicts_saved()));
    }
    if(!_editor_window->isVisible()) _editor_window->show();
    else
    {
        _editor_window->setWindowState(Qt::WindowActive);
        _editor_window->raise();
    }

}

=======

// Opens Dictionaryeditor
void MainWindow::on_actionW_rterbucheditor_triggered()
{        
    if(_editor_window == NULL)
    {
        _editor_window = new EditorWindow();
        connect(_editor_window, SIGNAL(dict_saved()), this, SLOT(on_dicts_saved()));
    }
    if(!_editor_window->isVisible()) _editor_window->show();
    else
    {
        _editor_window->setWindowState(Qt::WindowActive);
        _editor_window->raise();
    }

}

>>>>>>> a8d88f72
//*****************************************************************************************************************

// opens advanced Dictionaryeditor
void MainWindow::on_actionErweiterter_W_rterbucheditor_triggered()
{
     if(_enhanced_editor_window == NULL)
     {
         _enhanced_editor_window = new Enhancededitorwindow();
         if(_editor_window == NULL) _editor_window = new EditorWindow();
         connect(_enhanced_editor_window, SIGNAL(dict_saved()), _editor_window, SLOT(on_save_dicts()));
     }
     if(!_enhanced_editor_window->isVisible()) _enhanced_editor_window->show();
     else
     {
         _enhanced_editor_window->setWindowState(Qt::WindowActive);
         _enhanced_editor_window->raise();
     }
}

//*****************************************************************************************************************
<<<<<<< HEAD


=======


>>>>>>> a8d88f72
// opens formula editor
void MainWindow::on_actionAtomformeleditor_triggered()
{
    if(_formula_editor == NULL)
    {
        _formula_editor = new Formulaeditor();
        if(_enhanced_editor_window == NULL) _enhanced_editor_window = new Enhancededitorwindow();
        connect(_formula_editor, SIGNAL(formula_saved()), _enhanced_editor_window, SLOT(on_formula_saved()));
    }
    if(!_formula_editor->isVisible()) _formula_editor->show();
    else
    {
        _formula_editor->setWindowState(Qt::WindowActive);
        _formula_editor->raise();
    }
}

//*****************************************************************************************************************

// open treebase window
void MainWindow::on_actionCreate_treebased_dictionary_triggered()
{
    TreebasedDictWindow *x = new TreebasedDictWindow();
    x->show();
}

//*****************************************************************************************************************

// open settings
void MainWindow::on_actionSettings_triggered()
{
    if(_setting_window == NULL) _setting_window = new settingwindow();
    if(_setting_window != NULL) _setting_window->set_values();
    if(!_setting_window->isVisible()) _setting_window->show();
    else
    {
        _setting_window->setWindowState(Qt::WindowActive);
        _setting_window->raise();
    }

    connect(_setting_window, SIGNAL(change_info_label()), this, SLOT(activate_info_label()));
}

//*****************************************************************************************************************

// opens Filedialog for read signal (contextmenue)
void MainWindow::on_actionNeu_triggered()
{
    open_file();
}

//*****************************************************************************************************************
<<<<<<< HEAD

// opens Filedialog for read signal (button)
void MainWindow::on_btt_OpenSignal_clicked()
{
    open_file();
}


//*****************************************************************************************************************

void MainWindow::on_dsb_sample_rate_editingFinished()
{
    _sample_rate = ui->dsb_sample_rate->value();
    callYAxisWindow->update();
}

//*****************************************************************************************************************

void MainWindow::on_dsb_from_editingFinished()
{   
    _from = floor(ui->dsb_from->value() * _sample_rate);
    read_fiff_file_new(file_name);
}

//*****************************************************************************************************************

void MainWindow::on_dsb_to_editingFinished()
{   
    to = ui->dsb_to->value() * _sample_rate;
    read_fiff_file_new(file_name);
}

//*****************************************************************************************************************

void MainWindow::on_dsb_from_valueChanged(double arg1)
{
    come_from_from = true;
    qreal var = to - floor(arg1  * _sample_rate);
    if(ui->dsb_to->value() <= arg1 || var < 64 || var > 4097)
        ui->dsb_from->setValue(_from  / _sample_rate);
    else
        ui->sb_sample_count->setValue(var);
    come_from_from = false;
}

//*****************************************************************************************************************

void MainWindow::on_dsb_to_valueChanged(double arg1)
{
    qreal var  = floor(arg1  * _sample_rate) - _from;
    if(ui->dsb_from->value() >= arg1 || var < 64 || var > 4097)
        ui->dsb_to->setValue(to  / _sample_rate);

    if(!come_from_sample_count)
        ui->sb_sample_count->setValue(var);
}

//*****************************************************************************************************************

=======

// opens Filedialog for read signal (button)
void MainWindow::on_btt_OpenSignal_clicked()
{
    open_file();
}


//*****************************************************************************************************************

void MainWindow::on_dsb_sample_rate_editingFinished()
{
    _sample_rate = ui->dsb_sample_rate->value();
    callYAxisWindow->update();
}

//*****************************************************************************************************************

void MainWindow::on_dsb_from_editingFinished()
{   
    _from = floor(ui->dsb_from->value() * _sample_rate);
    read_fiff_file_new(file_name);
}

//*****************************************************************************************************************

void MainWindow::on_dsb_to_editingFinished()
{   
    to = ui->dsb_to->value() * _sample_rate;
    read_fiff_file_new(file_name);
}

//*****************************************************************************************************************

void MainWindow::on_dsb_from_valueChanged(double arg1)
{
    come_from_from = true;
    qreal var = to - floor(arg1  * _sample_rate);
    if(ui->dsb_to->value() <= arg1 || var < 64 || var > 4097)
        ui->dsb_from->setValue(_from  / _sample_rate);
    else
        ui->sb_sample_count->setValue(var);
    come_from_from = false;
}

//*****************************************************************************************************************

void MainWindow::on_dsb_to_valueChanged(double arg1)
{
    qreal var  = floor(arg1  * _sample_rate) - _from;
    if(ui->dsb_from->value() >= arg1 || var < 64 || var > 4097)
        ui->dsb_to->setValue(to  / _sample_rate);

    if(!come_from_sample_count)
        ui->sb_sample_count->setValue(var);
}

//*****************************************************************************************************************

>>>>>>> a8d88f72
void MainWindow::on_sb_sample_count_valueChanged(int arg1)
{
    come_from_sample_count = true;
    if(!come_from_from)
        ui->dsb_to->setValue(_from  + arg1);
    come_from_sample_count = false;
}
<<<<<<< HEAD

//*****************************************************************************************************************

void MainWindow::on_sb_sample_count_editingFinished()
{
    if(!come_from_from)
    {
        to = ui->dsb_to->value() * _sample_rate;
        read_fiff_file_new(file_name);
    }
}

//*****************************************************************************************************************

void MainWindow::on_cb_all_select_clicked()
{
    if(tbv_is_loading) return;

    if( ui->cb_all_select->checkState() == Qt::Unchecked && !was_partialchecked)
    {
        ui->cb_all_select->setCheckState(Qt::PartiallyChecked);
        was_partialchecked = true;
    }
    else if(ui->cb_all_select->checkState() == Qt::Checked && !was_partialchecked)
    {
        ui->cb_all_select->setCheckState(Qt::Unchecked);
        was_partialchecked = false;
    }

    auto_change = true;

    if(ui->cb_all_select->checkState() == Qt::Checked)
        for(qint32 i = 0; i < ui->tbv_Results->rowCount() - 1; i++)     // last item is residuum
            ui->tbv_Results->item(i, 0)->setCheckState(Qt::Checked);
    else if(ui->cb_all_select->checkState() == Qt::Unchecked)
        for(qint32 i = 0; i < ui->tbv_Results->rowCount() - 1; i++)     // last item is residuum
            ui->tbv_Results->item(i, 0)->setCheckState(Qt::Unchecked);
    else
    {
        for(qint32 i = 0; i < ui->tbv_Results->rowCount() - 1; i++)     // last item is residuum
            if(select_atoms_map[i] == true)
                ui->tbv_Results->item(i, 0)->setCheckState(Qt::Checked);
            else
                ui->tbv_Results->item(i, 0)->setCheckState(Qt::Unchecked);
    }

    bool all_selected = true;
    bool all_deselected = true;
    for(qint32 i = 0; i < ui->tbv_Results->rowCount() - 1; i++)         // last item is residuum
        if(ui->tbv_Results->item(i, 0)->checkState())
            all_deselected = false;
        else
            all_selected = false;

    if(all_selected)
        ui->cb_all_select->setCheckState(Qt::Checked);
    else if(all_deselected)
    {
        ui->cb_all_select->setCheckState(Qt::Unchecked);
        was_partialchecked = true;
    }
    else ui->cb_all_select->setCheckState(Qt::PartiallyChecked);

    auto_change = false;
}

//*****************************************************************************************************************

void MainWindow::on_dicts_saved()
{
    fill_dict_combobox();
}

//*****************************************************************************************************************

void MainWindow::on_actionSpeicher_triggered()
{
    if(file_name.isEmpty())
    {
        QMessageBox::warning(this, tr("Error"),
        tr("error: No file for save."));
        return;
    }

    if(ui->tbv_Results->rowCount() == 0)
    {
        QMessageBox::warning(this, tr("Error"),
        tr("error: No results for save."));
        return;
    }

    if(save_path.isEmpty())
    {        
        QString save_name = "";
        QStringList saveList = file_name.split('/').last().split('.').first().split('_');
        for(int i = 0; i < saveList.length(); i++)
        {
            if(i == saveList.length() - 1)
                save_name += "mp_" + saveList.at(i);
            else
                save_name += saveList.at(i) + "_";
        }
        save_path = QFileDialog::getSaveFileName(this, "Save file as...", last_save_path + "/" + save_name,"(*.fif)");
        if(save_path.isEmpty()) return;
    }
    QStringList string_list = save_path.split('/');
    last_save_path = "";
    for(qint32 i = 0; i < string_list.length() - 1; i++)
        last_save_path += string_list.at(i) + '/';
    save_fif_file();

    save_fif_file();
}

//*****************************************************************************************************************

void MainWindow::on_actionSpeicher_unter_triggered()
=======

//*****************************************************************************************************************

void MainWindow::on_sb_sample_count_editingFinished()
{
    if(!come_from_from)
    {
        to = ui->dsb_to->value() * _sample_rate;
        read_fiff_file_new(file_name);
    }
}

//*****************************************************************************************************************

void MainWindow::on_cb_all_select_clicked()
{
    if(tbv_is_loading) return;

    if( ui->cb_all_select->checkState() == Qt::Unchecked && !was_partialchecked)
    {
        ui->cb_all_select->setCheckState(Qt::PartiallyChecked);
        was_partialchecked = true;
    }
    else if(ui->cb_all_select->checkState() == Qt::Checked && !was_partialchecked)
    {
        ui->cb_all_select->setCheckState(Qt::Unchecked);
        was_partialchecked = false;
    }

    auto_change = true;

    if(ui->cb_all_select->checkState() == Qt::Checked)
        for(qint32 i = 0; i < ui->tbv_Results->rowCount() - 1; i++)     // last item is residuum
            ui->tbv_Results->item(i, 0)->setCheckState(Qt::Checked);
    else if(ui->cb_all_select->checkState() == Qt::Unchecked)
        for(qint32 i = 0; i < ui->tbv_Results->rowCount() - 1; i++)     // last item is residuum
            ui->tbv_Results->item(i, 0)->setCheckState(Qt::Unchecked);
    else
    {
        for(qint32 i = 0; i < ui->tbv_Results->rowCount() - 1; i++)     // last item is residuum
            if(select_atoms_map[i] == true)
                ui->tbv_Results->item(i, 0)->setCheckState(Qt::Checked);
            else
                ui->tbv_Results->item(i, 0)->setCheckState(Qt::Unchecked);
    }

    bool all_selected = true;
    bool all_deselected = true;
    for(qint32 i = 0; i < ui->tbv_Results->rowCount() - 1; i++)         // last item is residuum
        if(ui->tbv_Results->item(i, 0)->checkState())
            all_deselected = false;
        else
            all_selected = false;

    if(all_selected)
        ui->cb_all_select->setCheckState(Qt::Checked);
    else if(all_deselected)
    {
        ui->cb_all_select->setCheckState(Qt::Unchecked);
        was_partialchecked = true;
    }
    else ui->cb_all_select->setCheckState(Qt::PartiallyChecked);

    auto_change = false;
}

//*****************************************************************************************************************

void MainWindow::on_dicts_saved()
{
    fill_dict_combobox();
}

//*****************************************************************************************************************

void MainWindow::on_actionSpeicher_triggered()
>>>>>>> a8d88f72
{
    if(file_name.isEmpty())
    {
        QMessageBox::warning(this, tr("Error"),
        tr("error: No file for save."));
        return;
    }

<<<<<<< HEAD
    if(file_name.split('.').last() != "fif")
    {
        QMessageBox::warning(this, tr("Error"),
        tr("error: No fif file for save."));
        return;
    }

=======
>>>>>>> a8d88f72
    if(ui->tbv_Results->rowCount() == 0)
    {
        QMessageBox::warning(this, tr("Error"),
        tr("error: No results for save."));
        return;
    }

<<<<<<< HEAD
    QString save_name = "";
    QStringList saveList = file_name.split('/').last().split('.').first().split('_');
    for(int i = 0; i < saveList.length(); i++)
    {
        if(i == saveList.length() - 1)
            save_name += "mp_" + saveList.at(i);
        else
            save_name += saveList.at(i) + "_";
    }

    save_path = QFileDialog::getSaveFileName(this, "Save file as...", last_save_path + "/" + save_name,"(*.fif)");
    if(save_path.isEmpty()) return;
    else
    {
        QStringList string_list = save_path.split('/');
        last_save_path = "";
        for(qint32 i = 0; i < string_list.length() - 1; i++)
            last_save_path += string_list.at(i) + '/';

        save_fif_file();
    }
}

//*****************************************************************************************************************

void MainWindow::save_fif_file()
{
    //change ui
    ui->lb_timer->setHidden(true);
    ui->cb_all_select->setHidden(true);
    ui->progressBarCalc->setHidden(false);
    ui->progressBarCalc->setFormat("save fif file:  %p%");

    QFile t_fileIn(file_name);
    QFile t_fileOut(save_path);

    //
    //   Setup for reading the raw data
    //
    FiffRawData raw(t_fileIn);

    //
    //   Set up pick list: MEG + STI 014 - bad channels
    //
    //
    QStringList include;
    include << "STI 014";
    bool want_meg   = true;
    bool want_eeg   = false;
    bool want_stim  = false;
    RowVectorXi picks = raw.info.pick_types(want_meg, want_eeg, want_stim, include, raw.info.bads);

    MatrixXd cals;
    FiffStream::SPtr outfid = Fiff::start_writing_raw(t_fileOut,raw.info, cals, picks);

    //
    //   Set up the reading parameters
    //
    fiff_int_t from = raw.first_samp;
    fiff_int_t to = raw.last_samp;
    float quantum_sec = 10.0f;//read and write in 10 sec junks
    fiff_int_t quantum = ceil(quantum_sec*raw.info.sfreq);  //   To read the whole file at once set quantum     = to - from + 1;

    //************************************************************************************
    //
    //   Read and write all the data
    //
    bool first_buffer = true;
    fiff_int_t first, last;
    MatrixXd data;
    MatrixXd times;
    qint32 start_change = _from;// * raw.info.sfreq;    // start of change
    qint32 end_change = to;// * raw.info.sfreq + 1;    // end of change

    ui->progressBarCalc->setValue(0);
    ui->progressBarCalc->setMinimum(0);
    ui->progressBarCalc->setMaximum(to);

    // from 0 to start of change
    for(first = from; first < start_change; first+=quantum)
    {
        last = first+quantum-1;
        if (last > start_change)
        {
            last = start_change;
        }
        if (!raw.read_raw_segment(data ,times, first, last, picks))
        {
                printf("error during read_raw_segment\n");
                QMessageBox::warning(this, tr("Error"),
                tr("error: Save unsucessful."));
                return;
        }
        printf("Writing...");
        if (first_buffer)
        {
           if (first > 0)
               outfid->write_int(FIFF_FIRST_SAMPLE,&first);
           first_buffer = false;
        }
        outfid->write_raw_buffer(data,cals);
        printf("[done]\n");

        ui->progressBarCalc->setValue(first);
=======
    if(save_path.isEmpty())
    {        
        QString save_name = "";
        QStringList saveList = file_name.split('/').last().split('.').first().split('_');
        for(int i = 0; i < saveList.length(); i++)
        {
            if(i == saveList.length() - 1)
                save_name += "mp_" + saveList.at(i);
            else
                save_name += saveList.at(i) + "_";
        }
        save_path = QFileDialog::getSaveFileName(this, "Save file as...", last_save_path + "/" + save_name,"(*.fif)");
        if(save_path.isEmpty()) return;
    }
    QStringList string_list = save_path.split('/');
    last_save_path = "";
    for(qint32 i = 0; i < string_list.length() - 1; i++)
        last_save_path += string_list.at(i) + '/';
    save_fif_file();

    save_fif_file();
}

//*****************************************************************************************************************

void MainWindow::on_actionSpeicher_unter_triggered()
{
    if(file_name.isEmpty())
    {
        QMessageBox::warning(this, tr("Error"),
        tr("error: No file for save."));
        return;
    }

    if(file_name.split('.').last() != "fif")
    {
        QMessageBox::warning(this, tr("Error"),
        tr("error: No fif file for save."));
        return;
    }

    if(ui->tbv_Results->rowCount() == 0)
    {
        QMessageBox::warning(this, tr("Error"),
        tr("error: No results for save."));
        return;
    }

    QString save_name = "";
    QStringList saveList = file_name.split('/').last().split('.').first().split('_');
    for(int i = 0; i < saveList.length(); i++)
    {
        if(i == saveList.length() - 1)
            save_name += "mp_" + saveList.at(i);
        else
            save_name += saveList.at(i) + "_";
    }

    save_path = QFileDialog::getSaveFileName(this, "Save file as...", last_save_path + "/" + save_name,"(*.fif)");
    if(save_path.isEmpty()) return;
    else
    {
        QStringList string_list = save_path.split('/');
        last_save_path = "";
        for(qint32 i = 0; i < string_list.length() - 1; i++)
            last_save_path += string_list.at(i) + '/';

        save_fif_file();
>>>>>>> a8d88f72
    }
}

<<<<<<< HEAD
    //************************************************************************************

    // from start of change to end of change
    if (!raw.read_raw_segment(data, times, start_change ,end_change,picks))
    {
            printf("error during read_raw_segment\n");
            QMessageBox::warning(this, tr("Error"),
            tr("error: Save unsucessful."));
            return;
    }

    qint32 index = 0;
    for(qint32 channels = 0; channels < data.rows(); channels++)
    {
=======
//*****************************************************************************************************************

void MainWindow::save_fif_file()
{
    //change ui
    ui->lb_timer->setHidden(true);
    ui->cb_all_select->setHidden(true);
    ui->progressBarCalc->setHidden(false);
    ui->progressBarCalc->setFormat("save fif file:  %p%");
    ui->progressBarCalc->setValue(0);
    ui->progressBarCalc->setMinimum(0);
    //reset progressbar text color to black
    Pal.setColor(QPalette::Text, Qt::black);
    ui->progressBarCalc->setPalette(Pal);
    ui->progressBarCalc->repaint();
    is_white = false;

    QFile t_fileIn(file_name);
    QFile t_fileOut(save_path);

    //   Setup for reading the raw data   
    FiffRawData raw(t_fileIn);

    //   Set up pick list: MEG + STI 014 - bad channels   
    QStringList include;
    include << "STI 014";
    bool want_meg   = true;
    bool want_eeg   = false;
    bool want_stim  = false;
    RowVectorXi picks = raw.info.pick_types(want_meg, want_eeg, want_stim, include, raw.info.bads);

    MatrixXd cals;
    FiffStream::SPtr outfid = Fiff::start_writing_raw(t_fileOut,raw.info, cals, picks);

    //   Set up the reading parameters
    fiff_int_t from = raw.first_samp;
    fiff_int_t to = raw.last_samp;
    ui->progressBarCalc->setMaximum(to);
    float quantum_sec = 10.0f;//read and write in 10 sec junks
    fiff_int_t quantum = ceil(quantum_sec*raw.info.sfreq);  //   To read the whole file at once set quantum     = to - from + 1;

    //   Read and write all the data
    //************************************************************************************
    bool first_buffer = true;
    fiff_int_t first = from;
    fiff_int_t last;
    MatrixXd data;
    MatrixXd times;
    fiff_int_t start_change = _from + raw.first_samp;        // start of change
    fiff_int_t end_change = this->to + raw.first_samp;       // end of change


    // from 0 to start of change
    for(first; first < start_change; first+=quantum)
    {
        last = first+quantum-1;
        if (last > start_change)
        {
            last = start_change;
        }
        if (!raw.read_raw_segment(data ,times, first, last, picks))
        {
                printf("error during read_raw_segment\n");
                QMessageBox::warning(this, tr("Error"),
                tr("error: Save unsucessful."));
                return;
        }
        printf("Writing...");
        if (first_buffer)
        {
           if (first > 0)
               outfid->write_int(FIFF_FIRST_SAMPLE,&first);
           first_buffer = false;
        }
        outfid->write_raw_buffer(data,cals);
        printf("[done]\n");

        ui->progressBarCalc->setValue(first);
        if(ui->progressBarCalc->value() > ui->progressBarCalc->maximum() / 2 && !is_white)
        {
            Pal.setColor(QPalette::Text, Qt::white);
            ui->progressBarCalc->setPalette(Pal);
            is_white = true;
        }
    }

    //************************************************************************************

    // from start of change to end of change
    if (!raw.read_raw_segment(data, times, start_change ,end_change,picks))
    {
            printf("error during read_raw_segment\n");
            QMessageBox::warning(this, tr("Error"),
            tr("error: Save unsucessful."));
            return;
    }

    qint32 index = 0;
    for(qint32 channels = 0; channels < data.rows(); channels++)
    {
>>>>>>> a8d88f72
        if(select_channel_map[channels])
        {
            data.row(channels) =  _atom_sum_matrix.col(index)  ;
            index++;
        }
    }
    if (first_buffer)
    {
       if (start_change > 0)
           outfid->write_int(FIFF_FIRST_SAMPLE,&start_change);
       first_buffer = false;
    }
    printf("Writing new data...");
    outfid->write_raw_buffer(data,cals);
    printf("[done]\n");

<<<<<<< HEAD
    printf("Writing new data...");
    outfid->write_raw_buffer(data,cals);
    printf("[done]\n");

=======
>>>>>>> a8d88f72
    //************************************************************************************

    // from end of change to end
    for(first = end_change; first < to; first+=quantum)
    {
        last = first+quantum-1;
        if (last > to)
        {
            last = to;
        }
        if (!raw.read_raw_segment(data,times,first,last, picks))
        {
                printf("error during read_raw_segment\n");
                QMessageBox::warning(this, tr("Error"),
                tr("error: Save unsucessful."));
                return;
<<<<<<< HEAD
=======
        }
        printf("Writing...");
        outfid->write_raw_buffer(data,cals);
        printf("[done]\n");
        ui->progressBarCalc->setValue(first);
        if(ui->progressBarCalc->value() > ui->progressBarCalc->maximum() / 2 && !is_white)
        {
            Pal.setColor(QPalette::Text, Qt::white);
            ui->progressBarCalc->setPalette(Pal);
            is_white = true;
>>>>>>> a8d88f72
        }
        printf("Writing...");
        outfid->write_raw_buffer(data,cals);
        printf("[done]\n");
        ui->progressBarCalc->setValue(first);
    }

    save_parameters();
    ui->progressBarCalc->setValue(to);

    printf("Writing...");
    outfid->write_raw_buffer(data,cals);
    printf("[done]\n");

    outfid->finish_writing_raw();
    printf("Finished\n");

    is_saved = true;
    ui->lb_timer->setHidden(false);
    ui->cb_all_select->setHidden(false);
    ui->progressBarCalc->setHidden(true);
    //ui->lb_save_file->setHidden(true);
}

//*****************************************************************************************************************

void MainWindow::save_parameters()
{
    QString save_parameter_path = save_path.split(".").first() + ".txt";
    QFile xml_file(save_parameter_path);
    if(xml_file.open(QIODevice::WriteOnly))
    {
        QXmlStreamWriter xmlWriter(&xml_file);
        xmlWriter.setAutoFormatting(true);
        xmlWriter.writeStartDocument();

<<<<<<< HEAD
        for(qint32 i = 0; i < _adaptive_atom_list.length(); i++)
=======
        for(qint32 i = 0; i < ui->tbv_Results->rowCount() - 1; i++)
>>>>>>> a8d88f72
        {
            if(ui->tbv_Results->columnCount() == 2 && ui->tbv_Results->item(i, 1)->text() != "residuum")
            {
                FixDictAtom fix_atom = _fix_dict_atom_list.at(i);

                xmlWriter.writeStartElement("ATOM");
                xmlWriter.writeAttribute("formula", fix_atom.atom_formula);
                xmlWriter.writeAttribute("sample_count", QString::number(fix_atom.sample_count));
<<<<<<< HEAD
                xmlWriter.writeAttribute("energy", ui->tbv_Results->item(i, 0)->text());
                xmlWriter.writeAttribute("parameters", ui->tbv_Results->item(i, 1)->text());
                xmlWriter.writeAttribute("dict_source", fix_atom.dict_source);

                xmlWriter.writeStartElement("PARAMETER");
                if(fix_atom.type == AtomType::GABORATOM)
                {
                    xmlWriter.writeAttribute("formula", "GABORATOM");
                    xmlWriter.writeStartElement("PARAMETER");
=======
                xmlWriter.writeAttribute("%energy_from_signal", ui->tbv_Results->item(i, 0)->text());
                xmlWriter.writeAttribute("dict_source", fix_atom.dict_source);
                xmlWriter.writeStartElement("PARAMETER");

                if(fix_atom.type == AtomType::GABORATOM)
                {
>>>>>>> a8d88f72
                    xmlWriter.writeAttribute("scale", QString::number(fix_atom.gabor_atom.scale));
                    xmlWriter.writeAttribute("translation", QString::number(fix_atom.translation));
                    xmlWriter.writeAttribute("modulation", QString::number(fix_atom.gabor_atom.modulation));
                    xmlWriter.writeAttribute("phase", QString::number(fix_atom.gabor_atom.phase));
                }
                else if(fix_atom.type == AtomType::CHIRPATOM)
<<<<<<< HEAD
                {
                    xmlWriter.writeAttribute("formula", "CHIRPATOM");
                    xmlWriter.writeStartElement("PARAMETER");
=======
                {                   
>>>>>>> a8d88f72
                    xmlWriter.writeAttribute("scale", QString::number(fix_atom.chirp_atom.scale));
                    xmlWriter.writeAttribute("translation", QString::number(fix_atom.translation));
                    xmlWriter.writeAttribute("modulation", QString::number(fix_atom.chirp_atom.modulation));
                    xmlWriter.writeAttribute("phase", QString::number(fix_atom.chirp_atom.phase));
                    xmlWriter.writeAttribute("chirp", QString::number(fix_atom.chirp_atom.chirp));
                }
                else if(fix_atom.type == AtomType::FORMULAATOM)
<<<<<<< HEAD
                {
=======
                {                    
>>>>>>> a8d88f72
                    xmlWriter.writeAttribute("translation", QString::number(fix_atom.translation));
                    xmlWriter.writeAttribute("a", QString::number(fix_atom.formula_atom.a));
                    xmlWriter.writeAttribute("b", QString::number(fix_atom.formula_atom.b));
                    xmlWriter.writeAttribute("c", QString::number(fix_atom.formula_atom.c));
                    xmlWriter.writeAttribute("d", QString::number(fix_atom.formula_atom.d));
                    xmlWriter.writeAttribute("e", QString::number(fix_atom.formula_atom.e));
                    xmlWriter.writeAttribute("f", QString::number(fix_atom.formula_atom.f));
                    xmlWriter.writeAttribute("g", QString::number(fix_atom.formula_atom.g));
                    xmlWriter.writeAttribute("h", QString::number(fix_atom.formula_atom.h));
                }
                xmlWriter.writeEndElement();    //PARAMETER
                xmlWriter.writeEndElement();    //ATOM
            }
            else
            {
                GaborAtom gabor_atom = _adaptive_atom_list.at(i);
                xmlWriter.writeStartElement("ATOM");
                xmlWriter.writeAttribute("formula", "GABORATOM");
                xmlWriter.writeAttribute("sample_count", QString::number(gabor_atom.sample_count));
<<<<<<< HEAD
                xmlWriter.writeAttribute("energy", ui->tbv_Results->item(i, 0)->text());
=======
                xmlWriter.writeAttribute("%energy_from_signal", ui->tbv_Results->item(i, 0)->text());
>>>>>>> a8d88f72

                xmlWriter.writeStartElement("PARAMETER");
                xmlWriter.writeAttribute("scale", QString::number(gabor_atom.scale));
                xmlWriter.writeAttribute("translation", QString::number(gabor_atom.translation));
                xmlWriter.writeAttribute("modulation", QString::number(gabor_atom.modulation));
                xmlWriter.writeAttribute("phase", QString::number(gabor_atom.phase));
<<<<<<< HEAD

                xmlWriter.writeEndElement();    //PARAMETER
=======
                xmlWriter.writeEndElement();    //PARAMETER

>>>>>>> a8d88f72
                xmlWriter.writeEndElement();    //ATOM
            }
        }
        xmlWriter.writeEndDocument();
    }
    xml_file.close();
}

//*****************************************************************************************************************

void MainWindow::on_actionExport_triggered()
{
    if(_adaptive_atom_list.length() == 0)
    {
        QMessageBox::warning(this, tr("Error"),
        tr("error: No adaptive MP results for save."));
        return;
    }


    QString save_path = QFileDialog::getSaveFileName(this, "Export results as dict file...", QDir::homePath() + "/" + "Matching-Pursuit-Toolbox" + "/" + "resultdict","(*.dict)");
    if(save_path.isEmpty()) return;

    QStringList string_list = save_path.split('/');
    last_save_path = "";
    for(qint32 i = 0; i < string_list.length() - 1; i++)
        last_save_path += string_list.at(i) + '/';

    QFile xml_file(save_path);
    if(xml_file.open(QIODevice::WriteOnly))
    {
        QXmlStreamWriter xmlWriter(&xml_file);
        xmlWriter.setAutoFormatting(true);
        xmlWriter.writeStartDocument();

        xmlWriter.writeStartElement("COUNT");
        xmlWriter.writeAttribute("of_atoms", QString::number(_adaptive_atom_list.length()));
        xmlWriter.writeStartElement("built_Atoms");
        xmlWriter.writeAttribute("formula", "Gaboratom");
        xmlWriter.writeAttribute("sample_count", QString::number(_adaptive_atom_list.first().sample_count));
        xmlWriter.writeAttribute("atom_count", QString::number(_adaptive_atom_list.length()));
        xmlWriter.writeAttribute("source_dict", save_path.split('/').last().split('.').first());

        for(qint32 i = 0; i < _adaptive_atom_list.length(); i++)
        {
            GaborAtom gabor_atom = _adaptive_atom_list.at(i);
            QStringList result_list = gabor_atom.create_string_values(gabor_atom.sample_count, gabor_atom.scale, gabor_atom.sample_count / 2, gabor_atom.modulation, gabor_atom.phase);

            xmlWriter.writeStartElement("ATOM");
            xmlWriter.writeAttribute("ID", QString::number(i));
            xmlWriter.writeAttribute("scale", QString::number(gabor_atom.scale));
            xmlWriter.writeAttribute("modu", QString::number(gabor_atom.modulation));
            xmlWriter.writeAttribute("phase", QString::number(gabor_atom.phase));

            xmlWriter.writeStartElement("samples");
            QString samples_to_xml;
            for (qint32 it = 0; it < result_list.length(); it++)
            {
                samples_to_xml.append(result_list.at(it));
                samples_to_xml.append(":");
            }
            xmlWriter.writeAttribute("samples", samples_to_xml);
            xmlWriter.writeEndElement();    //samples

            xmlWriter.writeEndElement();    //ATOM

        }
        xmlWriter.writeEndElement();    //bulit_atoms
        xmlWriter.writeEndElement();    //COUNT
        xmlWriter.writeEndDocument();
    }
    xml_file.close();
    fill_dict_combobox();
}

//*****************************************************************************************************************

bool MainWindow::sort_energie_adaptive(const GaborAtom atom_1, const GaborAtom atom_2)
{
    return (atom_1.energy > atom_2.energy);
}

//*****************************************************************************************************************

bool MainWindow::sort_energie_fix(const FixDictAtom atom_1, const FixDictAtom atom_2)
{
    return (atom_1.energy > atom_2.energy);
}

//*****************************************************************************************************************

void MainWindow::on_cb_Dicts_currentIndexChanged(const QString &arg1)
{
    Q_UNUSED(arg1);
    ui->lb_info_content->setText("");
    ui->lb_info_content->repaint();
    _has_warning = false;
}

//*****************************************************************************************************************

void MainWindow::on_rb_adativMp_clicked()
{
    ui->lb_info_content->setText("");
    ui->lb_info_content->repaint();
    _has_warning = false;
}

//*****************************************************************************************************************
void MainWindow::activate_info_label()
{
    QSettings settings;
    if(!settings.value("show_infos", true).toBool())
    {
        ui->lb_info_content->setHidden(true);
        ui->lb_info->setHidden(true);
    }
    else
    {
        ui->lb_info_content->setHidden(false);
        ui->lb_info->setHidden(false);
    }
}<|MERGE_RESOLUTION|>--- conflicted
+++ resolved
@@ -394,7 +394,6 @@
     QList<QIODevice*> t_listSampleFilesIn;
     t_listSampleFilesIn.append(new QFile(file_name));
     FiffIO p_fiffIO(t_listSampleFilesIn);
-<<<<<<< HEAD
 
     //std::cout << p_fiffIO << std::endl;
 
@@ -415,28 +414,6 @@
 
 //*************************************************************************************************************************************
 
-=======
-
-    //std::cout << p_fiffIO << std::endl;
-
-    //Read raw data samples
-    p_fiffIO.m_qlistRaw[0]->read_raw_segment_times(datas, times, _from, to);
-
-    ui->dsb_sample_rate->setValue(600);//raw.info.sfreq);
-    ui->dsb_sample_rate->setEnabled(false);
-    _sample_rate = 600; //ui->sb_sample_rate->value();
-
-    qint32 cols = 5;
-    if(datas.cols() <= 5)   cols = datas.cols();
-    _signal_matrix = MatrixXd::Zero(datas.cols(),cols);
-
-    for(qint32 channels = 0; channels < cols; channels++)
-        _signal_matrix.col(channels) = datas.row(channels);
-}
-
-//*************************************************************************************************************************************
-
->>>>>>> a8d88f72
 qint32 MainWindow::read_fiff_file(QString fileName)
 {
     //   Setup for reading the raw data
@@ -455,11 +432,8 @@
     //   times output argument is optional
     if (!raw.read_raw_segment/*_times*/(datas, times, raw.first_samp + _from, raw.first_samp + to, picks))
     {
-<<<<<<< HEAD
-=======
        QMessageBox::warning(this, tr("Error"),
        tr("error: Read fif unsucessful."));
->>>>>>> a8d88f72
        printf("Could not read raw segment.\n");
        return -1;
     }
@@ -484,7 +458,6 @@
 
     return 0;
 }
-<<<<<<< HEAD
 
 //*************************************************************************************************************************************
 
@@ -502,25 +475,6 @@
     _atom_sum_matrix = MatrixXd::Zero(_signal_matrix.rows(), _signal_matrix.cols()); //resize
     _residuum_matrix = MatrixXd::Zero(_signal_matrix.rows(), _signal_matrix.cols()); //resize
 
-=======
-
-//*************************************************************************************************************************************
-
-void MainWindow::read_fiff_file_new(QString file_name)
-{
-    this->cb_model->clear();
-    this->cb_items.clear();
-
-    read_fiff_file(file_name);
-    //original_signal_matrix.resize(_signal_matrix.rows(), _signal_matrix.cols());
-    original_signal_matrix = _signal_matrix;
-
-    fill_channel_combobox();
-    ui->tbv_Results->setRowCount(0);
-    _atom_sum_matrix = MatrixXd::Zero(_signal_matrix.rows(), _signal_matrix.cols()); //resize
-    _residuum_matrix = MatrixXd::Zero(_signal_matrix.rows(), _signal_matrix.cols()); //resize
-
->>>>>>> a8d88f72
     ui->lb_info_content->setText("");
     ui->cb_all_select->setHidden(true);    
     ui->lb_timer->setHidden(true);
@@ -903,7 +857,6 @@
     {
         ui->progressBarCalc->setValue(0);
         ui->progressBarCalc->setHidden(false);
-<<<<<<< HEAD
 
         if(_signal_matrix.rows() == 0)
         {
@@ -976,80 +929,6 @@
             max_tbv_header_width = 0;
             calc_fix_mp(QString(QDir::homePath() + "/" + "Matching-Pursuit-Toolbox/%1.dict").arg(ui->cb_Dicts->currentText()), _signal_matrix, criterion);
         }
-=======
-
-        if(_signal_matrix.rows() == 0)
-        {
-            QMessageBox msgBox(QMessageBox::Warning, "Warning", "No signalfile found.", QMessageBox::Ok, this);
-            msgBox.exec();
-            return;
-        }
-
-        if(ui->chb_Iterations->checkState()  == Qt::Unchecked && ui->chb_ResEnergy->checkState() == Qt::Unchecked)
-        {
-            QMessageBox msgBox(QMessageBox::Warning, "Error", "No truncation criterion choosen.", QMessageBox::Ok, this);
-            msgBox.exec();
-            return;
-        }
-
-        if(((ui->dsb_energy->value() <= 1 && ui->dsb_energy->isEnabled()) && (ui->sb_Iterations->value() >= 500 && ui->sb_Iterations->isEnabled()))
-                || (ui->dsb_energy->value() <= 1 && ui->dsb_energy->isEnabled() && !ui->sb_Iterations->isEnabled())
-                || (ui->sb_Iterations->value() >= 500 && ui->sb_Iterations->isEnabled() && !ui->dsb_energy->isEnabled()) )
-        {
-            QSettings settings;
-            if(settings.value("show_warnings", true).toBool())
-            {
-                processdurationmessagebox* msgBox = new processdurationmessagebox(this);
-                msgBox->setModal(true);
-                msgBox->exec();
-                msgBox->close();
-            }
-        }
-
-        ui->frame->setEnabled(false);
-        ui->btt_OpenSignal->setEnabled(false);
-        ui->btt_Calc->setText("cancel");
-        ui->cb_channels->setEnabled(false);
-        ui->cb_all_select->setEnabled(false);
-        ui->dsb_from->setEnabled(false);
-        ui->dsb_to->setEnabled(false);
-        ui->sb_sample_count ->setEnabled(false);
-        ui->tbv_Results->setRowCount(0);
-        ui->cb_all_select->setHidden(false);
-        ui->lb_timer->setHidden(false);
-
-        _adaptive_atom_list.clear();
-        _fix_dict_atom_list.clear();
-
-        //reset progressbar text color to black
-        Pal.setColor(QPalette::Text, Qt::black);
-        ui->progressBarCalc->setPalette(Pal);
-        is_white = false;
-
-        is_saved = false;
-        _has_warning = false;
-        ui->lb_info_content->setText("");
-
-        _residuum_matrix = _signal_matrix;
-        _atom_sum_matrix = MatrixXd::Zero(_signal_matrix.rows(), _signal_matrix.cols());      
-        callAtomSumWindow->update();
-        callResidumWindow->update();
-
-        recieved_result_counter = 0;
-        counter_time.start();
-        _counter_timer->setInterval(100);
-        _counter_timer->start();
-
-        if(ui->rb_OwnDictionary->isChecked())
-        {
-            ui->tbv_Results->setColumnCount(2);
-            ui->tbv_Results->setHorizontalHeaderLabels(QString("energy\n[%];atom").split(";"));
-            ui->tbv_Results->setColumnWidth(0,55);
-            ui->tbv_Results->setColumnWidth(1,280);
-            max_tbv_header_width = 0;
-            calc_fix_mp(QString(QDir::homePath() + "/" + "Matching-Pursuit-Toolbox/%1.dict").arg(ui->cb_Dicts->currentText()), _signal_matrix, criterion);
-        }
->>>>>>> a8d88f72
         else if(ui->rb_adativMp->isChecked())
         {
             QList<qint32> sizes = ui->splitter->sizes();
@@ -1067,7 +946,6 @@
 
             calc_adaptiv_mp(_signal_matrix, criterion);
         }        
-<<<<<<< HEAD
     }
     //cancel calculation thread
     else if(ui->btt_Calc->text() == "cancel")
@@ -1076,22 +954,11 @@
         mp_Thread->requestInterruption();
         ui->btt_Calc->setText("wait...");
     }
-=======
-    }
-    //cancel calculation thread
-    else if(ui->btt_Calc->text() == "cancel")
-    {
-        emit
-        mp_Thread->requestInterruption();
-        ui->btt_Calc->setText("wait...");
-    }
->>>>>>> a8d88f72
 }
 
 //*************************************************************************************************************
 
 void MainWindow::on_time_out()
-<<<<<<< HEAD
 {
     QTime diff_time(0,0);
     diff_time = diff_time.addMSecs(counter_time.elapsed());
@@ -1103,19 +970,6 @@
 void MainWindow::recieve_result(qint32 current_iteration, qint32 max_iterations, qreal current_energy, qreal max_energy, MatrixXd residuum,
                                 adaptive_atom_list adaptive_atom_res_list, fix_dict_atom_list fix_dict_atom_res_list)
 {
-=======
-{
-    QTime diff_time(0,0);
-    diff_time = diff_time.addMSecs(counter_time.elapsed());
-    ui->lb_timer->setText(diff_time.toString("hh:mm:ss.zzz"));
-    _counter_timer->start();
-}
-
-//*************************************************************************************************************
-void MainWindow::recieve_result(qint32 current_iteration, qint32 max_iterations, qreal current_energy, qreal max_energy, MatrixXd residuum,
-                                adaptive_atom_list adaptive_atom_res_list, fix_dict_atom_list fix_dict_atom_res_list)
-{
->>>>>>> a8d88f72
     tbv_is_loading = true;
 
     qreal percent = ui->dsb_energy->value();
@@ -1192,7 +1046,6 @@
         }
 
         FixDictAtom temp_atom = fix_dict_atom_res_list.last();
-<<<<<<< HEAD
 
         QTableWidgetItem* atom_energie_item = new QTableWidgetItem(QString::number(100 * temp_atom.energy / max_energy, 'f', 2));
         QTableWidgetItem* atom_name_item = new QTableWidgetItem(fix_dict_atom_res_list.last().display_text);
@@ -1233,48 +1086,6 @@
 
     //progressbar update remaining energy and iterations update
 
-=======
-
-        QTableWidgetItem* atom_energie_item = new QTableWidgetItem(QString::number(100 * temp_atom.energy / max_energy, 'f', 2));
-        QTableWidgetItem* atom_name_item = new QTableWidgetItem(fix_dict_atom_res_list.last().display_text);
-
-        atom_energie_item->setFlags(Qt::ItemIsUserCheckable);
-        atom_name_item->setFlags(Qt::NoItemFlags);
-        atom_energie_item->setCheckState(Qt::Checked);
-
-        atom_energie_item->setTextAlignment(0x0082);
-        atom_name_item->setTextAlignment(0x0081);
-
-        _fix_dict_atom_list.append(temp_atom);
-        qSort(fix_dict_atom_res_list.begin(),fix_dict_atom_res_list.end(), sort_energie_fix);
-        qSort(_fix_dict_atom_list.begin(),_fix_dict_atom_list.end(), sort_energie_fix);
-
-        // ToDo: index = _adaptive_atom_list.indexOf(temp_atom);
-        qint32 index = 0;
-        while(index < fix_dict_atom_res_list.length())
-        {
-            if(temp_atom.display_text == fix_dict_atom_res_list.at(index).display_text)
-                 break;
-             index++;
-        }
-        ui->tbv_Results->insertRow(index);
-        ui->tbv_Results->setItem(index, 0, atom_energie_item);
-        ui->tbv_Results->setItem(index, 1, atom_name_item);
-
-        //update residuum and atom sum for painting and later save to hdd
-
-        for(qint32 i = 0; i < _signal_matrix.cols(); i++)
-        {
-            _residuum_matrix.col(i) -= temp_atom.max_scalar_list.at(i) * temp_atom.vector_list.first();
-            _atom_sum_matrix.col(i) += temp_atom.max_scalar_list.at(i) * temp_atom.vector_list.first();
-        }/*
-        _residuum_matrix = residuum;
-        _atom_sum_matrix = _signal_matrix - residuum;
-    */}
-
-    //progressbar update remaining energy and iterations update
-
->>>>>>> a8d88f72
     QString text = QString("residual energy: %0%            iterations: %1").arg(QString::number(residuum_energy, 'f', 2)).arg(current_iteration);
     ui->progressBarCalc->setFormat(text);
     qint32 prgrsbar_adapt = 99;
@@ -1297,26 +1108,15 @@
 
     // update ui
     if(max_iterations > 10 && percent < 1 && _signal_matrix.cols() > 40 && recieved_result_counter % 10 == 0)
-<<<<<<< HEAD
     {
         callAtomSumWindow->update();
         callResidumWindow->update();
     }
     else if(max_iterations > 5 && percent < 5 && _signal_matrix.cols() > 20 && recieved_result_counter % 5 == 0)
-=======
->>>>>>> a8d88f72
     {
         callAtomSumWindow->update();
         callResidumWindow->update();
     }
-<<<<<<< HEAD
-=======
-    else if(max_iterations > 5 && percent < 5 && _signal_matrix.cols() > 20 && recieved_result_counter % 5 == 0)
-    {
-        callAtomSumWindow->update();
-        callResidumWindow->update();
-    }
->>>>>>> a8d88f72
     else if(_signal_matrix.cols() < 20)
     {
         callAtomSumWindow->update();
@@ -1393,7 +1193,6 @@
     if(topLeft.row() == ui->tbv_Results->rowCount() - 1)
     {
         if(item->checkState())
-<<<<<<< HEAD
         {
             for(qint32 channels = 0; channels < _signal_matrix.cols(); channels++)            
                 _atom_sum_matrix.col(channels) += real_residuum_matrix.col(channels);
@@ -1401,22 +1200,12 @@
         else
         {
             for(qint32 channels = 0; channels < _signal_matrix.cols(); channels++)            
-=======
-        {
-            for(qint32 channels = 0; channels < _signal_matrix.cols(); channels++)            
-                _atom_sum_matrix.col(channels) += real_residuum_matrix.col(channels);
-        }
-        else
-        {
-            for(qint32 channels = 0; channels < _signal_matrix.cols(); channels++)            
->>>>>>> a8d88f72
                 _atom_sum_matrix.col(channels) -= real_residuum_matrix.col(channels);
         }
     }
     else
     {
         if(ui->tbv_Results->columnCount() > 2)
-<<<<<<< HEAD
         {
             GaborAtom  atom = _adaptive_atom_list.at(topLeft.row());
             if(!auto_change)
@@ -1441,32 +1230,6 @@
         }
         else
         {
-=======
-        {
-            GaborAtom  atom = _adaptive_atom_list.at(topLeft.row());
-            if(!auto_change)
-                select_atoms_map[topLeft.row()] = item->checkState();
-
-            if(item->checkState())
-            {
-                for(qint32 channels = 0; channels < _signal_matrix.cols(); channels++)
-                {
-                    _atom_sum_matrix.col(channels) += atom.max_scalar_list.at(channels) * atom.create_real(atom.sample_count, atom.scale, atom.translation, atom.modulation, atom.phase_list.at(channels));
-                    _residuum_matrix.col(channels) -= atom.max_scalar_list.at(channels) * atom.create_real(atom.sample_count, atom.scale, atom.translation, atom.modulation, atom.phase_list.at(channels));
-                }
-            }
-            else
-            {
-                for(qint32 channels = 0; channels < _signal_matrix.cols(); channels++)
-                {
-                    _atom_sum_matrix.col(channels) -= atom.max_scalar_list.at(channels) * atom.create_real(atom.sample_count, atom.scale, atom.translation, atom.modulation, atom.phase_list.at(channels));
-                    _residuum_matrix.col(channels) += atom.max_scalar_list.at(channels) * atom.create_real(atom.sample_count, atom.scale, atom.translation, atom.modulation, atom.phase_list.at(channels));
-                }
-            }
-        }
-        else
-        {
->>>>>>> a8d88f72
             FixDictAtom  atom = _fix_dict_atom_list.at(topLeft.row());
             if(!auto_change)
                 select_atoms_map[topLeft.row()] = item->checkState();
@@ -1604,7 +1367,6 @@
             break;
     }       
 }
-<<<<<<< HEAD
 
 //************************************************************************************************************************************
 
@@ -1617,20 +1379,6 @@
     mp_Thread = new QThread;
     fixDict_Mp->moveToThread(mp_Thread);    
 
-=======
-
-//************************************************************************************************************************************
-
-void MainWindow::calc_fix_mp(QString path, MatrixXd signal, TruncationCriterion criterion)
-{
-    fixDict_Mp = new FixDictMp();
-    qreal res_energy = ui->dsb_energy->value();
-
-    //threading
-    mp_Thread = new QThread;
-    fixDict_Mp->moveToThread(mp_Thread);    
-
->>>>>>> a8d88f72
     connect(this, SIGNAL(send_input_fix_dict(MatrixXd, qint32, qreal, qint32, QString, qreal)),
             fixDict_Mp, SLOT(recieve_input(MatrixXd, qint32, qreal, qint32, QString, qreal)));
     connect(fixDict_Mp, SIGNAL(current_result(qint32, qint32, qreal, qreal, MatrixXd, adaptive_atom_list, fix_dict_atom_list)),
@@ -1666,7 +1414,6 @@
 }
 
 //*****************************************************************************************************************
-<<<<<<< HEAD
 
 // Opens Dictionaryeditor
 void MainWindow::on_actionW_rterbucheditor_triggered()
@@ -1685,26 +1432,6 @@
 
 }
 
-=======
-
-// Opens Dictionaryeditor
-void MainWindow::on_actionW_rterbucheditor_triggered()
-{        
-    if(_editor_window == NULL)
-    {
-        _editor_window = new EditorWindow();
-        connect(_editor_window, SIGNAL(dict_saved()), this, SLOT(on_dicts_saved()));
-    }
-    if(!_editor_window->isVisible()) _editor_window->show();
-    else
-    {
-        _editor_window->setWindowState(Qt::WindowActive);
-        _editor_window->raise();
-    }
-
-}
-
->>>>>>> a8d88f72
 //*****************************************************************************************************************
 
 // opens advanced Dictionaryeditor
@@ -1725,13 +1452,8 @@
 }
 
 //*****************************************************************************************************************
-<<<<<<< HEAD
-
-
-=======
-
-
->>>>>>> a8d88f72
+
+
 // opens formula editor
 void MainWindow::on_actionAtomformeleditor_triggered()
 {
@@ -1784,7 +1506,6 @@
 }
 
 //*****************************************************************************************************************
-<<<<<<< HEAD
 
 // opens Filedialog for read signal (button)
 void MainWindow::on_btt_OpenSignal_clicked()
@@ -1844,67 +1565,6 @@
 
 //*****************************************************************************************************************
 
-=======
-
-// opens Filedialog for read signal (button)
-void MainWindow::on_btt_OpenSignal_clicked()
-{
-    open_file();
-}
-
-
-//*****************************************************************************************************************
-
-void MainWindow::on_dsb_sample_rate_editingFinished()
-{
-    _sample_rate = ui->dsb_sample_rate->value();
-    callYAxisWindow->update();
-}
-
-//*****************************************************************************************************************
-
-void MainWindow::on_dsb_from_editingFinished()
-{   
-    _from = floor(ui->dsb_from->value() * _sample_rate);
-    read_fiff_file_new(file_name);
-}
-
-//*****************************************************************************************************************
-
-void MainWindow::on_dsb_to_editingFinished()
-{   
-    to = ui->dsb_to->value() * _sample_rate;
-    read_fiff_file_new(file_name);
-}
-
-//*****************************************************************************************************************
-
-void MainWindow::on_dsb_from_valueChanged(double arg1)
-{
-    come_from_from = true;
-    qreal var = to - floor(arg1  * _sample_rate);
-    if(ui->dsb_to->value() <= arg1 || var < 64 || var > 4097)
-        ui->dsb_from->setValue(_from  / _sample_rate);
-    else
-        ui->sb_sample_count->setValue(var);
-    come_from_from = false;
-}
-
-//*****************************************************************************************************************
-
-void MainWindow::on_dsb_to_valueChanged(double arg1)
-{
-    qreal var  = floor(arg1  * _sample_rate) - _from;
-    if(ui->dsb_from->value() >= arg1 || var < 64 || var > 4097)
-        ui->dsb_to->setValue(to  / _sample_rate);
-
-    if(!come_from_sample_count)
-        ui->sb_sample_count->setValue(var);
-}
-
-//*****************************************************************************************************************
-
->>>>>>> a8d88f72
 void MainWindow::on_sb_sample_count_valueChanged(int arg1)
 {
     come_from_sample_count = true;
@@ -1912,7 +1572,6 @@
         ui->dsb_to->setValue(_from  + arg1);
     come_from_sample_count = false;
 }
-<<<<<<< HEAD
 
 //*****************************************************************************************************************
 
@@ -2030,84 +1689,6 @@
 //*****************************************************************************************************************
 
 void MainWindow::on_actionSpeicher_unter_triggered()
-=======
-
-//*****************************************************************************************************************
-
-void MainWindow::on_sb_sample_count_editingFinished()
-{
-    if(!come_from_from)
-    {
-        to = ui->dsb_to->value() * _sample_rate;
-        read_fiff_file_new(file_name);
-    }
-}
-
-//*****************************************************************************************************************
-
-void MainWindow::on_cb_all_select_clicked()
-{
-    if(tbv_is_loading) return;
-
-    if( ui->cb_all_select->checkState() == Qt::Unchecked && !was_partialchecked)
-    {
-        ui->cb_all_select->setCheckState(Qt::PartiallyChecked);
-        was_partialchecked = true;
-    }
-    else if(ui->cb_all_select->checkState() == Qt::Checked && !was_partialchecked)
-    {
-        ui->cb_all_select->setCheckState(Qt::Unchecked);
-        was_partialchecked = false;
-    }
-
-    auto_change = true;
-
-    if(ui->cb_all_select->checkState() == Qt::Checked)
-        for(qint32 i = 0; i < ui->tbv_Results->rowCount() - 1; i++)     // last item is residuum
-            ui->tbv_Results->item(i, 0)->setCheckState(Qt::Checked);
-    else if(ui->cb_all_select->checkState() == Qt::Unchecked)
-        for(qint32 i = 0; i < ui->tbv_Results->rowCount() - 1; i++)     // last item is residuum
-            ui->tbv_Results->item(i, 0)->setCheckState(Qt::Unchecked);
-    else
-    {
-        for(qint32 i = 0; i < ui->tbv_Results->rowCount() - 1; i++)     // last item is residuum
-            if(select_atoms_map[i] == true)
-                ui->tbv_Results->item(i, 0)->setCheckState(Qt::Checked);
-            else
-                ui->tbv_Results->item(i, 0)->setCheckState(Qt::Unchecked);
-    }
-
-    bool all_selected = true;
-    bool all_deselected = true;
-    for(qint32 i = 0; i < ui->tbv_Results->rowCount() - 1; i++)         // last item is residuum
-        if(ui->tbv_Results->item(i, 0)->checkState())
-            all_deselected = false;
-        else
-            all_selected = false;
-
-    if(all_selected)
-        ui->cb_all_select->setCheckState(Qt::Checked);
-    else if(all_deselected)
-    {
-        ui->cb_all_select->setCheckState(Qt::Unchecked);
-        was_partialchecked = true;
-    }
-    else ui->cb_all_select->setCheckState(Qt::PartiallyChecked);
-
-    auto_change = false;
-}
-
-//*****************************************************************************************************************
-
-void MainWindow::on_dicts_saved()
-{
-    fill_dict_combobox();
-}
-
-//*****************************************************************************************************************
-
-void MainWindow::on_actionSpeicher_triggered()
->>>>>>> a8d88f72
 {
     if(file_name.isEmpty())
     {
@@ -2116,7 +1697,6 @@
         return;
     }
 
-<<<<<<< HEAD
     if(file_name.split('.').last() != "fif")
     {
         QMessageBox::warning(this, tr("Error"),
@@ -2124,8 +1704,6 @@
         return;
     }
 
-=======
->>>>>>> a8d88f72
     if(ui->tbv_Results->rowCount() == 0)
     {
         QMessageBox::warning(this, tr("Error"),
@@ -2133,7 +1711,6 @@
         return;
     }
 
-<<<<<<< HEAD
     QString save_name = "";
     QStringList saveList = file_name.split('/').last().split('.').first().split('_');
     for(int i = 0; i < saveList.length(); i++)
@@ -2157,176 +1734,6 @@
     }
 }
 
-//*****************************************************************************************************************
-
-void MainWindow::save_fif_file()
-{
-    //change ui
-    ui->lb_timer->setHidden(true);
-    ui->cb_all_select->setHidden(true);
-    ui->progressBarCalc->setHidden(false);
-    ui->progressBarCalc->setFormat("save fif file:  %p%");
-
-    QFile t_fileIn(file_name);
-    QFile t_fileOut(save_path);
-
-    //
-    //   Setup for reading the raw data
-    //
-    FiffRawData raw(t_fileIn);
-
-    //
-    //   Set up pick list: MEG + STI 014 - bad channels
-    //
-    //
-    QStringList include;
-    include << "STI 014";
-    bool want_meg   = true;
-    bool want_eeg   = false;
-    bool want_stim  = false;
-    RowVectorXi picks = raw.info.pick_types(want_meg, want_eeg, want_stim, include, raw.info.bads);
-
-    MatrixXd cals;
-    FiffStream::SPtr outfid = Fiff::start_writing_raw(t_fileOut,raw.info, cals, picks);
-
-    //
-    //   Set up the reading parameters
-    //
-    fiff_int_t from = raw.first_samp;
-    fiff_int_t to = raw.last_samp;
-    float quantum_sec = 10.0f;//read and write in 10 sec junks
-    fiff_int_t quantum = ceil(quantum_sec*raw.info.sfreq);  //   To read the whole file at once set quantum     = to - from + 1;
-
-    //************************************************************************************
-    //
-    //   Read and write all the data
-    //
-    bool first_buffer = true;
-    fiff_int_t first, last;
-    MatrixXd data;
-    MatrixXd times;
-    qint32 start_change = _from;// * raw.info.sfreq;    // start of change
-    qint32 end_change = to;// * raw.info.sfreq + 1;    // end of change
-
-    ui->progressBarCalc->setValue(0);
-    ui->progressBarCalc->setMinimum(0);
-    ui->progressBarCalc->setMaximum(to);
-
-    // from 0 to start of change
-    for(first = from; first < start_change; first+=quantum)
-    {
-        last = first+quantum-1;
-        if (last > start_change)
-        {
-            last = start_change;
-        }
-        if (!raw.read_raw_segment(data ,times, first, last, picks))
-        {
-                printf("error during read_raw_segment\n");
-                QMessageBox::warning(this, tr("Error"),
-                tr("error: Save unsucessful."));
-                return;
-        }
-        printf("Writing...");
-        if (first_buffer)
-        {
-           if (first > 0)
-               outfid->write_int(FIFF_FIRST_SAMPLE,&first);
-           first_buffer = false;
-        }
-        outfid->write_raw_buffer(data,cals);
-        printf("[done]\n");
-
-        ui->progressBarCalc->setValue(first);
-=======
-    if(save_path.isEmpty())
-    {        
-        QString save_name = "";
-        QStringList saveList = file_name.split('/').last().split('.').first().split('_');
-        for(int i = 0; i < saveList.length(); i++)
-        {
-            if(i == saveList.length() - 1)
-                save_name += "mp_" + saveList.at(i);
-            else
-                save_name += saveList.at(i) + "_";
-        }
-        save_path = QFileDialog::getSaveFileName(this, "Save file as...", last_save_path + "/" + save_name,"(*.fif)");
-        if(save_path.isEmpty()) return;
-    }
-    QStringList string_list = save_path.split('/');
-    last_save_path = "";
-    for(qint32 i = 0; i < string_list.length() - 1; i++)
-        last_save_path += string_list.at(i) + '/';
-    save_fif_file();
-
-    save_fif_file();
-}
-
-//*****************************************************************************************************************
-
-void MainWindow::on_actionSpeicher_unter_triggered()
-{
-    if(file_name.isEmpty())
-    {
-        QMessageBox::warning(this, tr("Error"),
-        tr("error: No file for save."));
-        return;
-    }
-
-    if(file_name.split('.').last() != "fif")
-    {
-        QMessageBox::warning(this, tr("Error"),
-        tr("error: No fif file for save."));
-        return;
-    }
-
-    if(ui->tbv_Results->rowCount() == 0)
-    {
-        QMessageBox::warning(this, tr("Error"),
-        tr("error: No results for save."));
-        return;
-    }
-
-    QString save_name = "";
-    QStringList saveList = file_name.split('/').last().split('.').first().split('_');
-    for(int i = 0; i < saveList.length(); i++)
-    {
-        if(i == saveList.length() - 1)
-            save_name += "mp_" + saveList.at(i);
-        else
-            save_name += saveList.at(i) + "_";
-    }
-
-    save_path = QFileDialog::getSaveFileName(this, "Save file as...", last_save_path + "/" + save_name,"(*.fif)");
-    if(save_path.isEmpty()) return;
-    else
-    {
-        QStringList string_list = save_path.split('/');
-        last_save_path = "";
-        for(qint32 i = 0; i < string_list.length() - 1; i++)
-            last_save_path += string_list.at(i) + '/';
-
-        save_fif_file();
->>>>>>> a8d88f72
-    }
-}
-
-<<<<<<< HEAD
-    //************************************************************************************
-
-    // from start of change to end of change
-    if (!raw.read_raw_segment(data, times, start_change ,end_change,picks))
-    {
-            printf("error during read_raw_segment\n");
-            QMessageBox::warning(this, tr("Error"),
-            tr("error: Save unsucessful."));
-            return;
-    }
-
-    qint32 index = 0;
-    for(qint32 channels = 0; channels < data.rows(); channels++)
-    {
-=======
 //*****************************************************************************************************************
 
 void MainWindow::save_fif_file()
@@ -2427,7 +1834,6 @@
     qint32 index = 0;
     for(qint32 channels = 0; channels < data.rows(); channels++)
     {
->>>>>>> a8d88f72
         if(select_channel_map[channels])
         {
             data.row(channels) =  _atom_sum_matrix.col(index)  ;
@@ -2444,13 +1850,6 @@
     outfid->write_raw_buffer(data,cals);
     printf("[done]\n");
 
-<<<<<<< HEAD
-    printf("Writing new data...");
-    outfid->write_raw_buffer(data,cals);
-    printf("[done]\n");
-
-=======
->>>>>>> a8d88f72
     //************************************************************************************
 
     // from end of change to end
@@ -2467,8 +1866,6 @@
                 QMessageBox::warning(this, tr("Error"),
                 tr("error: Save unsucessful."));
                 return;
-<<<<<<< HEAD
-=======
         }
         printf("Writing...");
         outfid->write_raw_buffer(data,cals);
@@ -2479,12 +1876,7 @@
             Pal.setColor(QPalette::Text, Qt::white);
             ui->progressBarCalc->setPalette(Pal);
             is_white = true;
->>>>>>> a8d88f72
-        }
-        printf("Writing...");
-        outfid->write_raw_buffer(data,cals);
-        printf("[done]\n");
-        ui->progressBarCalc->setValue(first);
+        }
     }
 
     save_parameters();
@@ -2516,11 +1908,7 @@
         xmlWriter.setAutoFormatting(true);
         xmlWriter.writeStartDocument();
 
-<<<<<<< HEAD
-        for(qint32 i = 0; i < _adaptive_atom_list.length(); i++)
-=======
         for(qint32 i = 0; i < ui->tbv_Results->rowCount() - 1; i++)
->>>>>>> a8d88f72
         {
             if(ui->tbv_Results->columnCount() == 2 && ui->tbv_Results->item(i, 1)->text() != "residuum")
             {
@@ -2529,37 +1917,19 @@
                 xmlWriter.writeStartElement("ATOM");
                 xmlWriter.writeAttribute("formula", fix_atom.atom_formula);
                 xmlWriter.writeAttribute("sample_count", QString::number(fix_atom.sample_count));
-<<<<<<< HEAD
-                xmlWriter.writeAttribute("energy", ui->tbv_Results->item(i, 0)->text());
-                xmlWriter.writeAttribute("parameters", ui->tbv_Results->item(i, 1)->text());
-                xmlWriter.writeAttribute("dict_source", fix_atom.dict_source);
-
-                xmlWriter.writeStartElement("PARAMETER");
-                if(fix_atom.type == AtomType::GABORATOM)
-                {
-                    xmlWriter.writeAttribute("formula", "GABORATOM");
-                    xmlWriter.writeStartElement("PARAMETER");
-=======
                 xmlWriter.writeAttribute("%energy_from_signal", ui->tbv_Results->item(i, 0)->text());
                 xmlWriter.writeAttribute("dict_source", fix_atom.dict_source);
                 xmlWriter.writeStartElement("PARAMETER");
 
                 if(fix_atom.type == AtomType::GABORATOM)
                 {
->>>>>>> a8d88f72
                     xmlWriter.writeAttribute("scale", QString::number(fix_atom.gabor_atom.scale));
                     xmlWriter.writeAttribute("translation", QString::number(fix_atom.translation));
                     xmlWriter.writeAttribute("modulation", QString::number(fix_atom.gabor_atom.modulation));
                     xmlWriter.writeAttribute("phase", QString::number(fix_atom.gabor_atom.phase));
                 }
                 else if(fix_atom.type == AtomType::CHIRPATOM)
-<<<<<<< HEAD
-                {
-                    xmlWriter.writeAttribute("formula", "CHIRPATOM");
-                    xmlWriter.writeStartElement("PARAMETER");
-=======
                 {                   
->>>>>>> a8d88f72
                     xmlWriter.writeAttribute("scale", QString::number(fix_atom.chirp_atom.scale));
                     xmlWriter.writeAttribute("translation", QString::number(fix_atom.translation));
                     xmlWriter.writeAttribute("modulation", QString::number(fix_atom.chirp_atom.modulation));
@@ -2567,11 +1937,7 @@
                     xmlWriter.writeAttribute("chirp", QString::number(fix_atom.chirp_atom.chirp));
                 }
                 else if(fix_atom.type == AtomType::FORMULAATOM)
-<<<<<<< HEAD
-                {
-=======
                 {                    
->>>>>>> a8d88f72
                     xmlWriter.writeAttribute("translation", QString::number(fix_atom.translation));
                     xmlWriter.writeAttribute("a", QString::number(fix_atom.formula_atom.a));
                     xmlWriter.writeAttribute("b", QString::number(fix_atom.formula_atom.b));
@@ -2591,24 +1957,15 @@
                 xmlWriter.writeStartElement("ATOM");
                 xmlWriter.writeAttribute("formula", "GABORATOM");
                 xmlWriter.writeAttribute("sample_count", QString::number(gabor_atom.sample_count));
-<<<<<<< HEAD
-                xmlWriter.writeAttribute("energy", ui->tbv_Results->item(i, 0)->text());
-=======
                 xmlWriter.writeAttribute("%energy_from_signal", ui->tbv_Results->item(i, 0)->text());
->>>>>>> a8d88f72
 
                 xmlWriter.writeStartElement("PARAMETER");
                 xmlWriter.writeAttribute("scale", QString::number(gabor_atom.scale));
                 xmlWriter.writeAttribute("translation", QString::number(gabor_atom.translation));
                 xmlWriter.writeAttribute("modulation", QString::number(gabor_atom.modulation));
                 xmlWriter.writeAttribute("phase", QString::number(gabor_atom.phase));
-<<<<<<< HEAD
-
                 xmlWriter.writeEndElement();    //PARAMETER
-=======
-                xmlWriter.writeEndElement();    //PARAMETER
-
->>>>>>> a8d88f72
+
                 xmlWriter.writeEndElement();    //ATOM
             }
         }
