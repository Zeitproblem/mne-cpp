//*************************************************************************************************************
//=============================================================================================================
// INCLUDES
//=============================================================================================================

#include <iostream>
#include <vector>
#include <math.h>
#include <fiff/fiff.h>
#include <mne/mne.h>
#include <utils/mp/atom.h>
#include <utils/mp/adaptivemp.h>
#include <utils/mp/fixdictmp.h>
#include <disp/plot.h>

#include "mainwindow.h"
#include "ui_mainwindow.h"
#include "math.h"
#include "mainwindow.h"
#include "ui_mainwindow.h"
#include "editorwindow.h"
#include "ui_editorwindow.h"
#include "formulaeditor.h"
#include "ui_formulaeditor.h"
#include "enhancededitorwindow.h"
#include "ui_enhancededitorwindow.h"
#include "processdurationmessagebox.h"
#include "ui_processdurationmessagebox.h"

//*************************************************************************************************************
//=============================================================================================================
// QT INCLUDES
//=============================================================================================================

#include <QTableWidgetItem>
#include <QFileDialog>
#include <QHeaderView>
#include <QMessageBox>
#include <QMap>

#include "QtGui"

//*************************************************************************************************************
//=============================================================================================================
// USED NAMESPACES
//=============================================================================================================

using namespace MNELIB;
using namespace UTILSLIB;
using namespace DISPLIB;

//*************************************************************************************************************
//=============================================================================================================
// FORWARD DECLARATIONS
//=============================================================================================================

MatrixXd _datas;
MatrixXd _times;

//*************************************************************************************************************
//=============================================================================================================
// MAIN
//=============================================================================================================
enum TruncationCriterion
{
    Iterations,
    SignalEnergy,
    Both
};

qreal _soll_energy = 0;
qreal _signal_energy = 0;
qreal _signal_maximum = 0;
qreal _signal_negative_scale = 0;
qreal _max_pos = 0;
qreal _max_neg = 0;
qreal _draw_factor = 0;
QMap<qint32, bool> select_channel_map;

QList<QColor> _colors;
QList<QColor> _original_colors;

MatrixXd _signal_matrix(0, 0);
MatrixXd _original_signal_matrix(0,0);
MatrixXd _residuum_matrix(0,0);
MatrixXd _atom_sum_matrix(0,0);
QList<GaborAtom> _my_atom_list;
//QList<QStringList> _result_atom_list;


//*************************************************************************************************************************************

// constructor
MainWindow::MainWindow(QWidget *parent) :    QMainWindow(parent),    ui(new Ui::MainWindow)
{    
<<<<<<< HEAD
=======
    FixDictMp* testFixDictMp = new FixDictMp();

    qint32 var = testFixDictMp->test();

    cout << "Testout  "<< var;

>>>>>>> acc4eaab
    ui->setupUi(this);
    ui->progressBarCalc->setMinimum(0);
    ui->progressBarCalc->setHidden(true);    
    //ui->tbv_Results->setRowCount(1999);

    callGraphWindow = new GraphWindow();    
    callGraphWindow->setMinimumHeight(220);
    callGraphWindow->setMinimumWidth(500);
    callGraphWindow->setMaximumHeight(220);

    callAtomSumWindow = new AtomSumWindow();
    callAtomSumWindow->setMinimumHeight(220);
    callAtomSumWindow->setMinimumWidth(500);
    callAtomSumWindow->setMaximumHeight(220);

    callResidumWindow = new ResiduumWindow();
    callResidumWindow->setMinimumHeight(220);
    callResidumWindow->setMinimumWidth(500);
    callResidumWindow->setMaximumHeight(220);

    ui->sb_Iterations->setMaximum(1999);        // max iterations
    ui->sb_Iterations->setMinimum(1);           // min iterations

    ui->l_Graph->addWidget(callGraphWindow);
    ui->l_atoms->addWidget(callAtomSumWindow);
    ui->l_res->addWidget(callResidumWindow);

    ui->splitter->setStretchFactor(1,4);
    ui->tb_ResEnergy->setText(tr("0.1"));

    ui->tbv_Results->setColumnCount(5);
    ui->tbv_Results->setHorizontalHeaderLabels(QString("energy\n[%];scale\n[sec];trans\n[sec];modu\n[Hz];phase\n[rad]").split(";"));
    ui->tbv_Results->setColumnWidth(0,55);
    ui->tbv_Results->setColumnWidth(1,45);
    ui->tbv_Results->setColumnWidth(2,40);
    ui->tbv_Results->setColumnWidth(3,40);
    ui->tbv_Results->setColumnWidth(4,40);

    // build config file at init
    bool hasEntry1 = false;
    bool hasEntry2 = false;
    bool hasEntry3 = false;
    QString contents;

    QDir dir("Matching-Pursuit-Toolbox");
    if(!dir.exists())
        dir.mkdir(dir.absolutePath());
    QFile configFile("Matching-Pursuit-Toolbox/Matching-Pursuit-Toolbox.config");
    if(!configFile.exists())
    {
        if (configFile.open(QIODevice::ReadWrite | QIODevice::Text))
        configFile.close();
    }

    if (configFile.open(QIODevice::ReadWrite | QIODevice::Text))
    {
        while(!configFile.atEnd())
        {
            contents = configFile.readLine(0).constData();
            if(contents.startsWith("ShowDeleteMessageBox=") == 0)
                hasEntry1 = true;
            if(contents.startsWith("ShowProcessDurationMessageBox=") == 0)
                hasEntry2 = true;
            if(contents.startsWith("ShowDeleteFormelMessageBox=") == 0)
                hasEntry3 = true;
        }
    }
    configFile.close();

    if(!hasEntry1)
    {
        if (configFile.open (QIODevice::WriteOnly| QIODevice::Append))
        {
            QTextStream stream( &configFile );
            stream << QString("ShowDeleteMessageBox=true;") << "\n";
        }
        configFile.close();
    }

    if(!hasEntry2)
    {
        if (configFile.open (QIODevice::WriteOnly| QIODevice::Append))
        {
            QTextStream stream( &configFile );
            stream << QString("ShowProcessDurationMessageBox=true;") << "\n";
        }
        configFile.close();
    }

    if(!hasEntry3)
    {
        if (configFile.open (QIODevice::WriteOnly| QIODevice::Append))
        {
            QTextStream stream( &configFile );
            stream << QString("ShowDeleteFormelMessageBox=true;") << "\n";
        }
        configFile.close();
    }



    QStringList filterList;
    filterList.append("*.dict");
    QFileInfoList fileList =  dir.entryInfoList(filterList);

    for(int i = 0; i < fileList.length(); i++)
        ui->cb_Dicts->addItem(QIcon(":/images/icons/DictIcon.png"), fileList.at(i).baseName());
}

//*************************************************************************************************************************************

MainWindow::~MainWindow()
{
    delete ui;
}

//*************************************************************************************************************************************

void MainWindow::open_file()
{
    QFileDialog* fileDia;
    QString fileName = fileDia->getOpenFileName(this, "Please select signalfile.",QDir::currentPath(),"(*.fif *.txt)");
    if(fileName.isNull()) return;

    this->items.clear();
    this->model = new QStandardItemModel;
    connect(this->model, SIGNAL(dataChanged ( const QModelIndex&, const QModelIndex&)), this, SLOT(cb_selection_changed(const QModelIndex&, const QModelIndex&)));


    QFile file(fileName);
    if (!file.open(QIODevice::ReadOnly))
    {
        QMessageBox::warning(this, tr("Error"),
        tr("error: disable to open signalfile."));
        return;
    }
    file.close();    
    _colors.clear();
    _colors.append(QColor(0, 0, 0));

    if(fileName.endsWith(".fif", Qt::CaseInsensitive))        
    {    ReadFiffFile(fileName);
<<<<<<< HEAD
        _signal_matrix.resize(256,5);
        _original_signal_matrix.resize(256,5);
        // ToDo: find good fiff signal part
        for(qint32 channels = 0; channels < 5; channels++)
            for(qint32 i = 0; i < 256; i++)
=======
        _signal_matrix.resize(512,5);
        _original_signal_matrix.resize(512,5);
        // ToDo: find good fiff signal part
        for(qint32 channels = 0; channels < 5; channels++)
            for(qint32 i = 0; i < 512; i++)
>>>>>>> acc4eaab
                _signal_matrix(i, channels) = _datas(channels, i);// * 10000000000;
    }
    else
    {
        _signal_matrix.resize(0,0);
        ReadMatlabFile(fileName);
        _original_signal_matrix.resize(_signal_matrix.rows(), _signal_matrix.cols());
    }

    _original_signal_matrix = _signal_matrix;
    for(qint32 channels = 0; channels < _signal_matrix.cols(); channels++)
    {
        _colors.append(QColor::fromHsv(qrand() % 256, 255, 190));

        this->item = new QStandardItem;

        this->item->setText(QString("Channel %1").arg(channels));
        this->item->setFlags(Qt::ItemIsUserCheckable | Qt::ItemIsEnabled);
        this->item->setData(Qt::Checked, Qt::CheckStateRole);
        this->model->insertRow(channels, this->item);
        this->items.push_back(this->item);
        select_channel_map.insert(channels, true);
    }
    ui->cb_channels->setModel(this->model);
    _original_colors = _colors;
    _atom_sum_matrix.resize(_signal_matrix.rows(), _signal_matrix.cols());
    _residuum_matrix.resize(_signal_matrix.rows(), _signal_matrix.cols());

    update();   
}

//*************************************************************************************************************************************

void MainWindow::cb_selection_changed(const QModelIndex& topLeft, const QModelIndex& bottomRight)
{
    QStandardItem* item = this->items[topLeft.row()];
    if(item->checkState() == Qt::Unchecked)    
        select_channel_map[topLeft.row()] = false;
    else if(item->checkState() == Qt::Checked)    
        select_channel_map[topLeft.row()] = true;

    qint32 size = 0;

    for(qint32 i = 0; i < _original_signal_matrix.cols(); i++)    
        if(select_channel_map[i] == true)
            size++;


    _signal_matrix.resize(_original_signal_matrix.rows(), size);
    _atom_sum_matrix.resize(_original_signal_matrix.rows(), size);
    _residuum_matrix.resize(_original_signal_matrix.rows(), size);

    _colors.clear();
    qint32 selected_chn = 0;

    for(qint32 channels = 0; channels < _original_signal_matrix.cols(); channels++)    
        if(select_channel_map[channels] == true)
        {
            _colors.append(_original_colors.at(channels));
            _signal_matrix.col(selected_chn) = _original_signal_matrix.col(channels);
            selected_chn++;
        }
    update();
}

//*************************************************************************************************************************************

qint32 MainWindow::ReadFiffFile(QString fileName)
{
    QFile t_fileRaw(fileName);

    float from = 47.000f;
    float to = 49.000f;

    bool in_samples = false;

    bool keep_comp = true;

    //
    //   Setup for reading the raw data
    //
    FiffRawData raw(t_fileRaw);

    //
    //   Set up pick list: MEG + STI 014 - bad channels
    //
    //
    QStringList include;
    include << "STI 014";
    bool want_meg   = true;
    bool want_eeg   = false;
    bool want_stim  = false;

    RowVectorXi picks = raw.info.pick_types(want_meg, want_eeg, want_stim, include, raw.info.bads);

    //
    //   Set up projection
    //
    qint32 k = 0;
    if (raw.info.projs.size() == 0)
       printf("No projector specified for these data\n");
    else
    {
        //
        //   Activate the projection items
        //
        for (k = 0; k < raw.info.projs.size(); ++k)
           raw.info.projs[k].active = true;

       printf("%d projection items activated\n",raw.info.projs.size());
       //
       //   Create the projector
       //
       fiff_int_t nproj = raw.info.make_projector(raw.proj);

       if (nproj == 0)
           printf("The projection vectors do not apply to these channels\n");
       else
           printf("Created an SSP operator (subspace dimension = %d)\n",nproj);
    }

    //
    //   Set up the CTF compensator
    //
    qint32 current_comp = raw.info.get_current_comp();
    qint32 dest_comp = -1;

    if (current_comp > 0)
       printf("Current compensation grade : %d\n",current_comp);

    if (keep_comp)
        dest_comp = current_comp;

    if (current_comp != dest_comp)
    {
       qDebug() << "This part needs to be debugged";
       if(MNE::make_compensator(raw.info, current_comp, dest_comp, raw.comp))
       {
          raw.info.set_current_comp(dest_comp);
          printf("Appropriate compensator added to change to grade %d.\n",dest_comp);
       }
       else
       {
          printf("Could not make the compensator\n");
          return -1;
       }
    }
    //
    //   Read a data segment
    //   times output argument is optional
    //
    bool readSuccessful = false;


    if (in_samples)
        readSuccessful = raw.read_raw_segment(_datas, _times, (qint32)from, (qint32)to, picks);
    else
        readSuccessful = raw.read_raw_segment_times(_datas, _times, from, to, picks);

    if (!readSuccessful)
    {
       printf("Could not read raw segment.\n");
       return -1;
    }

    printf("Read %d samples.\n",(qint32)_datas.cols());


    std::cout << _datas.block(0,0,10,10) << std::endl;

    return 0;
}

//*************************************************************************************************************************************

void MainWindow::ReadMatlabFile(QString fileName)
{
    QFile file(fileName);
    QString contents;
    QList<QString> strList;
    file.open(QIODevice::ReadOnly);
    while(!file.atEnd())
    {
        strList.append(file.readLine(0).constData());
    }
    int rowNumber = 0;
    _signal_matrix.resize(strList.length(), 1);
    file.close();
    file.open(QIODevice::ReadOnly);
    while(!file.atEnd())
    {
        contents = file.readLine(0).constData();

        bool isFloat;
        qreal value = contents.toFloat(&isFloat);
        if(!isFloat)
        {
            QString errorSignal = QString("The signal could not completly read. Line %1 from file %2 coud not be readed.").arg(rowNumber).arg(fileName);
            QMessageBox::warning(this, tr("error"),
            errorSignal);
            return;
        }
        _signal_matrix(rowNumber, 0) = value;
        rowNumber++;
    }


    file.close();
    _signal_energy = 0;
    for(qint32 i = 0; i < _signal_matrix.rows(); i++)
        _signal_energy += (_signal_matrix(i, 0) * _signal_matrix(i, 0));
}

//*************************************************************************************************************************************

void GraphWindow::paintEvent(QPaintEvent* event)
{
    PaintSignal(_signal_matrix, this->size());
}

//*************************************************************************************************************************************

void GraphWindow::PaintSignal(MatrixXd signalMatrix, QSize windowSize)
{
    QPainter painter(this);
    painter.setRenderHint(QPainter::Antialiasing, true);
    painter.fillRect(0,0,windowSize.width(),windowSize.height(),QBrush(Qt::white));


    if(signalMatrix.rows() > 0 && signalMatrix.cols() > 0)
    {
        qint32 borderMarginHeigth = 15;     // reduce paintspace in GraphWindow of borderMargin pixels
        qint32 borderMarginWidth = 5;       // reduce paintspace in GraphWindow of borderMargin pixels
        qint32 i = 0;
        qreal maxNeg = 0;                   // smalest signalvalue
        qreal maxPos = 0;                   // highest signalvalue
        qreal absMin = 0;                   // minimum of abs(maxNeg and maxPos)
        qint32 drawFactor = 0;              // shift factor for decimal places (linear)
        qint32 startDrawFactor = 1;         // shift factor for decimal places (exponential-base 10)
        qint32 decimalPlace = 0;            // decimal places for axis title
        QList<QPolygonF> polygons;          // points for drawing the signal
        MatrixXd internSignalMatrix = signalMatrix; // intern representation of y-axis values of the signal (for painting only)

        // paint window white
        painter.fillRect(0,0,windowSize.width(),windowSize.height(),QBrush(Qt::white));

        // find min and max of signal

        for(qint32 channels = 0; channels < _signal_matrix.cols(); channels++)
        {
            i = 0;
            while(i < signalMatrix.rows())
            {
                if(signalMatrix(i, channels) > maxPos)
                    maxPos = signalMatrix(i, channels);

                if(signalMatrix(i, channels) < maxNeg )
                    maxNeg = signalMatrix(i, channels);
                i++;
            }
        }

        if(maxPos > fabs(maxNeg)) absMin = maxNeg;        // find absolute minimum of (maxPos, maxNeg)
        else     absMin = maxPos;

        if(absMin != 0)                                   // absMin must not be zero
        {
            while(true)                                   // shift factor for decimal places?
            {
                if(fabs(absMin) < 1)                      // if absMin > 1 , no shift of decimal places nescesary
                {
                    absMin = absMin * 10;
                    drawFactor++;                         // shiftfactor counter
                }
                if(fabs(absMin) >= 1) break;
            }
        }
        _draw_factor = drawFactor;  // to globe draw_factor

        // shift of decimal places with drawFactor for all signalpoints and save to intern list
        while(drawFactor > 0)
        {

            for(qint32 channel = 0; channel < signalMatrix.cols(); channel++)
                for(qint32 sample = 0; sample < signalMatrix.rows(); sample++)
                    internSignalMatrix(sample, channel) *= 10;

            startDrawFactor = startDrawFactor * 10;
            decimalPlace++;
            maxPos = maxPos * 10;
            maxNeg = maxNeg * 10;
            drawFactor--;
        }

        _max_pos = maxPos;      // to globe max_pos
        _max_neg = maxNeg;      // to globe min_pos

        qreal maxmax;
        // absolute signalheight
        if(maxNeg <= 0)     maxmax = maxPos - maxNeg;
        else  maxmax = maxPos + maxNeg;

        _signal_maximum = maxmax;

        // scale axis title
        qreal scaleXText = (qreal)signalMatrix.rows() / (qreal)20;     // divide signallength
        qreal scaleYText = (qreal)maxmax / (qreal)10;
        qint32 negScale =  floor((maxNeg * 10 / maxmax)+0.5);
        _signal_negative_scale = negScale;
        //find lenght of text of y-axis for shift of y-axis to the right (so the text will stay readable and is not painted into the y-axis
        qint32 k = 0;
        qint32 negScale2 = negScale;
        qint32 maxStrLenght = 0;
        while(k < 16)
        {
            QString string2;

            qreal scaledYText = negScale2 * scaleYText / (qreal)startDrawFactor;                                     // Skalenwert Y-Achse
            string2  = QString::number(scaledYText, 'f', decimalPlace + 1);                                          // Skalenwert als String mit richtiger Nachkommastelle (Genauigkeit je nach Signalwertebereich)

            if(string2.length() > maxStrLenght) maxStrLenght = string2.length();

            k++;
            negScale2++;
        }
        maxStrLenght = 6 + maxStrLenght * 6;

        while((windowSize.width() - maxStrLenght -borderMarginWidth) % 20)borderMarginWidth++;

        // scale signal
        qreal scaleX = ((qreal)(windowSize.width() - maxStrLenght - borderMarginWidth))/ (qreal)signalMatrix.rows();
        qreal scaleY = (qreal)(windowSize.height() - borderMarginHeigth) / (qreal)maxmax;

        //scale axis
        qreal scaleXAchse = (qreal)(windowSize.width() - maxStrLenght - borderMarginWidth) / (qreal)20;
        qreal scaleYAchse = (qreal)(windowSize.height() - borderMarginHeigth) / (qreal)10;

        // position of title of x-axis
        qint32 xAxisTextPos = 8;
        if(maxNeg == 0) xAxisTextPos = -10; // if signal only positiv: titles above axis

        i = 1;
        while(i <= 11)
        {
            QString string;

            qreal scaledYText = negScale * scaleYText / (qreal)startDrawFactor;                                    // scalevalue y-axis
            string  = QString::number(scaledYText, 'f', decimalPlace + 1);                                         // scalevalue as string

            if(negScale == 0)                                                                                      // x-Axis reached (y-value = 0)
            {
                // append scaled signalpoints
                for(qint32 channel = 0; channel < signalMatrix.cols(); channel++)       // over all Channels
                {
                    QPolygonF poly;
                    qint32 h = 0;
                    while(h < signalMatrix.rows())
                    {
                        poly.append(QPointF((h * scaleX) + maxStrLenght,  -((internSignalMatrix(h, channel) * scaleY + ((i - 1) * scaleYAchse)-(windowSize.height()) + borderMarginHeigth / 2))));
                        h++;
                    }
                    polygons.append(poly);
                }

                // paint x-axis
                qint32 j = 1;
                while(j <= 21)
                {
                    QString str;

                    painter.drawText(j * scaleXAchse + maxStrLenght - 7, -(((i - 1) * scaleYAchse)-(windowSize.height())) + xAxisTextPos, str.append(QString("%1").arg((j * scaleXText))));      // scalevalue
                    painter.drawLine(j * scaleXAchse + maxStrLenght, -(((i - 1) * scaleYAchse)-(windowSize.height() - borderMarginHeigth / 2 - 2)), j * scaleXAchse + maxStrLenght , -(((i - 1) * scaleYAchse)-(windowSize.height() - borderMarginHeigth / 2 + 2)));   // scalelines
                    j++;
                }
                painter.drawLine(maxStrLenght, -(((i - 1) * scaleYAchse)-(windowSize.height()) + borderMarginHeigth / 2), windowSize.width()-5, -(((i - 1) * scaleYAchse)-(windowSize.height()) + borderMarginHeigth / 2));
            }

            painter.drawText(3, -((i - 1) * scaleYAchse - windowSize.height()) - borderMarginHeigth/2 + 4, string);     // paint scalevalue y-axis
            painter.drawLine(maxStrLenght - 2, -(((i - 1) * scaleYAchse)-(windowSize.height()) + borderMarginHeigth / 2), maxStrLenght + 2, -(((i - 1) * scaleYAchse)-(windowSize.height()) + borderMarginHeigth / 2));  // scalelines y-axis
            i++;
            negScale++;
        }

        painter.drawLine(maxStrLenght, 2, maxStrLenght, windowSize.height() - 2);     // paint y-axis



        for(qint32 channel = 0; channel < signalMatrix.cols(); channel++)             // Butterfly
        {
            QPen pen(_colors.at(channel), 0.5, Qt::SolidLine, Qt::SquareCap, Qt::MiterJoin);
            painter.setPen(pen);
            painter.drawPolyline(polygons.at(channel));                               // paint signal
        }
    }
    painter.end();    
}

//*************************************************************************************************************************************

void AtomSumWindow::paintEvent(QPaintEvent* event)
{
   PaintAtomSum(_atom_sum_matrix, this->size(), _signal_maximum, _signal_negative_scale);
}

//*************************************************************************************************************************************

void AtomSumWindow::PaintAtomSum(MatrixXd atom_matrix, QSize windowSize, qreal signalMaximum, qreal signalNegativeMaximum)
{
    // paint window white
    QPainter painter(this);
    painter.setRenderHint(QPainter::Antialiasing, true);
    painter.fillRect(0,0,windowSize.width(),windowSize.height(),QBrush(Qt::white));

    // can also checked of zerovector, then you paint no empty axis
    if(atom_matrix.rows() > 0 && atom_matrix.cols() > 0  && _signal_matrix.rows() > 0 && _signal_matrix.cols() > 0)
    {
        qint32 borderMarginHeigth = 15;                     // reduce paintspace in GraphWindow of borderMargin pixels
        qint32 borderMarginWidth = 5;                       // reduce paintspace in GraphWindow of borderMargin pixels
        qint32 i = 0;
        qreal maxNeg = _max_neg;                            // smalest signalvalue
        qint32 drawFactor = _draw_factor;                   // shift factor for decimal places (linear)
        qint32 startDrawFactor = 1;                         // shift factor for decimal places (exponential-base 10)
        qint32 decimalPlace = 0;                            // decimal places for axis title
        QList<QPolygonF> polygons;                          // points for drawing the signal
        MatrixXd internSignalMatrix = atom_matrix;          // intern representation of y-axis values of the signal (for painting only)


        while(drawFactor > 0)
        {
            for(qint32 channels = 0; channels < atom_matrix.cols(); channels++)
                for(qint32 sample = 0; sample < atom_matrix.rows(); sample++)
                    internSignalMatrix(sample, channels) *= 10;

            startDrawFactor = startDrawFactor * 10;
            decimalPlace++;

            drawFactor--;
        }


        // scale axis title
        qreal scaleXText = (qreal)atom_matrix.rows() / (qreal)20;     // divide signallegnth
        qreal scaleYText = (qreal)signalMaximum / (qreal)10;

        //find lenght of text of y-axis for shift of y-axis to the right (so the text will stay readable and is not painted into the y-axis
        qint32 k = 0;
        qint32 negScale2 = maxNeg;
        qint32 maxStrLenght = 0;
        while(k < 16)
        {
            QString string2;

            qreal scaledYText = negScale2 * scaleYText / (qreal)startDrawFactor;     // scala Y-axis
            string2  = QString::number(scaledYText, 'f', decimalPlace + 1);          // scala as string

            if(string2.length()>maxStrLenght) maxStrLenght = string2.length();

            k++;
            negScale2++;
        }
        maxStrLenght = 6 + maxStrLenght * 6;

        while((windowSize.width() - maxStrLenght -borderMarginWidth) % 20)borderMarginWidth++;

        // scale signal
        qreal scaleX = ((qreal)(windowSize.width() - maxStrLenght - borderMarginWidth))/ (qreal)atom_matrix.rows();
        qreal scaleY = (qreal)(windowSize.height() - borderMarginHeigth) / (qreal)signalMaximum;

        //scale axis
        qreal scaleXAchse = (qreal)(windowSize.width() - maxStrLenght - borderMarginWidth) / (qreal)20;
        qreal scaleYAchse = (qreal)(windowSize.height() - borderMarginHeigth) / (qreal)10;

        // position of title of x-axis
        qint32 xAxisTextPos = 8;
        if(maxNeg == 0) xAxisTextPos = -10; // if signal only positiv: titles above axis

        i = 1;
        while(i <= 11)
        {
            QString string;

            qreal scaledYText = signalNegativeMaximum * scaleYText / (qreal)startDrawFactor;         // scala Y-axis
            string  = QString::number(scaledYText, 'f', decimalPlace + 1);                           // scala as string

            if(signalNegativeMaximum == 0)                                                           // x-Axis reached (y-value = 0)
            {
                // append scaled signalpoints
                for(qint32 channel = 0; channel < atom_matrix.cols(); channel++)       // over all Channels
                {
                    // append scaled signalpoints
                    QPolygonF poly;
                    qint32 h = 0;
                    while(h < atom_matrix.rows())
                    {
                        poly.append(QPointF((h * scaleX) + maxStrLenght,  -((internSignalMatrix(h, channel) * scaleY + ((i - 1) * scaleYAchse)-(windowSize.height()) + borderMarginHeigth / 2))));
                        h++;
                    }
                    polygons.append(poly);
                }

                // paint x-axis
                qint32 j = 1;
                while(j <= 21)
                {
                    QString str;

                    painter.drawText(j * scaleXAchse + maxStrLenght - 7, -(((i - 1) * scaleYAchse)-(windowSize.height())) + xAxisTextPos, str.append(QString("%1").arg((j * scaleXText))));      // scalevalue
                    painter.drawLine(j * scaleXAchse + maxStrLenght, -(((i - 1) * scaleYAchse)-(windowSize.height() - borderMarginHeigth / 2 - 2)), j * scaleXAchse + maxStrLenght , -(((i - 1) * scaleYAchse)-(windowSize.height() - borderMarginHeigth / 2 + 2)));   // scalelines
                    j++;
                }
                painter.drawLine(maxStrLenght, -(((i - 1) * scaleYAchse)-(windowSize.height()) + borderMarginHeigth / 2), windowSize.width()-5, -(((i - 1) * scaleYAchse)-(windowSize.height()) + borderMarginHeigth / 2));
            }

            painter.drawText(3, -((i - 1) * scaleYAchse - windowSize.height()) - borderMarginHeigth/2 + 4, string);     // paint scalvalue Y-axis
            painter.drawLine(maxStrLenght - 2, -(((i - 1) * scaleYAchse)-(windowSize.height()) + borderMarginHeigth / 2), maxStrLenght + 2, -(((i - 1) * scaleYAchse)-(windowSize.height()) + borderMarginHeigth / 2));  // scalelines y-axis
            i++;
            signalNegativeMaximum++;
        }
        painter.drawLine(maxStrLenght, 2, maxStrLenght, windowSize.height() - 2);     // paint y-axis

        for(qint32 channel = 0; channel < atom_matrix.cols(); channel++)             // Butterfly
        {
            QPen pen(_colors.at(channel), 0.5, Qt::SolidLine, Qt::SquareCap, Qt::MiterJoin);
            painter.setPen(pen);
            painter.drawPolyline(polygons.at(channel));                               // paint signal
        }
    }
    painter.end();
}

//*************************************************************************************************************************************

void ResiduumWindow::paintEvent(QPaintEvent* event)
{
   PaintResiduum(_residuum_matrix, this->size(), _signal_maximum, _signal_negative_scale);
}

//*************************************************************************************************************************************

void ResiduumWindow::PaintResiduum(MatrixXd residuum_matrix, QSize windowSize, qreal signalMaximum, qreal signalNegativeMaximum)
{
    // paint window white
    QPainter painter(this);
    painter.setRenderHint(QPainter::Antialiasing, true);
    painter.fillRect(0,0,windowSize.width(),windowSize.height(),QBrush(Qt::white));

    if(residuum_matrix.rows() > 0 && residuum_matrix.cols() > 0 && _signal_matrix.rows() > 0 && _signal_matrix.cols() > 0)
    {
        qint32 borderMarginHeigth = 15;                 // reduce paintspace in GraphWindow of borderMargin pixels
        qint32 borderMarginWidth = 5;                   // reduce paintspace in GraphWindow of borderMargin pixels
        qint32 i = 0;
        qreal maxNeg = _max_neg;                        // smalest signalvalue vom AusgangsSignal
        qint32 drawFactor = _draw_factor;               // shift factor for decimal places (linear)
        qint32 startDrawFactor = 1;                     // shift factor for decimal places (exponential-base 10)
        qint32 decimalPlace = 0;                        // decimal places for axis title
        QList<QPolygonF> polygons;                      // points for drawing the signal
        MatrixXd internSignalVector = residuum_matrix;  // intern representation of y-axis values of the signal (for painting only)

        while(drawFactor > 0)
        {
            for(qint32 channels = 0; channels < residuum_matrix.cols(); channels++)
                for(qint32 sample = 0; sample < residuum_matrix.rows(); sample++)
                    internSignalVector(sample,channels) *= 10;

            startDrawFactor = startDrawFactor * 10;
            decimalPlace++;

            drawFactor--;
        }

        // scale axis title
        qreal scaleXText = (qreal)residuum_matrix.rows() / (qreal)20;     // divide signallegnth
        qreal scaleYText = (qreal)signalMaximum / (qreal)10;

        //find lenght of text of y-axis for shift of y-axis to the right (so the text will stay readable and is not painted into the y-axis
        qint32 k = 0;
        qint32 negScale2 = maxNeg;
        qint32 maxStrLenght = 0;
        while(k < 16)
        {
            QString string2;

            qreal scaledYText = negScale2 * scaleYText;                                     // scalevalue y-axis
            string2  = QString::number(scaledYText, 'f', decimalPlace + 1);                 // scalevalue as string

            if(string2.length()>maxStrLenght) maxStrLenght = string2.length();

            k++;
            negScale2++;
        }
        maxStrLenght = 6 + maxStrLenght * 6;

        while((windowSize.width() - maxStrLenght -borderMarginWidth) % 20)borderMarginWidth++;

        // scale signal
        qreal scaleX = ((qreal)(windowSize.width() - maxStrLenght - borderMarginWidth))/ (qreal)residuum_matrix.rows();
        qreal scaleY = (qreal)(windowSize.height() - borderMarginHeigth) / (qreal)signalMaximum;

        //scale axis
        qreal scaleXAchse = (qreal)(windowSize.width() - maxStrLenght - borderMarginWidth) / (qreal)20;
        qreal scaleYAchse = (qreal)(windowSize.height() - borderMarginHeigth) / (qreal)10;

        // position of title of x-axis
        qint32 xAxisTextPos = 8;
        if(maxNeg == 0) xAxisTextPos = -10; // if signal only positiv: titles above axis

        i = 1;
        while(i <= 11)
        {
            QString string;

            qreal scaledYText = signalNegativeMaximum * scaleYText / (qreal)startDrawFactor;        // scalevalue y-axis
            string  = QString::number(scaledYText, 'f', decimalPlace + 1);                          // scalevalue as string

            if(signalNegativeMaximum == 0)                                                          // x-axis reached (y-value = 0)
            {
                // append scaled signalpoints
                for(qint32 channel = 0; channel < residuum_matrix.cols(); channel++)       // over all Channels
                {
                    // append scaled signalpoints
                    QPolygonF poly;
                    // append scaled signalpoints
                    qint32 h = 0;
                    while(h < residuum_matrix.rows())
                    {
                        poly.append(QPointF((h * scaleX) + maxStrLenght,  -((internSignalVector(h, channel) * scaleY + ((i - 1) * scaleYAchse)-(windowSize.height()) + borderMarginHeigth / 2))));
                        h++;
                    }
                    polygons.append(poly);
                }

                // paint x-axis
                qint32 j = 1;
                while(j <= 21)
                {
                    QString str;

                    painter.drawText(j * scaleXAchse + maxStrLenght - 7, -(((i - 1) * scaleYAchse)-(windowSize.height())) + xAxisTextPos, str.append(QString("%1").arg((j * scaleXText))));      // scalevalue
                    painter.drawLine(j * scaleXAchse + maxStrLenght, -(((i - 1) * scaleYAchse)-(windowSize.height() - borderMarginHeigth / 2 - 2)), j * scaleXAchse + maxStrLenght , -(((i - 1) * scaleYAchse)-(windowSize.height() - borderMarginHeigth / 2 + 2)));   // scalelines
                    j++;
                }
                painter.drawLine(maxStrLenght, -(((i - 1) * scaleYAchse)-(windowSize.height()) + borderMarginHeigth / 2), windowSize.width()-5, -(((i - 1) * scaleYAchse)-(windowSize.height()) + borderMarginHeigth / 2));
            }

            painter.drawText(3, -((i - 1) * scaleYAchse - windowSize.height()) - borderMarginHeigth/2 + 4, string);     // paint scalevalue y-axis
            painter.drawLine(maxStrLenght - 2, -(((i - 1) * scaleYAchse)-(windowSize.height()) + borderMarginHeigth / 2), maxStrLenght + 2, -(((i - 1) * scaleYAchse)-(windowSize.height()) + borderMarginHeigth / 2));  // scalelines y-axis
            i++;
            signalNegativeMaximum++;
        }

        painter.drawLine(maxStrLenght, 2, maxStrLenght, windowSize.height() - 2);       // paint y-axis

        for(qint32 channel = 0; channel < residuum_matrix.cols(); channel++)            // Butterfly
        {
            QPen pen(_colors.at(channel), 0.5, Qt::SolidLine, Qt::SquareCap, Qt::MiterJoin);
            painter.setPen(pen);
            painter.drawPolyline(polygons.at(channel));                               // paint signal
        }
    }
    painter.end();
}

//*************************************************************************************************************************************

// starts MP-algorithm
void MainWindow::on_btt_Calc_clicked()
{    
    TruncationCriterion criterion;    
    ui->progressBarCalc->setValue(0);
    ui->progressBarCalc->setHidden(false);

    if(ui->chb_Iterations->isChecked() && !ui->chb_ResEnergy->isChecked())
        criterion = TruncationCriterion::Iterations;
    if(ui->chb_Iterations->isChecked() && ui->chb_ResEnergy->isChecked())
        criterion = TruncationCriterion::Both;
    if(ui->chb_ResEnergy->isChecked() && !ui->chb_Iterations->isChecked())
        criterion = TruncationCriterion::SignalEnergy;

    if(_signal_matrix.rows() == 0)
    {
        QString title = "Warning";
        QString text = "No signalfile found.";
        QMessageBox msgBox(QMessageBox::Warning, title, text, QMessageBox::Ok, this);
        msgBox.exec();

        return;
    }

    if(ui->chb_Iterations->checkState()  == Qt::Unchecked && ui->chb_ResEnergy->checkState() == Qt::Unchecked)
    {
        QString title = "Error";
        QString text = "No truncation criterion choose.";
        QMessageBox msgBox(QMessageBox::Warning, title, text, QMessageBox::Ok, this);
        msgBox.exec();
        return;
    }

    QString res_energy_str = ui->tb_ResEnergy->text();
    res_energy_str.replace(",", ".");

    if(((res_energy_str.toFloat() <= 1 && ui->tb_ResEnergy->isEnabled()) && (ui->sb_Iterations->value() >= 500 && ui->sb_Iterations->isEnabled())) || (res_energy_str.toFloat() <= 1 && ui->tb_ResEnergy->isEnabled() && !ui->sb_Iterations->isEnabled()) || (ui->sb_Iterations->value() >= 500 && ui->sb_Iterations->isEnabled() && !ui->tb_ResEnergy->isEnabled()) )
    {
        QFile configFile("Matching-Pursuit-Toolbox/Matching-Pursuit-Toolbox.config");
        bool showMsgBox = false;
        QString contents;
        if (configFile.open(QIODevice::ReadWrite | QIODevice::Text))
        {
            while(!configFile.atEnd())
            {
                contents = configFile.readLine(0).constData();
                if(QString::compare("ShowProcessDurationMessageBox=true;\n", contents) == 0)
                    showMsgBox = true;
            }
        }
        configFile.close();

        if(showMsgBox)
        {
            processdurationmessagebox* msgBox = new processdurationmessagebox(this);
            msgBox->setModal(true);
            msgBox->exec();
            msgBox->close();
        }
    }

    if(ui->chb_ResEnergy->isChecked())
    {
        bool ok;
        qreal percent_value = res_energy_str.toFloat(&ok);

        if(!ok)
        {
            QString title = "Error";
            QString text = "No correct number at energy criterion.";
            QMessageBox msgBox(QMessageBox::Warning, title, text, QMessageBox::Ok, this);
            msgBox.exec();
            ui->tb_ResEnergy->setFocus();
            ui->tb_ResEnergy->selectAll();
            return;
        }
        if(percent_value >= 100)
        {
            QString title = "Error";
            QString text = "Please enter a number less than 100.";
            QMessageBox msgBox(QMessageBox::Warning, title, text, QMessageBox::Ok, this);
            msgBox.exec();
            ui->tb_ResEnergy->setFocus();
            ui->tb_ResEnergy->selectAll();
            return;
        }
        _soll_energy =  _signal_energy / 100 * percent_value;
    } 

    if(ui->rb_OwnDictionary->isChecked())
    {

        QFile ownDict(QString("Matching-Pursuit-Toolbox/%1.dict").arg(ui->cb_Dicts->currentText()));
        //residuumVector =  mpCalc(ownDict, signalVector, 0);
        update();
    }
    else if(ui->rb_adativMp->isChecked())
    {
        CalcAdaptivMP(_signal_matrix, criterion);
    }    
}

//*************************************************************************************************************

void MainWindow::recieve_result(qint32 current_iteration, qint32 max_iterations, qreal current_energy, qreal max_energy, gabor_atom_list atom_res_list)
{
    //update();
    QString res_energy_str = ui->tb_ResEnergy->text();
    res_energy_str.replace(",", ".");
    qreal percent = res_energy_str.toFloat();

    qreal residuum_energy = 100 * (max_energy - current_energy) / max_energy;

    //remaining energy and iterations update

    ui->lb_IterationsProgressValue->setText(QString::number(current_iteration));
    ui->lb_RestEnergieResiduumValue->setText(QString::number(residuum_energy, 'f', 2) + "%");

    //current atoms list update
    //todo: make it less complicated
    ui->tbv_Results->setRowCount(atom_res_list.length());

    for(qint32 i = 0; i < atom_res_list.length(); i++)
    {
        qreal percent_atom_energy = 100 * atom_res_list[i].energy / max_energy;

        QTableWidgetItem* atomEnergieItem = new QTableWidgetItem(QString::number(percent_atom_energy, 'f', 2));
        QTableWidgetItem* atomScaleItem = new QTableWidgetItem(QString::number(atom_res_list[i].scale, 'g', 3));
        QTableWidgetItem* atomTranslationItem = new QTableWidgetItem(QString::number(atom_res_list[i].translation, 'g', 3));
        QTableWidgetItem* atomModulationItem = new QTableWidgetItem(QString::number(atom_res_list[i].modulation, 'g', 3));
        QTableWidgetItem* atomPhaseItem = new QTableWidgetItem(QString::number(atom_res_list[i].phase_list.first(), 'g', 3));


        atomEnergieItem->setFlags(Qt::ItemIsUserCheckable | Qt::ItemIsEnabled);
        atomScaleItem->setFlags(Qt::ItemIsEnabled);
        atomTranslationItem->setFlags(Qt::ItemIsEnabled);
        atomModulationItem->setFlags(Qt::ItemIsEnabled);
        atomPhaseItem->setFlags(Qt::ItemIsEnabled);

        atomEnergieItem->setCheckState(Qt::Checked);

        atomEnergieItem->setTextAlignment(0x0082);
        atomScaleItem->setTextAlignment(0x0082);
        atomTranslationItem->setTextAlignment(0x0082);
        atomModulationItem->setTextAlignment(0x0082);
        atomPhaseItem->setTextAlignment(0x0082);
        ui->tbv_Results->setItem(i, 0, atomEnergieItem);
        ui->tbv_Results->setItem(i, 1, atomScaleItem);
        ui->tbv_Results->setItem(i, 2, atomTranslationItem);
        ui->tbv_Results->setItem(i, 3, atomModulationItem);
        ui->tbv_Results->setItem(i, 4, atomPhaseItem);
    }

<<<<<<< HEAD
    //progressbar update
    ui->progressBarCalc->setMaximum(max_iterations);

    if(max_iterations > 1000)
         ui->progressBarCalc->setMaximum(100);

    ui->progressBarCalc->setValue(current_iteration);

    if(((current_iteration == max_iterations) || (max_energy - current_energy) < (0.01 * percent * max_energy))&&ui->chb_ResEnergy->isChecked())//&&ui->chb_Iterations->isChecked())
=======
    qint32 prgrsbar_adapt = 99;

    //progressbar update
    if(max_iterations > 1999 && current_iteration < 100)
             ui->progressBarCalc->setMaximum(100);
    if(ui->chb_ResEnergy->isChecked() && (current_iteration >= (prgrsbar_adapt)) && (max_energy - current_energy) > (0.01 * percent * max_energy))
        ui->progressBarCalc->setMaximum(current_iteration + 5);
    if(max_iterations < 1999)
        ui->progressBarCalc->setMaximum(max_iterations);


    ui->progressBarCalc->setValue(current_iteration);

    if(((current_iteration == max_iterations) || (max_energy - current_energy) < (0.01 * percent * max_energy))&&ui->chb_ResEnergy->isChecked())
>>>>>>> acc4eaab
        ui->progressBarCalc->setValue(ui->progressBarCalc->maximum());

    //recieve the resulting atomparams
    _my_atom_list.append(atom_res_list.last());
    GaborAtom gaborAtom = atom_res_list.last();

<<<<<<< HEAD
    //plot result of mp algorithm, this is buggy: du läufst durch den slot doppelt so oft durch wie du atom findest... daswegen sind alle paints doppelt so groß bzw klein: siehe Counter
=======
>>>>>>> acc4eaab
    for(qint32 i = 0; i < _signal_matrix.cols(); i++)
    {
        VectorXd discret_atom = gaborAtom.create_real(gaborAtom.sample_count, gaborAtom.scale, gaborAtom.translation, gaborAtom.modulation, gaborAtom.phase_list.at(i));

<<<<<<< HEAD



    _atom_sum_matrix.col(i) += gaborAtom.max_scalar_list.at(i) * discret_atom;
    //std::cout << _atom_sum_matrix.col(i) << "\n";
    _residuum_matrix.col(i) -= gaborAtom.max_scalar_list.at(i)  * discret_atom;
=======
        _atom_sum_matrix.col(i) += gaborAtom.max_scalar_list.at(i) * discret_atom;
        //std::cout << _atom_sum_matrix.col(i) << "\n";
        _residuum_matrix.col(i) -= gaborAtom.max_scalar_list.at(i)  * discret_atom;
>>>>>>> acc4eaab
    }
    update();
}

//*************************************************************************************************************

void MainWindow::calc_thread_finished()
{
    ui->btt_Calc->setText("ENDE");
}

//*************************************************************************************************************

void MainWindow::CalcAdaptivMP(MatrixXd signal, TruncationCriterion criterion)
{
    //TODO: clean up that mess
    AdaptiveMp *adaptive_Mp = new AdaptiveMp();
    _atom_sum_matrix = MatrixXd::Zero(signal.rows(), signal.cols());
    std::cout << _atom_sum_matrix << "\n";
    _residuum_matrix = signal;
    QString res_energy_str = ui->tb_ResEnergy->text();
    res_energy_str.replace(",", ".");

    //threading
    QThread* adaptive_Mp_Thread = new QThread;
    adaptive_Mp->moveToThread(adaptive_Mp_Thread);
    qRegisterMetaType<Eigen::MatrixXd>("MatrixXd");
    qRegisterMetaType<gabor_atom_list>("gabor_atom_list");

    //connect(this, SIGNAL(send_input(MatrixXd, qint32, qreal)), adaptive_Mp, SLOT(recieve_input(MatrixXd, qint32, qreal)));
    connect(this, SIGNAL(send_input(MatrixXd, qint32, qreal)), adaptive_Mp, SLOT(recieve_input(MatrixXd, qint32, qreal)));
    connect(adaptive_Mp, SIGNAL(current_result(qint32, qint32, qreal, qreal, gabor_atom_list)),
                 this, SLOT(recieve_result(qint32, qint32, qreal, qreal, gabor_atom_list)));
    connect(adaptive_Mp_Thread, SIGNAL(started()), adaptive_Mp, SLOT(process()));
    connect(adaptive_Mp, SIGNAL(finished()), adaptive_Mp_Thread, SLOT(quit()));
    connect(adaptive_Mp, SIGNAL(finished()), adaptive_Mp, SLOT(deleteLater()));
    connect(adaptive_Mp_Thread, SIGNAL(finished()), adaptive_Mp_Thread, SLOT(deleteLater()));
    connect(adaptive_Mp_Thread, SIGNAL(finished()), this, SLOT(calc_thread_finished()));

    switch(criterion)
    {
        case Iterations:
        {
            emit send_input(signal, ui->sb_Iterations->value(), qreal(MININT32));
            adaptive_Mp_Thread->start();
        }
        break;

        case SignalEnergy:
        {
            //must be debugged, thread is not ending like i want it to
            emit send_input(signal, MAXINT32, res_energy_str.toFloat());
            adaptive_Mp_Thread->start();        
        }
        break;

        case Both:
        {
            //must be debugged, thread is not ending like i want it to
            emit send_input(signal, ui->sb_Iterations->value(), res_energy_str.toFloat());
            adaptive_Mp_Thread->start();
        }
        break;
    }
}

//************************************************************************************************************************************

void MainWindow::on_tbv_Results_cellClicked(int row, int column)
{
    QTableWidgetItem* firstItem = ui->tbv_Results->item(row, 0);
    GaborAtom atom = _my_atom_list.at(row);

    if(firstItem->checkState())
    {
        firstItem->setCheckState(Qt::Unchecked);
        for(qint32 channels = 0; channels < atom.phase_list.length(); channels++)
        {
            _atom_sum_matrix.col(channels) -= atom.max_scalar_list.at(channels) * atom.create_real(atom.sample_count, atom.scale, atom.translation, atom.modulation, atom.phase_list.at(channels));
            _residuum_matrix.col(channels) += atom.max_scalar_list.at(channels) * atom.create_real(atom.sample_count, atom.scale, atom.translation, atom.modulation, atom.phase_list.at(channels));
        }
    }
    else
    {
        firstItem->setCheckState(Qt::Checked);
        for(qint32 channels = 0; channels < atom.phase_list.length(); channels++)
        {
            _atom_sum_matrix.col(channels) += atom.max_scalar_list.at(channels) * atom.create_real(atom.sample_count, atom.scale, atom.translation, atom.modulation, atom.phase_list.at(channels));
            _residuum_matrix.col(channels) -= atom.max_scalar_list.at(channels) * atom.create_real(atom.sample_count, atom.scale, atom.translation, atom.modulation, atom.phase_list.at(channels));
        }
    }
    update();
}

/*
 * TODO: Calc MP (new)
// !!!!!!!!!!!!!!!!!!!!!!!!!!!!!!!!!!!!!!!!!!!!!!!!!!!!!!!!!!!!!!!!!!!!!!!!!!!!!!!!!!!!!!!!!!!!!!!!!!!!!!!!!!!!!
VectorXd MainWindow::mpCalc(QFile &currentDict, VectorXd signalSamples, qint32 iterationsCount)
{
    bool isDouble = false;

    qint32 atomCount = 0;
    qint32 bestCorrStartIndex;
    qreal sample;
    qreal bestCorrValue = 0;
    qreal residuumEnergie = 0;    

    QString contents;
    QString atomName;
    QString bestCorrName;

    QStringList bestAtom;
    QList<qreal> atomSamples;
    QList<QStringList> correlationList;
    VectorXd originalSignalSamples;
    VectorXd residuum;
    VectorXd bestCorrAtomSamples;
    VectorXd normBestCorrAtomSamples;

    residuum(0);
    bestCorrAtomSamples(0);
    normBestCorrAtomSamples(0);
    originalSignalSamples = signalSamples;    

    // Liest das Woerterbuch aus und gibt die Samples und den Namen an die Skalarfunktion weiter
    if (currentDict.open (QIODevice::ReadOnly))
    {
        while(!currentDict.atEnd())
        {
            contents = currentDict.readLine();
            if(contents.startsWith("atomcount"))
            {
                atomCount = contents.mid(12).toInt();
                break;
            }
        }
        qint32 i = 0;
        while(!currentDict.atEnd())
        {
            while(!currentDict.atEnd())
            {
                if(contents.contains("_ATOM_"))
                {
                    atomName = contents;
                    break;
                }
                contents = currentDict.readLine();
            }

            contents = "";
            while(!contents.contains("_ATOM_"))
            {
                contents = currentDict.readLine();
                sample = contents.toDouble(&isDouble);
                if(isDouble)
                    atomSamples.append(sample);
                if(currentDict.atEnd())
                    break;
            }
            correlationList.append(correlation(originalSignalSamples, atomSamples, atomName));

            atomSamples.clear();
        }
        currentDict.close();

        // Sucht aus allen verglichenen Atomen das beste passende herraus
        for(qint32 i = 0; i < correlationList.length(); i++)
        {
            if(fabs(correlationList.at(i).at(2).toDouble()) > fabs(bestCorrValue))
            {
                bestCorrName =  correlationList.at(i).at(0);
                bestCorrStartIndex = correlationList.at(i).at(1).toInt();
                bestCorrValue = correlationList.at(i).at(2).toDouble();              
            }
        }

        // Sucht das passende Atom im Woerterbuch und traegt des Werte in eine Liste
        if (currentDict.open (QIODevice::ReadOnly))
        {
            bool hasFound = false;
            qint32 j = 0;
            while(!currentDict.atEnd() )
            {
                contents = currentDict.readLine();
                if(QString::compare(contents, bestCorrName) == 0)
                {
                    contents = "";
                    while(!contents.contains("_ATOM_"))
                    {
                        contents = currentDict.readLine();
                        sample = contents.toDouble(&isDouble);
                        if(isDouble)
                        {
                            bestCorrAtomSamples[j] = sample;
                            j++;
                        }
                        if(currentDict.atEnd())
                            break;
                    }
                    hasFound = true;
                }
                if(hasFound) break;
            }
        }        
        currentDict.close();

        // Quadratische Normierung des Atoms auf den Betrag 1 und Multiplikation mit dem Skalarproduktkoeffizenten
        //**************************** Im Moment weil Testwoerterbuecher nicht nomiert ***********************************

        qreal normFacktorAtom = 0;
        for(qint32 i = 0; i < bestCorrAtomSamples.rows(); i++)
            normFacktorAtom += bestCorrAtomSamples[i]* bestCorrAtomSamples[i];
        normFacktorAtom = sqrt(normFacktorAtom);

        for(qint32 i = 0; i < bestCorrAtomSamples.rows(); i++)
            normBestCorrAtomSamples[i] = (bestCorrAtomSamples[i] / normFacktorAtom) * bestCorrValue;

        //**************************************************************************************************************

        // Subtraktion des Atoms vom Signal
        for(qint32 m = 0; m < normBestCorrAtomSamples.rows(); m++)
        {
            // TODO:
            //signalSamples.append(0);
            //signalSamples.prepend(0);
        }

        residuum = signalSamples;
        for(qint32 i = 0; i < normBestCorrAtomSamples.rows(); i++)
        {
            residuum[normBestCorrAtomSamples.rows() + i + bestCorrStartIndex] = signalSamples[normBestCorrAtomSamples.rows() + i + bestCorrStartIndex] - normBestCorrAtomSamples[i];
            //residuum.removeAt(normBestCorrAtomSamples.rows() + i + bestCorrStartIndex + 1);
        }

        // Loescht die Nullen wieder
        for(qint32 j = 0; j < normBestCorrAtomSamples.rows(); j++)
        {
            // TODO:
            //residuum.removeAt(0);
            //residuum.removeAt(residuum.rows() - 1);
            //signalSamples.removeAt(0);
            //signalSamples.removeAt(signalSamples.rows() - 1);
        }

        iterationsCount++;

        // Traegt das gefunden Atom in eine Liste ein
        bestAtom.append(bestCorrName);
        bestAtom.append(QString("%1").arg(bestCorrStartIndex));
        bestAtom.append(QString("%1").arg(bestCorrValue));
        QString newSignalString = "";
        for(qint32 i = 0; i < normBestCorrAtomSamples.rows(); i++)
            newSignalString.append(QString("%1/n").arg(normBestCorrAtomSamples[i]));

        bestAtom.append(newSignalString);
        globalResultAtomList.append(bestAtom);


        //***************** DEBUGGOUT **********************************************************************************
        QFile newSignal("Matching-Pursuit-Toolbox/newSignal.txt");
        if(!newSignal.exists())
        {
            if (newSignal.open(QIODevice::ReadWrite | QIODevice::Text))
            newSignal.close();
        }
        else    newSignal.remove();

        if(!newSignal.exists())
        {
            if (newSignal.open(QIODevice::ReadWrite | QIODevice::Text))
            newSignal.close();
        }

        if (newSignal.open (QIODevice::WriteOnly| QIODevice::Append))
        {
            QTextStream stream( &newSignal );
            for(qint32 i = 0; i < residuum.rows(); i++)
            {
                QString temp = QString("%1").arg(residuum[i]);
                stream << temp << "\n";
            }
        }
        newSignal.close();

        //**************************************************************************************************************


        // Eintragen und Zeichnen der Ergebnisss in die Liste der UI
        ui->tw_Results->setRowCount(iterationsCount);
        QTableWidgetItem* atomNameItem = new QTableWidgetItem(bestCorrName);

        // Berechnet die Energie des Atoms mit dem NormFaktor des Signals
        qreal normAtomEnergie = 0;
        for(qint32 i = 0; i < normBestCorrAtomSamples.rows(); i++)
            normAtomEnergie += normBestCorrAtomSamples[i] * normBestCorrAtomSamples[i];

        QTableWidgetItem* atomEnergieItem = new QTableWidgetItem(QString("%1").arg(normAtomEnergie / signalEnergie * 100));

        //AtomWindow *atomWidget = new AtomWindow();
        //atomWidget->update();
        //ui->tw_Results->setItem(iterationsCount - 1, 1, atomWidget);
        //atomWidget->update();
        //QTableWidgetItem* atomItem = new QTableWidgetItem();
        //atomItem->

        ui->tw_Results->setItem(iterationsCount - 1, 0, atomNameItem);
        ui->tw_Results->setItem(iterationsCount - 1, 2, atomEnergieItem);


        ui->lb_IterationsProgressValue->setText(QString("%1").arg(iterationsCount));
        for(qint32 i = 0; i < residuum.rows(); i++)
            residuumEnergie += residuum[i] * residuum[i];
        if(residuumEnergie == 0)    ui->lb_RestEnergieResiduumValue->setText("0%");
        else    ui->lb_RestEnergieResiduumValue->setText(QString("%1%").arg(residuumEnergie / signalEnergie * 100));

        // Ueberprueft die Abbruchkriterien
        if(ui->chb_Iterations->isChecked() && ui->chb_ResEnergy->isChecked())
        {
            ui->progressBarCalc->setMaximum((1-sollEnergie)*100);
            processValue = (1 - residuumEnergie / signalEnergie + sollEnergie)*100;
            ui->progressBarCalc->setValue(processValue);
            if(ui->sb_Iterations->value() <= iterationsCount)
                ui->progressBarCalc->setValue(ui->progressBarCalc->maximum());

            if(ui->sb_Iterations->value() > iterationsCount && sollEnergie < residuumEnergie)
                residuum = mpCalc(currentDict, residuum, iterationsCount);
        }
        else if(ui->chb_Iterations->isChecked())
        {
            ui->progressBarCalc->setMaximum(ui->sb_Iterations->value());
            processValue++;
            ui->progressBarCalc->setValue(processValue);

            if(ui->sb_Iterations->value() > iterationsCount)
                residuum = mpCalc(currentDict, residuum, iterationsCount);
        }
        else if(ui->chb_ResEnergy->isChecked())
        {
            ui->progressBarCalc->setMaximum((1-sollEnergie)*100);
            processValue = (1 - residuumEnergie / signalEnergie + sollEnergie)*100;
            ui->progressBarCalc->setValue(processValue);

            if(sollEnergie < residuumEnergie)
                residuum = mpCalc(currentDict, residuum, iterationsCount);
        }
    }
    return residuum;
}


// Berechnung das Skalarprodukt zwischen Atom und Signal
QStringList MainWindow::correlation(VectorXd signalSamples, QList<qreal> atomSamples, QString atomName)
{    
    qreal sum = 0;
    qint32 index = 0;
    qreal maximum = 0;
    qreal sumAtom = 0;

    VectorXd originalSignalList = signalSamples;
    QList<qreal> tempList;
    QList<qreal> scalarList;    
    QStringList resultList;

    resultList.clear();
    tempList.clear();

    // Quadratische Normierung des Atoms auf den Betrag 1
    //**************************** Im Moment weil Testwoerterbuecher nicht nomiert ***************************************

    for(qint32 i = 0; i < atomSamples.length(); i++)
        sumAtom += atomSamples.at(i)* atomSamples.at(i);
    sumAtom = sqrt(sumAtom);

    for(qint32 i = 0; i < atomSamples.length(); i++)
    {
        qreal tempVarAtom = atomSamples.at(i) / sumAtom;
        atomSamples.removeAt(i);
        atomSamples.insert(i, tempVarAtom);
    }

    // Fuellt das Signal vorne und hinten mit nullen auf damit Randwertproblem umgangen wird
    for(qint32 l = 0; l < atomSamples.length() - 1; l++)
    {
        //signalSamples.append(0);
        //signalSamples.prepend(0);
    }

    //******************************************************************************************************************

    for(qint32 j = 0; j < originalSignalList.rows() + atomSamples.length() -1; j++)
    {
        // Inners Produkt des Signalteils mit dem Atom
        for(qint32 g = 0; g < atomSamples.length(); g++)
        {
            tempList.append(signalSamples[g + j] * atomSamples.at(g));
            sum += tempList.at(g);
        }
        scalarList.append(sum);
        tempList.clear();
        sum = 0;
    }

    //Maximum und Index des Skalarproduktes finden unabhaengig ob positiv oder negativ
    for(qint32 k = 0; k < scalarList.length(); k++)
    {
        if(fabs(maximum) < fabs(scalarList.at(k)))
        {
            maximum = scalarList.at(k);
            index = k;
        }
    }

    // Liste mit dem Name des Atoms, Index und hoechster Korrelationskoeffizent
    resultList.append(atomName);
    resultList.append(QString("%1").arg(index -atomSamples.length() + 1));     // Gibt den Signalindex fuer den Startpunkt des Atoms wieder
    resultList.append(QString("%1").arg(maximum));

    return resultList;
    // die Stelle, an der die Korrelation am groessten ist ergibt sich aus:
    // dem Index des hoechsten Korrelationswertes minus die halbe Atomlaenge,

}
*/

//*****************************************************************************************************************

// Opens Dictionaryeditor
void MainWindow::on_actionW_rterbucheditor_triggered()
{
    EditorWindow *x = new EditorWindow();
    x->show();
}

//*****************************************************************************************************************

// opens advanced Dictionaryeditor
void MainWindow::on_actionErweiterter_W_rterbucheditor_triggered()
{
    Enhancededitorwindow *x = new Enhancededitorwindow();
    x->show();
}

//*****************************************************************************************************************

// opens formula editor
void MainWindow::on_actionAtomformeleditor_triggered()
{
    Formulaeditor *x = new Formulaeditor();
    x->show();
}

//*****************************************************************************************************************

// opens Filedialog for read signal (contextmenue)
void MainWindow::on_actionNeu_triggered()
{
    open_file();
}

//*****************************************************************************************************************

// opens Filedialog for read signal (button)
void MainWindow::on_btt_OpenSignal_clicked()
{
    open_file();
}

//-----------------------------------------------------------------------------------------------------------------
//*****************************************************************************************************************

/*
QMap<int, bool> matrix_select;

void MatrixXdS::set_selected(int index)
{
    this->row(index);
}

bool MatrixXdS::is_selected(int index)
{

}
*/<|MERGE_RESOLUTION|>--- conflicted
+++ resolved
@@ -93,15 +93,12 @@
 // constructor
 MainWindow::MainWindow(QWidget *parent) :    QMainWindow(parent),    ui(new Ui::MainWindow)
 {    
-<<<<<<< HEAD
-=======
     FixDictMp* testFixDictMp = new FixDictMp();
 
     qint32 var = testFixDictMp->test();
 
     cout << "Testout  "<< var;
 
->>>>>>> acc4eaab
     ui->setupUi(this);
     ui->progressBarCalc->setMinimum(0);
     ui->progressBarCalc->setHidden(true);    
@@ -244,19 +241,11 @@
 
     if(fileName.endsWith(".fif", Qt::CaseInsensitive))        
     {    ReadFiffFile(fileName);
-<<<<<<< HEAD
-        _signal_matrix.resize(256,5);
-        _original_signal_matrix.resize(256,5);
-        // ToDo: find good fiff signal part
-        for(qint32 channels = 0; channels < 5; channels++)
-            for(qint32 i = 0; i < 256; i++)
-=======
         _signal_matrix.resize(512,5);
         _original_signal_matrix.resize(512,5);
         // ToDo: find good fiff signal part
         for(qint32 channels = 0; channels < 5; channels++)
             for(qint32 i = 0; i < 512; i++)
->>>>>>> acc4eaab
                 _signal_matrix(i, channels) = _datas(channels, i);// * 10000000000;
     }
     else
@@ -1074,17 +1063,6 @@
         ui->tbv_Results->setItem(i, 4, atomPhaseItem);
     }
 
-<<<<<<< HEAD
-    //progressbar update
-    ui->progressBarCalc->setMaximum(max_iterations);
-
-    if(max_iterations > 1000)
-         ui->progressBarCalc->setMaximum(100);
-
-    ui->progressBarCalc->setValue(current_iteration);
-
-    if(((current_iteration == max_iterations) || (max_energy - current_energy) < (0.01 * percent * max_energy))&&ui->chb_ResEnergy->isChecked())//&&ui->chb_Iterations->isChecked())
-=======
     qint32 prgrsbar_adapt = 99;
 
     //progressbar update
@@ -1099,33 +1077,19 @@
     ui->progressBarCalc->setValue(current_iteration);
 
     if(((current_iteration == max_iterations) || (max_energy - current_energy) < (0.01 * percent * max_energy))&&ui->chb_ResEnergy->isChecked())
->>>>>>> acc4eaab
         ui->progressBarCalc->setValue(ui->progressBarCalc->maximum());
 
     //recieve the resulting atomparams
     _my_atom_list.append(atom_res_list.last());
     GaborAtom gaborAtom = atom_res_list.last();
 
-<<<<<<< HEAD
-    //plot result of mp algorithm, this is buggy: du läufst durch den slot doppelt so oft durch wie du atom findest... daswegen sind alle paints doppelt so groß bzw klein: siehe Counter
-=======
->>>>>>> acc4eaab
     for(qint32 i = 0; i < _signal_matrix.cols(); i++)
     {
         VectorXd discret_atom = gaborAtom.create_real(gaborAtom.sample_count, gaborAtom.scale, gaborAtom.translation, gaborAtom.modulation, gaborAtom.phase_list.at(i));
 
-<<<<<<< HEAD
-
-
-
-    _atom_sum_matrix.col(i) += gaborAtom.max_scalar_list.at(i) * discret_atom;
-    //std::cout << _atom_sum_matrix.col(i) << "\n";
-    _residuum_matrix.col(i) -= gaborAtom.max_scalar_list.at(i)  * discret_atom;
-=======
         _atom_sum_matrix.col(i) += gaborAtom.max_scalar_list.at(i) * discret_atom;
         //std::cout << _atom_sum_matrix.col(i) << "\n";
         _residuum_matrix.col(i) -= gaborAtom.max_scalar_list.at(i)  * discret_atom;
->>>>>>> acc4eaab
     }
     update();
 }
