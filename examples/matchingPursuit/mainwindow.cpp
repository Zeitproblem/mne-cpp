//=============================================================================================================
/**
* @file     mainwindow.cpp
* @author   Martin Henfling <martin.henfling@tu-ilmenau.de>;
*           Daniel Knobl <daniel.knobl@tu-ilmenau.de>;
*           Sebastian Krause <sebastian.krause@tu-ilmenau.de>
* @version  1.0
* @date     July, 2014
*
* @section  LICENSE
*
* Copyright (C) 2014, Martin Henfling, Daniel Knobl and Sebastian Krause. All rights reserved.
*
* Redistribution and use in source and binary forms, with or without modification, are permitted provided that
* the following conditions are met:
*     * Redistributions of source code must retain the above copyright notice, this list of conditions and the
*       following disclaimer.
*     * Redistributions in binary form must reproduce the above copyright notice, this list of conditions and
*       the following disclaimer in the documentation and/or other materials provided with the distribution.
*     * Neither the name of the Massachusetts General Hospital nor the names of its contributors may be used
*       to endorse or promote products derived from this software without specific prior written permission.
*
* THIS SOFTWARE IS PROVIDED BY THE COPYRIGHT HOLDERS AND CONTRIBUTORS "AS IS" AND ANY EXPRESS OR IMPLIED
* WARRANTIES, INCLUDING, BUT NOT LIMITED TO, THE IMPLIED WARRANTIES OF MERCHANTABILITY AND FITNESS FOR A
* PARTICULAR PURPOSE ARE DISCLAIMED. IN NO EVENT SHALL MASSACHUSETTS GENERAL HOSPITAL BE LIABLE FOR ANY DIRECT,
* INDIRECT, INCIDENTAL, SPECIAL, EXEMPLARY, OR CONSEQUENTIAL DAMAGES (INCLUDING, BUT NOT LIMITED TO,
* PROCUREMENT OF SUBSTITUTE GOODS OR SERVICES; LOSS OF USE, DATA, OR PROFITS; OR BUSINESS INTERRUPTION)
* HOWEVER CAUSED AND ON ANY THEORY OF LIABILITY, WHETHER IN CONTRACT, STRICT LIABILITY, OR TORT (INCLUDING
* NEGLIGENCE OR OTHERWISE) ARISING IN ANY WAY OUT OF THE USE OF THIS SOFTWARE, EVEN IF ADVISED OF THE
* POSSIBILITY OF SUCH DAMAGE.
*
*
* @brief    Implementation of MainWindow class.
*/

//*************************************************************************************************************
//=============================================================================================================
// INCLUDES
//=============================================================================================================

#include <iostream>
#include <vector>
#include <math.h>
#include <fiff/fiff.h>
#include <mne/mne.h>
#include <utils/mp/atom.h>
#include <utils/mp/adaptivemp.h>
#include <utils/mp/fixdictmp.h>
#include <disp/plot.h>

#include "mainwindow.h"
#include "ui_mainwindow.h"
#include "math.h"
#include "mainwindow.h"
#include "ui_mainwindow.h"
#include "editorwindow.h"
#include "ui_editorwindow.h"
#include "formulaeditor.h"
#include "ui_formulaeditor.h"
#include "enhancededitorwindow.h"
#include "ui_enhancededitorwindow.h"
#include "processdurationmessagebox.h"
#include "ui_processdurationmessagebox.h"
#include "treebaseddictwindow.h"
#include "ui_treebaseddictwindow.h"

//*************************************************************************************************************
//=============================================================================================================
// QT INCLUDES
//=============================================================================================================

#include <QTableWidgetItem>
#include <QFileDialog>
#include <QHeaderView>
#include <QMessageBox>
#include <QMap>

#include "QtGui"

//*************************************************************************************************************
//=============================================================================================================
// USED NAMESPACES
//=============================================================================================================

using namespace MNELIB;
using namespace UTILSLIB;
using namespace DISPLIB;

//*************************************************************************************************************
//=============================================================================================================
// FORWARD DECLARATIONS
//=============================================================================================================


bool _tbv_is_loading = false;
qint32 _sample_rate = 1;
qreal _from = 47.151f;
qreal _to = 48.000f;
qreal _soll_energy = 0;
qreal _signal_energy = 0;
qreal _signal_maximum = 0;
qreal _signal_negative_scale = 0;
qreal _max_pos = 0;
qreal _max_neg = 0;
qreal _draw_factor = 0;
QMap<qint32, bool> select_channel_map;

QList<QColor> _colors;
QList<QColor> _original_colors;
QList<GaborAtom> _my_atom_list;

MatrixXd _datas;
MatrixXd _times;
MatrixXd _signal_matrix(0, 0);
MatrixXd _original_signal_matrix(0,0);
MatrixXd _residuum_matrix(0,0);
MatrixXd _atom_sum_matrix(0,0);

//QList<QStringList> _result_atom_list;

//*************************************************************************************************************
//=============================================================================================================
// MAIN
//=============================================================================================================

enum TruncationCriterion
{
    Iterations,
    SignalEnergy,
    Both
};

//*************************************************************************************************************************************

// constructor
MainWindow::MainWindow(QWidget *parent) :    QMainWindow(parent),    ui(new Ui::MainWindow)
{
    ui->setupUi(this);

    callGraphWindow = new GraphWindow();    
    callGraphWindow->setMinimumHeight(220);
    callGraphWindow->setMinimumWidth(500);
    callGraphWindow->setMaximumHeight(400);
    ui->l_Graph->addWidget(callGraphWindow);

    callAtomSumWindow = new AtomSumWindow();
    callAtomSumWindow->setMinimumHeight(220);
    callAtomSumWindow->setMinimumWidth(500);
    callAtomSumWindow->setMaximumHeight(400);
    ui->l_atoms->addWidget(callAtomSumWindow);

    callResidumWindow = new ResiduumWindow();
    callResidumWindow->setMinimumHeight(220);
    callResidumWindow->setMinimumWidth(500);
    callResidumWindow->setMaximumHeight(400);
    ui->l_res->addWidget(callResidumWindow);

    callYAxisWindow = new YAxisWindow();
    callYAxisWindow->setMinimumHeight(40);
    callYAxisWindow->setMinimumWidth(500);
    callYAxisWindow->setMaximumHeight(40);
    ui->l_YAxis->addWidget(callYAxisWindow);

    ui->progressBarCalc->setMinimum(0);         // set progressbar
    ui->progressBarCalc->setHidden(true);

    ui->sb_Iterations->setMaximum(1999);        // max iterations
    ui->sb_Iterations->setMinimum(1);           // min iterations
    ui->sb_Iterations->setValue(80);

    ui->splitter->setStretchFactor(1,4);
<<<<<<< HEAD
    ui->dsb_energy->setValue(0.1);
=======
    ui->dsb_energy->setValue(3.0);
>>>>>>> bc8fddb5

    // set result tableview
    ui->tbv_Results->setColumnCount(5);
    ui->tbv_Results->setHorizontalHeaderLabels(QString("energy\n[%];scale\n[sec];trans\n[sec];modu\n[Hz];phase\n[rad]").split(";"));
    ui->tbv_Results->setColumnWidth(0,55);
    ui->tbv_Results->setColumnWidth(1,45);
    ui->tbv_Results->setColumnWidth(2,40);
    ui->tbv_Results->setColumnWidth(3,40);
    ui->tbv_Results->setColumnWidth(4,40);

    this->cb_model = new QStandardItemModel;
    connect(this->cb_model, SIGNAL(dataChanged ( const QModelIndex&, const QModelIndex&)), this, SLOT(cb_selection_changed(const QModelIndex&, const QModelIndex&)));
    connect(ui->tbv_Results->model(), SIGNAL(dataChanged ( const QModelIndex&, const QModelIndex&)), this, SLOT(tbv_selection_changed(const QModelIndex&, const QModelIndex&)));

    // build config file at init
    bool hasEntry1 = false;
    bool hasEntry2 = false;
    bool hasEntry3 = false;
    QString contents;

    QDir dir("Matching-Pursuit-Toolbox");
    if(!dir.exists())
        dir.mkdir(dir.absolutePath());
    QFile configFile("Matching-Pursuit-Toolbox/Matching-Pursuit-Toolbox.config");
    if(!configFile.exists())
    {
        if (configFile.open(QIODevice::ReadWrite | QIODevice::Text))
        configFile.close();
    }

    if (configFile.open(QIODevice::ReadWrite | QIODevice::Text))
    {
        while(!configFile.atEnd())
        {
            contents = configFile.readLine(0).constData();
            if(contents.startsWith("ShowDeleteMessageBox=") == 0)
                hasEntry1 = true;
            if(contents.startsWith("ShowProcessDurationMessageBox=") == 0)
                hasEntry2 = true;
            if(contents.startsWith("ShowDeleteFormelMessageBox=") == 0)
                hasEntry3 = true;
        }
    }
    configFile.close();

    if(!hasEntry1)
    {
        if (configFile.open (QIODevice::WriteOnly| QIODevice::Append))
        {
            QTextStream stream( &configFile );
            stream << QString("ShowDeleteMessageBox=true;") << "\n";
        }
        configFile.close();
    }

    if(!hasEntry2)
    {
        if (configFile.open (QIODevice::WriteOnly| QIODevice::Append))
        {
            QTextStream stream( &configFile );
            stream << QString("ShowProcessDurationMessageBox=true;") << "\n";
        }
        configFile.close();
    }

    if(!hasEntry3)
    {
        if (configFile.open (QIODevice::WriteOnly| QIODevice::Append))
        {
            QTextStream stream( &configFile );
            stream << QString("ShowDeleteFormelMessageBox=true;") << "\n";
        }
        configFile.close();
    }

    QStringList filterList;
    filterList.append("*.dict");
    QFileInfoList fileList =  dir.entryInfoList(filterList);

    for(int i = 0; i < fileList.length(); i++)
        ui->cb_Dicts->addItem(QIcon(":/images/icons/DictIcon.png"), fileList.at(i).baseName());
}

//*************************************************************************************************************************************

MainWindow::~MainWindow()
{
    delete ui;
}

//*************************************************************************************************************************************

void MainWindow::open_file()
{
    QFileDialog* fileDia;
    QString fileName = fileDia->getOpenFileName(this, "Please select signal file.",QDir::currentPath(),"(*.fif *.txt)");
    if(fileName.isNull()) return;

    this->cb_items.clear();

    ui->sb_sample_rate->setEnabled(true);

    QFile file(fileName);
    if (!file.open(QIODevice::ReadOnly))
    {
        QMessageBox::warning(this, tr("Error"),
        tr("error: disable to open signal file."));
        return;
    }
    file.close();    
    _colors.clear();
    _colors.append(QColor(0, 0, 0));

    if(fileName.endsWith(".fif", Qt::CaseInsensitive))        
    {
        _from = 47.151f;
        read_fiff_file(fileName);
        _signal_matrix.resize(_datas.cols(),5);
        _original_signal_matrix.resize(_datas.cols(),5);
        // ToDo: find good fiff signal part
        for(qint32 channels = 0; channels < 5; channels++)
            for(qint32 i = 0; i < _datas.cols(); i++)
                _signal_matrix(i, channels) = _datas(channels, i);// * 10000000000;
    }
    else
    {
        _from = 0;
        _signal_matrix.resize(0,0);
        read_matlab_file(fileName);
        _original_signal_matrix.resize(_signal_matrix.rows(), _signal_matrix.cols());
    }

    _original_signal_matrix = _signal_matrix;
    ui->tbv_Results->setRowCount(0);

    for(qint32 channels = 0; channels < _signal_matrix.cols(); channels++)
    {
        _colors.append(QColor::fromHsv(qrand() % 256, 255, 190));

        this->cb_item = new QStandardItem;

        this->cb_item->setText(QString("Channel %1").arg(channels));
        this->cb_item->setFlags(Qt::ItemIsUserCheckable | Qt::ItemIsEnabled);
        this->cb_item->setData(Qt::Checked, Qt::CheckStateRole);
        this->cb_model->insertRow(channels, this->cb_item);
        this->cb_items.push_back(this->cb_item);
        select_channel_map.insert(channels, true);
    }
    ui->cb_channels->setModel(this->cb_model);
    _original_colors = _colors;
    _atom_sum_matrix.resize(_signal_matrix.rows(), _signal_matrix.cols()); //resize
    _residuum_matrix.resize(_signal_matrix.rows(), _signal_matrix.cols()); //resize

    update();   
}

//*************************************************************************************************************************************

void MainWindow::cb_selection_changed(const QModelIndex& topLeft, const QModelIndex& bottomRight)
{
    ui->tbv_Results->setRowCount(0);

    QStandardItem* cb_item = this->cb_items[topLeft.row()];
    if(cb_item->checkState() == Qt::Unchecked)
        select_channel_map[topLeft.row()] = false;
    else if(cb_item->checkState() == Qt::Checked)
        select_channel_map[topLeft.row()] = true;

    qint32 size = 0;

    for(qint32 i = 0; i < _original_signal_matrix.cols(); i++)    
        if(select_channel_map[i] == true)
        {
            size++;
        }

    _signal_matrix.resize(_original_signal_matrix.rows(), size);
    _atom_sum_matrix.resize(_original_signal_matrix.rows(), size);
    _residuum_matrix.resize(_original_signal_matrix.rows(), size);


    _colors.clear();
    qint32 selected_chn = 0;

    for(qint32 channels = 0; channels < _original_signal_matrix.cols(); channels++)    
        if(select_channel_map[channels] == true)
        {
            _colors.append(_original_colors.at(channels));
            _signal_matrix.col(selected_chn) = _original_signal_matrix.col(channels);
            selected_chn++;
        }
    update();
}

//*************************************************************************************************************************************

qint32 MainWindow::read_fiff_file(QString fileName)
{
    QFile t_fileRaw(fileName);

    bool in_samples = false;

    bool keep_comp = true;

    //
    //   Setup for reading the raw data
    //
    FiffRawData raw(t_fileRaw);

    //
    //   Set up pick list: MEG + STI 014 - bad channels
    //
    //
    QStringList include;
    include << "STI 014";
    bool want_meg   = true;
    bool want_eeg   = false;
    bool want_stim  = false;

    RowVectorXi picks = raw.info.pick_types(want_meg, want_eeg, want_stim, include, raw.info.bads);

    //
    //   Set up projection
    //
    qint32 k = 0;
    if (raw.info.projs.size() == 0)
       printf("No projector specified for these data\n");
    else
    {
        //
        //   Activate the projection items
        //
        for (k = 0; k < raw.info.projs.size(); ++k)
           raw.info.projs[k].active = true;

       printf("%d projection items activated\n",raw.info.projs.size());
       //
       //   Create the projector
       //
       fiff_int_t nproj = raw.info.make_projector(raw.proj);

       if (nproj == 0)
           printf("The projection vectors do not apply to these channels\n");
       else
           printf("Created an SSP operator (subspace dimension = %d)\n",nproj);
    }

    //
    //   Set up the CTF compensator
    //
    qint32 current_comp = raw.info.get_current_comp();
    qint32 dest_comp = -1;

    if (current_comp > 0)
       printf("Current compensation grade : %d\n",current_comp);

    if (keep_comp)
        dest_comp = current_comp;

    if (current_comp != dest_comp)
    {
       qDebug() << "This part needs to be debugged";
       if(MNE::make_compensator(raw.info, current_comp, dest_comp, raw.comp))
       {
          raw.info.set_current_comp(dest_comp);
          printf("Appropriate compensator added to change to grade %d.\n",dest_comp);
       }
       else
       {
          printf("Could not make the compensator\n");
          return -1;
       }
    }
    //
    //   Read a data segment
    //   times output argument is optional
    //
    bool readSuccessful = false;

    if (in_samples)
        readSuccessful = raw.read_raw_segment(_datas, _times, (qint32)_from, (qint32)_to, picks);
    else
        readSuccessful = raw.read_raw_segment_times(_datas, _times, _from, _to, picks);

    if (!readSuccessful)
    {
       printf("Could not read raw segment.\n");
       return -1;
    }

    printf("Read %d samples.\n",(qint32)_datas.cols());
    ui->sb_sample_rate->setValue(raw.info.sfreq);    
    ui->sb_sample_rate->setEnabled(false);
    _sample_rate = ui->sb_sample_rate->value();

    std::cout << _datas.block(0,0,10,10) << std::endl;

    return 0;
}

//*************************************************************************************************************************************

void MainWindow::read_matlab_file(QString fileName)
{
    QFile file(fileName);
    QString contents;
    QList<QString> strList;
    file.open(QIODevice::ReadOnly);
    while(!file.atEnd())
    {
        strList.append(file.readLine(0).constData());
    }
    int rowNumber = 0;
    _signal_matrix.resize(strList.length(), 1);
    file.close();
    file.open(QIODevice::ReadOnly);
    while(!file.atEnd())
    {
        contents = file.readLine(0).constData();

        bool isFloat;
        qreal value = contents.toFloat(&isFloat);
        if(!isFloat)
        {
            QString errorSignal = QString("The signal could not completly read. Line %1 from file %2 coud not be readed.").arg(rowNumber).arg(fileName);
            QMessageBox::warning(this, tr("error"),
            errorSignal);
            return;
        }
        _signal_matrix(rowNumber, 0) = value;
        rowNumber++;
    }


    file.close();
    _signal_energy = 0;
    for(qint32 i = 0; i < _signal_matrix.rows(); i++)
        _signal_energy += (_signal_matrix(i, 0) * _signal_matrix(i, 0));
}

//*************************************************************************************************************************************

void GraphWindow::paintEvent(QPaintEvent* event)
{
    paint_signal(_signal_matrix, this->size());
}

//*************************************************************************************************************************************

void GraphWindow::paint_signal(MatrixXd signalMatrix, QSize windowSize)
{
    QPainter painter(this);
    painter.setRenderHint(QPainter::Antialiasing, true);
    painter.fillRect(0,0,windowSize.width(),windowSize.height(),QBrush(Qt::white));


    if(signalMatrix.rows() > 0 && signalMatrix.cols() > 0)
    {
        qint32 borderMarginHeigth = 15;     // reduce paintspace in GraphWindow of borderMargin pixels
        qint32 borderMarginWidth = 5;       // reduce paintspace in GraphWindow of borderMargin pixels
        qint32 i = 0;
        qreal maxNeg = 0;                   // smalest signalvalue
        qreal maxPos = 0;                   // highest signalvalue
        qreal absMin = 0;                   // minimum of abs(maxNeg and maxPos)
        qint32 drawFactor = 0;              // shift factor for decimal places (linear)
        qint32 startDrawFactor = 1;         // shift factor for decimal places (exponential-base 10)
        qint32 decimalPlace = 0;            // decimal places for axis title
        QList<QPolygonF> polygons;          // points for drawing the signal
        MatrixXd internSignalMatrix = signalMatrix; // intern representation of y-axis values of the signal (for painting only)

        // paint window white
        painter.fillRect(0,0,windowSize.width(),windowSize.height(),QBrush(Qt::white));

        // find min and max of signal

        for(qint32 channels = 0; channels < _signal_matrix.cols(); channels++)
        {
            i = 0;
            while(i < signalMatrix.rows())
            {
                if(signalMatrix(i, channels) > maxPos)
                    maxPos = signalMatrix(i, channels);

                if(signalMatrix(i, channels) < maxNeg )
                    maxNeg = signalMatrix(i, channels);
                i++;
            }
        }

        if(maxPos > fabs(maxNeg)) absMin = maxNeg;        // find absolute minimum of (maxPos, maxNeg)
        else     absMin = maxPos;

        if(absMin != 0)                                   // absMin must not be zero
        {
            while(true)                                   // shift factor for decimal places?
            {
                if(fabs(absMin) < 1)                      // if absMin > 1 , no shift of decimal places nescesary
                {
                    absMin = absMin * 10;
                    drawFactor++;                         // shiftfactor counter
                }
                if(fabs(absMin) >= 1) break;
            }
        }
        _draw_factor = drawFactor;  // to globe draw_factor

        // shift of decimal places with drawFactor for all signalpoints and save to intern list
        while(drawFactor > 0)
        {

            for(qint32 channel = 0; channel < signalMatrix.cols(); channel++)
                for(qint32 sample = 0; sample < signalMatrix.rows(); sample++)
                    internSignalMatrix(sample, channel) *= 10;

            startDrawFactor = startDrawFactor * 10;
            decimalPlace++;
            maxPos = maxPos * 10;
            maxNeg = maxNeg * 10;
            drawFactor--;
        }

        _max_pos = maxPos;      // to globe max_pos
        _max_neg = maxNeg;      // to globe min_pos

        qreal maxmax;
        // absolute signalheight
        if(maxNeg <= 0)     maxmax = maxPos - maxNeg;
        else  maxmax = maxPos + maxNeg;

        _signal_maximum = maxmax;

        // scale axis title
        //qreal scaleXText = (qreal)signalMatrix.rows() / _sample_rate / (qreal)20;     // divide signallength
        qreal scaleYText = (qreal)maxmax / (qreal)10;
        qint32 negScale =  floor((maxNeg * 10 / maxmax)+0.5);
        _signal_negative_scale = negScale;
        //find lenght of text of y-axis for shift of y-axis to the right (so the text will stay readable and is not painted into the y-axis
        qint32 maxStrLenght = 55;

        while((windowSize.width() - maxStrLenght -borderMarginWidth) % 20)borderMarginWidth++;

        // scale signal
        qreal scaleX = ((qreal)(windowSize.width() - maxStrLenght - borderMarginWidth))/ (qreal)signalMatrix.rows();
        qreal scaleY = (qreal)(windowSize.height() - borderMarginHeigth) / (qreal)maxmax;

        //scale axis
        //qreal scaleXAchse = (qreal)(windowSize.width() - maxStrLenght - borderMarginWidth) / (qreal)20;
        qreal scaleYAchse = (qreal)(windowSize.height() - borderMarginHeigth) / (qreal)10;

        // position of title of x-axis
        qint32 xAxisTextPos = 8;
        if(maxNeg == 0) xAxisTextPos = -10; // if signal only positiv: titles above axis

        i = 1;
        while(i <= 11)
        {
            qreal scaledYText = negScale * scaleYText / (qreal)startDrawFactor;           // scalevalue y-axis
            QString string  = QString::number(scaledYText, 'g', 3);                 // scalevalue as string

            if(negScale == 0)                                                       // x-Axis reached (y-value = 0)
            {
                // append scaled signalpoints
                for(qint32 channel = 0; channel < signalMatrix.cols(); channel++)   // over all Channels
                {
                    QPolygonF poly;
                    qint32 h = 0;
                    while(h < signalMatrix.rows())
                    {
                        poly.append(QPointF((h * scaleX) + maxStrLenght,  -((internSignalMatrix(h, channel) * scaleY + ((i - 1) * scaleYAchse)-(windowSize.height()) + borderMarginHeigth / 2))));
                        h++;
                    }
                    polygons.append(poly);
                }

                // paint x-axis
                /*
                qint32 j = 1;
                while(j <= 21)
                {
                    QString str;
                    painter.drawText(j * scaleXAchse + maxStrLenght - 7, -(((i - 1) * scaleYAchse)-(windowSize.height())) + xAxisTextPos, str.append(QString::number(j * scaleXText + _from, 'f', 2)));      // scalevalue
                    painter.drawLine(j * scaleXAchse + maxStrLenght, -(((i - 1) * scaleYAchse)-(windowSize.height() - borderMarginHeigth / 2 - 2)), j * scaleXAchse + maxStrLenght , -(((i - 1) * scaleYAchse)-(windowSize.height() - borderMarginHeigth / 2 + 2)));   // scalelines
                    j++;
                }
                */
                painter.drawLine(maxStrLenght, -(((i - 1) * scaleYAchse)-(windowSize.height()) + borderMarginHeigth / 2), windowSize.width()-5, -(((i - 1) * scaleYAchse)-(windowSize.height()) + borderMarginHeigth / 2));
            }

            painter.drawText(3, -((i - 1) * scaleYAchse - windowSize.height()) - borderMarginHeigth/2 + 4, string);     // paint scalevalue y-axis
            painter.drawLine(maxStrLenght - 2, -(((i - 1) * scaleYAchse)-(windowSize.height()) + borderMarginHeigth / 2), maxStrLenght + 2, -(((i - 1) * scaleYAchse)-(windowSize.height()) + borderMarginHeigth / 2));  // scalelines y-axis
            i++;
            negScale++;
        }

        painter.drawLine(maxStrLenght, 2, maxStrLenght, windowSize.height() - 2);     // paint y-axis



        for(qint32 channel = 0; channel < signalMatrix.cols(); channel++)             // Butterfly
        {
            QPen pen(_colors.at(channel), 0.5, Qt::SolidLine, Qt::SquareCap, Qt::MiterJoin);
            painter.setPen(pen);
            painter.drawPolyline(polygons.at(channel));                               // paint signal
        }
    }
    painter.end();    
}

//*************************************************************************************************************************************

 void AtomSumWindow::paintEvent(QPaintEvent* event)
{
   paint_atom_sum(_atom_sum_matrix, this->size(), _signal_maximum, _signal_negative_scale);
}

//*************************************************************************************************************************************

void AtomSumWindow::paint_atom_sum(MatrixXd atom_matrix, QSize windowSize, qreal signalMaximum, qreal signalNegativeMaximum)
{
    // paint window white
    QPainter painter(this);
    painter.setRenderHint(QPainter::Antialiasing, true);
    painter.fillRect(0,0,windowSize.width(),windowSize.height(),QBrush(Qt::white));

    // can also checked of zerovector, then you paint no empty axis
    if(atom_matrix.rows() > 0 && atom_matrix.cols() > 0  && _signal_matrix.rows() > 0 && _signal_matrix.cols() > 0)
    {
        qint32 borderMarginHeigth = 15;                     // reduce paintspace in GraphWindow of borderMargin pixels
        qint32 borderMarginWidth = 5;                       // reduce paintspace in GraphWindow of borderMargin pixels
        qint32 i = 0;
        qreal maxNeg = _max_neg;                            // smalest signalvalue
        qint32 drawFactor = _draw_factor;                   // shift factor for decimal places (linear)
        qint32 startDrawFactor = 1;                         // shift factor for decimal places (exponential-base 10)
        qint32 decimalPlace = 0;                            // decimal places for axis title
        QList<QPolygonF> polygons;                          // points for drawing the signal
        MatrixXd internSignalMatrix = atom_matrix;          // intern representation of y-axis values of the signal (for painting only)


        while(drawFactor > 0)
        {
            for(qint32 channels = 0; channels < atom_matrix.cols(); channels++)
                for(qint32 sample = 0; sample < atom_matrix.rows(); sample++)
                    internSignalMatrix(sample, channels) *= 10;

            startDrawFactor = startDrawFactor * 10;
            decimalPlace++;

            drawFactor--;
        }


        // scale axis title
        //qreal scaleXText = (qreal)atom_matrix.rows() / (qreal)_sample_rate / (qreal)20;     // divide signallegnth
        qreal scaleYText = (qreal)signalMaximum / (qreal)10;

        //find lenght of text of y-axis for shift of y-axis to the right (so the text will stay readable and is not painted into the y-axis
        qint32 maxStrLenght = 55;


        while((windowSize.width() - maxStrLenght -borderMarginWidth) % 20)borderMarginWidth++;

        // scale signal
        qreal scaleX = ((qreal)(windowSize.width() - maxStrLenght - borderMarginWidth))/ (qreal)atom_matrix.rows();
        qreal scaleY = (qreal)(windowSize.height() - borderMarginHeigth) / (qreal)signalMaximum;

        //scale axis
        //qreal scaleXAchse = (qreal)(windowSize.width() - maxStrLenght - borderMarginWidth) / (qreal)20;
        qreal scaleYAchse = (qreal)(windowSize.height() - borderMarginHeigth) / (qreal)10;

        // position of title of x-axis
        qint32 xAxisTextPos = 8;
        if(maxNeg == 0) xAxisTextPos = -10; // if signal only positiv: titles above axis

        i = 1;
        while(i <= 11)
        {
            QString string;

            qreal scaledYText = signalNegativeMaximum * scaleYText / (qreal)startDrawFactor;    // scala Y-axis
            string  = QString::number(scaledYText, 'g', 3);                                     // scala as string

            if(signalNegativeMaximum == 0)                                                      // x-Axis reached (y-value = 0)
            {
                // append scaled signalpoints
                for(qint32 channel = 0; channel < atom_matrix.cols(); channel++)                // over all Channels
                {
                    // append scaled signalpoints
                    QPolygonF poly;
                    qint32 h = 0;
                    while(h < atom_matrix.rows())
                    {
                        poly.append(QPointF((h * scaleX) + maxStrLenght,  -((internSignalMatrix(h, channel) * scaleY + ((i - 1) * scaleYAchse)-(windowSize.height()) + borderMarginHeigth / 2))));
                        h++;
                    }
                    polygons.append(poly);
                }
                /*
                // paint x-axis
                qint32 j = 1;
                while(j <= 21)
                {
                    QString str;

                    painter.drawText(j * scaleXAchse + maxStrLenght - 7, -(((i - 1) * scaleYAchse)-(windowSize.height())) + xAxisTextPos, str.append(QString::number(j * scaleXText + _from, 'f', 2)));      // scalevalue
                    painter.drawLine(j * scaleXAchse + maxStrLenght, -(((i - 1) * scaleYAchse)-(windowSize.height() - borderMarginHeigth / 2 - 2)), j * scaleXAchse + maxStrLenght , -(((i - 1) * scaleYAchse)-(windowSize.height() - borderMarginHeigth / 2 + 2)));   // scalelines
                    j++;
                }
                */
                painter.drawLine(maxStrLenght, -(((i - 1) * scaleYAchse)-(windowSize.height()) + borderMarginHeigth / 2), windowSize.width()-5, -(((i - 1) * scaleYAchse)-(windowSize.height()) + borderMarginHeigth / 2));
            }

            painter.drawText(3, -((i - 1) * scaleYAchse - windowSize.height()) - borderMarginHeigth/2 + 4, string);     // paint scalvalue Y-axis
            painter.drawLine(maxStrLenght - 2, -(((i - 1) * scaleYAchse)-(windowSize.height()) + borderMarginHeigth / 2), maxStrLenght + 2, -(((i - 1) * scaleYAchse)-(windowSize.height()) + borderMarginHeigth / 2));  // scalelines y-axis
            i++;
            signalNegativeMaximum++;
        }
        painter.drawLine(maxStrLenght, 2, maxStrLenght, windowSize.height() - 2);     // paint y-axis

        for(qint32 channel = 0; channel < atom_matrix.cols(); channel++)             // Butterfly
        {
            QPen pen(_colors.at(channel), 0.5, Qt::SolidLine, Qt::SquareCap, Qt::MiterJoin);
            painter.setPen(pen);
            painter.drawPolyline(polygons.at(channel));                               // paint signal
        }
    }
    painter.end();
}

//*************************************************************************************************************************************

void ResiduumWindow::paintEvent(QPaintEvent* event)
{
   PaintResiduum(_residuum_matrix, this->size(), _signal_maximum, _signal_negative_scale);
}

//*************************************************************************************************************************************

void ResiduumWindow::PaintResiduum(MatrixXd residuum_matrix, QSize windowSize, qreal signalMaximum, qreal signalNegativeMaximum)
{
    // paint window white
    QPainter painter(this);
    painter.setRenderHint(QPainter::Antialiasing, true);
    painter.fillRect(0,0,windowSize.width(),windowSize.height(),QBrush(Qt::white));

    if(residuum_matrix.rows() > 0 && residuum_matrix.cols() > 0 && _signal_matrix.rows() > 0 && _signal_matrix.cols() > 0)
    {
        qint32 borderMarginHeigth = 15;                 // reduce paintspace in GraphWindow of borderMargin pixels
        qint32 borderMarginWidth = 5;                   // reduce paintspace in GraphWindow of borderMargin pixels
        qint32 i = 0;
        qreal maxNeg = _max_neg;                        // smalest signalvalue vom AusgangsSignal
        qint32 drawFactor = _draw_factor;               // shift factor for decimal places (linear)
        qint32 startDrawFactor = 1;                     // shift factor for decimal places (exponential-base 10)
        qint32 decimalPlace = 0;                        // decimal places for axis title
        QList<QPolygonF> polygons;                      // points for drawing the signal
        MatrixXd internSignalVector = residuum_matrix;  // intern representation of y-axis values of the signal (for painting only)

        while(drawFactor > 0)
        {
            for(qint32 channels = 0; channels < residuum_matrix.cols(); channels++)
                for(qint32 sample = 0; sample < residuum_matrix.rows(); sample++)
                    internSignalVector(sample,channels) *= 10;

            startDrawFactor = startDrawFactor * 10;
            decimalPlace++;

            drawFactor--;
        }

        // scale axis title
        qreal scaleXText = (qreal)residuum_matrix.rows() /  (qreal)_sample_rate / (qreal)20;     // divide signallegnth
        qreal scaleYText = (qreal)signalMaximum / (qreal)10;

        //find lenght of text of y-axis for shift of y-axis to the right (so the text will stay readable and is not painted into the y-axis
        qint32 maxStrLenght = 55;

        while((windowSize.width() - maxStrLenght -borderMarginWidth) % 20)borderMarginWidth++;

        // scale signal
        qreal scaleX = ((qreal)(windowSize.width() - maxStrLenght - borderMarginWidth))/ (qreal)residuum_matrix.rows();
        qreal scaleY = (qreal)(windowSize.height() - borderMarginHeigth) / (qreal)signalMaximum;

        //scale axis
        qreal scaleXAchse = (qreal)(windowSize.width() - maxStrLenght - borderMarginWidth) / (qreal)20;
        qreal scaleYAchse = (qreal)(windowSize.height() - borderMarginHeigth) / (qreal)10;

        // position of title of x-axis
        qint32 xAxisTextPos = 8;
        if(maxNeg == 0) xAxisTextPos = -10; // if signal only positiv: titles above axis

        i = 1;
        while(i <= 11)
        {            
            qreal scaledYText = signalNegativeMaximum * scaleYText / (qreal)startDrawFactor;        // scalevalue y-axis
            QString string  = QString::number(scaledYText, 'g', 3);                          // scalevalue as string

            if(signalNegativeMaximum == 0)                                                          // x-axis reached (y-value = 0)
            {
                // append scaled signalpoints
                for(qint32 channel = 0; channel < residuum_matrix.cols(); channel++)       // over all Channels
                {
                    // append scaled signalpoints
                    QPolygonF poly;                    
                    qint32 h = 0;
                    while(h < residuum_matrix.rows())
                    {
                        poly.append(QPointF((h * scaleX) + maxStrLenght,  -((internSignalVector(h, channel) * scaleY + ((i - 1) * scaleYAchse)-(windowSize.height()) + borderMarginHeigth / 2))));
                        h++;
                    }
                    polygons.append(poly);
                }

                // paint x-axis               
                painter.drawLine(maxStrLenght, -(((i - 1) * scaleYAchse)-(windowSize.height()) + borderMarginHeigth / 2), windowSize.width()-5, -(((i - 1) * scaleYAchse)-(windowSize.height()) + borderMarginHeigth / 2));
            }

            painter.drawText(3, -((i - 1) * scaleYAchse - windowSize.height()) - borderMarginHeigth/2 + 4, string);     // paint scalevalue y-axis
            painter.drawLine(maxStrLenght - 2, -(((i - 1) * scaleYAchse)-(windowSize.height()) + borderMarginHeigth / 2), maxStrLenght + 2, -(((i - 1) * scaleYAchse)-(windowSize.height()) + borderMarginHeigth / 2));  // scalelines y-axis
            i++;
            signalNegativeMaximum++;
        }

        painter.drawLine(maxStrLenght, 2, maxStrLenght, windowSize.height() - 2);       // paint y-axis

        for(qint32 channel = 0; channel < residuum_matrix.cols(); channel++)            // Butterfly
        {
            QPen pen(_colors.at(channel), 0.5, Qt::SolidLine, Qt::SquareCap, Qt::MiterJoin);
            painter.setPen(pen);
            painter.drawPolyline(polygons.at(channel));                               // paint signal
        }
    }
    painter.end();
}

//*************************************************************************************************************************************

void YAxisWindow::paintEvent(QPaintEvent* event)
{
   paint_axis(_signal_matrix, this->size());
}

//*************************************************************************************************************************************

void YAxisWindow::paint_axis(MatrixXd signalMatrix, QSize windowSize)
{
    QPainter painter(this);
    painter.setRenderHint(QPainter::Antialiasing, true);
    painter.fillRect(0,0,windowSize.width(),windowSize.height(),QBrush(Qt::white));

    if(signalMatrix.rows() > 0 && signalMatrix.cols() > 0)
    {
        qint32 borderMarginWidth = 15;
        while((windowSize.width() - 55 - borderMarginWidth) % 20)borderMarginWidth++;
        qreal scaleXText = (qreal)signalMatrix.rows() /  (qreal)_sample_rate / (qreal)20;     // divide signallegnth
        qreal scaleXAchse = (qreal)(windowSize.width() - 55 - borderMarginWidth) / (qreal)20;

        qint32 j = 0;
        while(j <= 21)
        {
            QString str;
            painter.drawText(j * scaleXAchse + 45, 30, str.append(QString::number(j * scaleXText + _from, 'f', 2)));  // scalevalue as string
            painter.drawLine(j * scaleXAchse + 55, 10 + 2, j * scaleXAchse + 55 , 10 - 2);                            // scalelines
            j++;
        }
        painter.drawText(5 , 30, "[sec]");  // unit
        painter.drawLine(5, 10, windowSize.width()-5, 10);  // paint y-line
    }
}

//*************************************************************************************************************************************

// starts MP-algorithm
void MainWindow::on_btt_Calc_clicked()
{    
    // ToDo: paused Thread
    if(ui->btt_Calc->text() == "break")
        return;

    ui->frame->setEnabled(false);
    ui->btt_OpenSignal->setEnabled(false);
    ui->btt_Calc->setText("break");
    ui->tbv_Results->setEnabled(false);
    ui->cb_channels->setEnabled(false);

    _my_atom_list.clear();


    TruncationCriterion criterion;    
    ui->progressBarCalc->setValue(0);
    ui->progressBarCalc->setHidden(false);

    if(ui->chb_Iterations->isChecked() && !ui->chb_ResEnergy->isChecked())
        criterion = TruncationCriterion::Iterations;
    if(ui->chb_Iterations->isChecked() && ui->chb_ResEnergy->isChecked())
        criterion = TruncationCriterion::Both;
    if(ui->chb_ResEnergy->isChecked() && !ui->chb_Iterations->isChecked())
        criterion = TruncationCriterion::SignalEnergy;

    if(_signal_matrix.rows() == 0)
    {
        QString title = "Warning";
        QString text = "No signalfile found.";
        QMessageBox msgBox(QMessageBox::Warning, title, text, QMessageBox::Ok, this);
        msgBox.exec();

        return;
    }

    if(ui->chb_Iterations->checkState()  == Qt::Unchecked && ui->chb_ResEnergy->checkState() == Qt::Unchecked)
    {
        QString title = "Error";
        QString text = "No truncation criterion choose.";
        QMessageBox msgBox(QMessageBox::Warning, title, text, QMessageBox::Ok, this);
        msgBox.exec();
        return;
    }

    if(((ui->dsb_energy->value() <= 1 && ui->dsb_energy->isEnabled()) && (ui->sb_Iterations->value() >= 500 && ui->sb_Iterations->isEnabled())) || (ui->dsb_energy->value() <= 1 && ui->dsb_energy->isEnabled() && !ui->sb_Iterations->isEnabled()) || (ui->sb_Iterations->value() >= 500 && ui->sb_Iterations->isEnabled() && !ui->dsb_energy->isEnabled()) )
    {
        QFile configFile("Matching-Pursuit-Toolbox/Matching-Pursuit-Toolbox.config");
        bool showMsgBox = false;
        QString contents;
        if (configFile.open(QIODevice::ReadWrite | QIODevice::Text))
        {
            while(!configFile.atEnd())
            {
                contents = configFile.readLine(0).constData();
                if(QString::compare("ShowProcessDurationMessageBox=true;\n", contents) == 0)
                    showMsgBox = true;
            }
        }
        configFile.close();

        if(showMsgBox)
        {
            processdurationmessagebox* msgBox = new processdurationmessagebox(this);
            msgBox->setModal(true);
            msgBox->exec();
            msgBox->close();
        }
    }

    if(ui->chb_ResEnergy->isChecked())
    {
        if(ui->dsb_energy->value() >= 100)
        {
            QString title = "Error";
            QString text = "Please enter a number less than 100.";
            QMessageBox msgBox(QMessageBox::Warning, title, text, QMessageBox::Ok, this);
            msgBox.exec();
            ui->dsb_energy->setFocus();
            ui->dsb_energy->selectAll();
            return;
        }
        _soll_energy =  _signal_energy / 100 * ui->dsb_energy->value();
    } 

    if(ui->rb_OwnDictionary->isChecked())
    {
        QFile ownDict(QString("Matching-Pursuit-Toolbox/%1.dict").arg(ui->cb_Dicts->currentText()));
        //residuumVector =  mpCalc(ownDict, signalVector, 0);
        update();
    }
    else if(ui->rb_adativMp->isChecked())
    {
        calc_adaptiv_mp(_signal_matrix, criterion);
    }    
}

//*************************************************************************************************************

void MainWindow::recieve_result(qint32 current_iteration, qint32 max_iterations, qreal current_energy, qreal max_energy, gabor_atom_list atom_res_list)
{
    _tbv_is_loading = true;
    //update();
    qreal percent = ui->dsb_energy->value();

    qreal residuum_energy = 100 * (max_energy - current_energy) / max_energy;

    //remaining energy and iterations update

    ui->lb_IterationsProgressValue->setText(QString::number(current_iteration));
    ui->lb_RestEnergieResiduumValue->setText(QString::number(residuum_energy, 'f', 2) + "%");

    //current atoms list update
    ui->tbv_Results->setRowCount(atom_res_list.length());
    _my_atom_list.append(atom_res_list.last());

    qreal percent_atom_energy = 100 * atom_res_list.last().energy / max_energy;
    qreal phase = atom_res_list.last().phase_list.first();

    if(atom_res_list.last().phase_list.first() > 2*PI)
         phase = atom_res_list.last().phase_list.first() - 2*PI;

    QTableWidgetItem* atomEnergieItem = new QTableWidgetItem(QString::number(percent_atom_energy, 'f', 2));
    QTableWidgetItem* atomScaleItem = new QTableWidgetItem(QString::number(atom_res_list.last().scale / ui->sb_sample_rate->value(), 'g', 3));
<<<<<<< HEAD
    QTableWidgetItem* atomTranslationItem = new QTableWidgetItem(QString::number((atom_res_list.last().translation / ui->sb_sample_rate->value()) + _from, 'g', 3));
=======
    QTableWidgetItem* atomTranslationItem = new QTableWidgetItem(QString::number(atom_res_list.last().translation / qreal(ui->sb_sample_rate->value()) + _from, 'g', 4));
>>>>>>> bc8fddb5
    QTableWidgetItem* atomModulationItem = new QTableWidgetItem(QString::number(atom_res_list.last().modulation * _sample_rate / atom_res_list.last().sample_count, 'g', 3));
    QTableWidgetItem* atomPhaseItem = new QTableWidgetItem(QString::number(phase, 'g', 3));


    atomEnergieItem->setFlags(Qt::ItemIsUserCheckable | Qt::ItemIsEnabled);
    atomScaleItem->setFlags(Qt::ItemIsEnabled);
    atomTranslationItem->setFlags(Qt::ItemIsEnabled);
    atomModulationItem->setFlags(Qt::ItemIsEnabled);
    atomPhaseItem->setFlags(Qt::ItemIsEnabled);

    atomEnergieItem->setCheckState(Qt::Checked);

    atomEnergieItem->setTextAlignment(0x0082);
    atomScaleItem->setTextAlignment(0x0082);
    atomTranslationItem->setTextAlignment(0x0082);
    atomModulationItem->setTextAlignment(0x0082);
    atomPhaseItem->setTextAlignment(0x0082);
    ui->tbv_Results->setItem(atom_res_list.length()-1, 0, atomEnergieItem);
    ui->tbv_Results->setItem(atom_res_list.length()-1, 1, atomScaleItem);
    ui->tbv_Results->setItem(atom_res_list.length()-1, 2, atomTranslationItem);
    ui->tbv_Results->setItem(atom_res_list.length()-1, 3, atomModulationItem);
    ui->tbv_Results->setItem(atom_res_list.length()-1, 4, atomPhaseItem);

    qint32 prgrsbar_adapt = 99;

    //progressbar update
    if(max_iterations > 1999 && current_iteration < 100)
             ui->progressBarCalc->setMaximum(100);
    if(ui->chb_ResEnergy->isChecked() && (current_iteration >= (prgrsbar_adapt)) && (max_energy - current_energy) > (0.01 * percent * max_energy))
        ui->progressBarCalc->setMaximum(current_iteration + 5);
    if(max_iterations < 1999)
        ui->progressBarCalc->setMaximum(max_iterations);


    ui->progressBarCalc->setValue(current_iteration);

    if(((current_iteration == max_iterations) || (max_energy - current_energy) < (0.01 * percent * max_energy))&&ui->chb_ResEnergy->isChecked())
        ui->progressBarCalc->setValue(ui->progressBarCalc->maximum());

    //recieve the resulting atomparams    
    GaborAtom gaborAtom = atom_res_list.last();

    for(qint32 i = 0; i < _signal_matrix.cols(); i++)
    {
        VectorXd discret_atom = gaborAtom.create_real(gaborAtom.sample_count, gaborAtom.scale, gaborAtom.translation, gaborAtom.modulation, gaborAtom.phase_list.at(i));

        _atom_sum_matrix.col(i) += gaborAtom.max_scalar_list.at(i) * discret_atom;
        _residuum_matrix.col(i) -= gaborAtom.max_scalar_list.at(i)  * discret_atom;
    }
    update();
    _tbv_is_loading = false;
}

void MainWindow::tbv_selection_changed(const QModelIndex& topLeft, const QModelIndex& bottomRight)
{
    if(_tbv_is_loading)
        return;

    QTableWidgetItem* firstItem = ui->tbv_Results->item(topLeft.row(), 0);
    GaborAtom  atom = _my_atom_list.at(topLeft.row());

    if(firstItem->checkState())
    {
        for(qint32 channels = 0; channels < _signal_matrix.cols(); channels++)
        {
            _atom_sum_matrix.col(channels) += atom.max_scalar_list.at(channels) * atom.create_real(atom.sample_count, atom.scale, atom.translation, atom.modulation, atom.phase_list.at(channels));
            _residuum_matrix.col(channels) -= atom.max_scalar_list.at(channels) * atom.create_real(atom.sample_count, atom.scale, atom.translation, atom.modulation, atom.phase_list.at(channels));
        }
    }
    else
    {
        for(qint32 channels = 0; channels < _signal_matrix.cols(); channels++)//atom.phase_list.length()
        {
            _atom_sum_matrix.col(channels) -= atom.max_scalar_list.at(channels) * atom.create_real(atom.sample_count, atom.scale, atom.translation, atom.modulation, atom.phase_list.at(channels));
            _residuum_matrix.col(channels) += atom.max_scalar_list.at(channels) * atom.create_real(atom.sample_count, atom.scale, atom.translation, atom.modulation, atom.phase_list.at(channels));
        }
    }
    update();
}

//*************************************************************************************************************

void MainWindow::calc_thread_finished()
{
    ui->frame->setEnabled(true);
    ui->btt_OpenSignal->setEnabled(true);
    ui->btt_Calc->setText("calculate");
    ui->tbv_Results->setEnabled(true);
    ui->cb_channels->setEnabled(true);
}

//*************************************************************************************************************

void MainWindow::calc_adaptiv_mp(MatrixXd signal, TruncationCriterion criterion)
{
    AdaptiveMp *adaptive_Mp = new AdaptiveMp();
    _atom_sum_matrix = MatrixXd::Zero(signal.rows(), signal.cols());
    _residuum_matrix = signal;
    qreal res_energy = ui->dsb_energy->value();

    //threading
    QThread* adaptive_Mp_Thread = new QThread;
    adaptive_Mp->moveToThread(adaptive_Mp_Thread);
    qRegisterMetaType<Eigen::MatrixXd>("MatrixXd");
    qRegisterMetaType<gabor_atom_list>("gabor_atom_list");

    connect(this, SIGNAL(send_input(MatrixXd, qint32, qreal)), adaptive_Mp, SLOT(recieve_input(MatrixXd, qint32, qreal)));
    connect(adaptive_Mp, SIGNAL(current_result(qint32, qint32, qreal, qreal, gabor_atom_list)),
                 this, SLOT(recieve_result(qint32, qint32, qreal, qreal, gabor_atom_list)));
    connect(adaptive_Mp_Thread, SIGNAL(started()), adaptive_Mp, SLOT(process()));
    connect(adaptive_Mp, SIGNAL(finished()), adaptive_Mp_Thread, SLOT(quit()));
    connect(adaptive_Mp, SIGNAL(finished()), adaptive_Mp, SLOT(deleteLater()));
    connect(adaptive_Mp_Thread, SIGNAL(finished()), adaptive_Mp_Thread, SLOT(deleteLater()));
    connect(adaptive_Mp_Thread, SIGNAL(finished()), this, SLOT(calc_thread_finished()));

    switch(criterion)
    {
        case Iterations:
        {
            emit send_input(signal, ui->sb_Iterations->value(), qreal(MININT32));
            adaptive_Mp_Thread->start();
        }
        break;

        case SignalEnergy:
        {
            //must be debugged, thread is not ending like i want it to
            emit send_input(signal, MAXINT32, res_energy);
            adaptive_Mp_Thread->start();        
        }
        break;

        case Both:
        {
            //must be debugged, thread is not ending like i want it to
            emit send_input(signal, ui->sb_Iterations->value(), res_energy);
            adaptive_Mp_Thread->start();
        }
        break;
    }       
}

//************************************************************************************************************************************

void MainWindow::on_tbv_Results_cellClicked(int row, int column)
{
    /*
    QTableWidgetItem* firstItem = ui->tbv_Results->item(row, 0);
    GaborAtom atom = _my_atom_list.at(row);

    if(firstItem->checkState())
    {
        firstItem->setCheckState(Qt::Unchecked);
        for(qint32 channels = 0; channels < atom.phase_list.length(); channels++)
        {
            _atom_sum_matrix.col(channels) -= atom.max_scalar_list.at(channels) * atom.create_real(atom.sample_count, atom.scale, atom.translation, atom.modulation, atom.phase_list.at(channels));
            _residuum_matrix.col(channels) += atom.max_scalar_list.at(channels) * atom.create_real(atom.sample_count, atom.scale, atom.translation, atom.modulation, atom.phase_list.at(channels));
        }
    }
    else
    {
        firstItem->setCheckState(Qt::Checked);
        for(qint32 channels = 0; channels < atom.phase_list.length(); channels++)
        {
            _atom_sum_matrix.col(channels) += atom.max_scalar_list.at(channels) * atom.create_real(atom.sample_count, atom.scale, atom.translation, atom.modulation, atom.phase_list.at(channels));
            _residuum_matrix.col(channels) -= atom.max_scalar_list.at(channels) * atom.create_real(atom.sample_count, atom.scale, atom.translation, atom.modulation, atom.phase_list.at(channels));
        }
    }
    update();
    */
}

/*
 * TODO: Calc MP (new)
// !!!!!!!!!!!!!!!!!!!!!!!!!!!!!!!!!!!!!!!!!!!!!!!!!!!!!!!!!!!!!!!!!!!!!!!!!!!!!!!!!!!!!!!!!!!!!!!!!!!!!!!!!!!!!
VectorXd MainWindow::mpCalc(QFile &currentDict, VectorXd signalSamples, qint32 iterationsCount)
{
    bool isDouble = false;

    qint32 atomCount = 0;
    qint32 bestCorrStartIndex;
    qreal sample;
    qreal bestCorrValue = 0;
    qreal residuumEnergie = 0;    

    QString contents;
    QString atomName;
    QString bestCorrName;

    QStringList bestAtom;
    QList<qreal> atomSamples;
    QList<QStringList> correlationList;
    VectorXd originalSignalSamples;
    VectorXd residuum;
    VectorXd bestCorrAtomSamples;
    VectorXd normBestCorrAtomSamples;

    residuum(0);
    bestCorrAtomSamples(0);
    normBestCorrAtomSamples(0);
    originalSignalSamples = signalSamples;    

    // Liest das Woerterbuch aus und gibt die Samples und den Namen an die Skalarfunktion weiter
    if (currentDict.open (QIODevice::ReadOnly))
    {
        while(!currentDict.atEnd())
        {
            contents = currentDict.readLine();
            if(contents.startsWith("atomcount"))
            {
                atomCount = contents.mid(12).toInt();
                break;
            }
        }
        qint32 i = 0;
        while(!currentDict.atEnd())
        {
            while(!currentDict.atEnd())
            {
                if(contents.contains("_ATOM_"))
                {
                    atomName = contents;
                    break;
                }
                contents = currentDict.readLine();
            }

            contents = "";
            while(!contents.contains("_ATOM_"))
            {
                contents = currentDict.readLine();
                sample = contents.toDouble(&isDouble);
                if(isDouble)
                    atomSamples.append(sample);
                if(currentDict.atEnd())
                    break;
            }
            correlationList.append(correlation(originalSignalSamples, atomSamples, atomName));

            atomSamples.clear();
        }
        currentDict.close();

        // Sucht aus allen verglichenen Atomen das beste passende herraus
        for(qint32 i = 0; i < correlationList.length(); i++)
        {
            if(fabs(correlationList.at(i).at(2).toDouble()) > fabs(bestCorrValue))
            {
                bestCorrName =  correlationList.at(i).at(0);
                bestCorrStartIndex = correlationList.at(i).at(1).toInt();
                bestCorrValue = correlationList.at(i).at(2).toDouble();              
            }
        }

        // Sucht das passende Atom im Woerterbuch und traegt des Werte in eine Liste
        if (currentDict.open (QIODevice::ReadOnly))
        {
            bool hasFound = false;
            qint32 j = 0;
            while(!currentDict.atEnd() )
            {
                contents = currentDict.readLine();
                if(QString::compare(contents, bestCorrName) == 0)
                {
                    contents = "";
                    while(!contents.contains("_ATOM_"))
                    {
                        contents = currentDict.readLine();
                        sample = contents.toDouble(&isDouble);
                        if(isDouble)
                        {
                            bestCorrAtomSamples[j] = sample;
                            j++;
                        }
                        if(currentDict.atEnd())
                            break;
                    }
                    hasFound = true;
                }
                if(hasFound) break;
            }
        }        
        currentDict.close();

        // Quadratische Normierung des Atoms auf den Betrag 1 und Multiplikation mit dem Skalarproduktkoeffizenten
        //**************************** Im Moment weil Testwoerterbuecher nicht nomiert ***********************************

        qreal normFacktorAtom = 0;
        for(qint32 i = 0; i < bestCorrAtomSamples.rows(); i++)
            normFacktorAtom += bestCorrAtomSamples[i]* bestCorrAtomSamples[i];
        normFacktorAtom = sqrt(normFacktorAtom);

        for(qint32 i = 0; i < bestCorrAtomSamples.rows(); i++)
            normBestCorrAtomSamples[i] = (bestCorrAtomSamples[i] / normFacktorAtom) * bestCorrValue;

        //**************************************************************************************************************

        // Subtraktion des Atoms vom Signal
        for(qint32 m = 0; m < normBestCorrAtomSamples.rows(); m++)
        {
            // TODO:
            //signalSamples.append(0);
            //signalSamples.prepend(0);
        }

        residuum = signalSamples;
        for(qint32 i = 0; i < normBestCorrAtomSamples.rows(); i++)
        {
            residuum[normBestCorrAtomSamples.rows() + i + bestCorrStartIndex] = signalSamples[normBestCorrAtomSamples.rows() + i + bestCorrStartIndex] - normBestCorrAtomSamples[i];
            //residuum.removeAt(normBestCorrAtomSamples.rows() + i + bestCorrStartIndex + 1);
        }

        // Loescht die Nullen wieder
        for(qint32 j = 0; j < normBestCorrAtomSamples.rows(); j++)
        {
            // TODO:
            //residuum.removeAt(0);
            //residuum.removeAt(residuum.rows() - 1);
            //signalSamples.removeAt(0);
            //signalSamples.removeAt(signalSamples.rows() - 1);
        }

        iterationsCount++;

        // Traegt das gefunden Atom in eine Liste ein
        bestAtom.append(bestCorrName);
        bestAtom.append(QString("%1").arg(bestCorrStartIndex));
        bestAtom.append(QString("%1").arg(bestCorrValue));
        QString newSignalString = "";
        for(qint32 i = 0; i < normBestCorrAtomSamples.rows(); i++)
            newSignalString.append(QString("%1/n").arg(normBestCorrAtomSamples[i]));

        bestAtom.append(newSignalString);
        globalResultAtomList.append(bestAtom);


        //***************** DEBUGGOUT **********************************************************************************
        QFile newSignal("Matching-Pursuit-Toolbox/newSignal.txt");
        if(!newSignal.exists())
        {
            if (newSignal.open(QIODevice::ReadWrite | QIODevice::Text))
            newSignal.close();
        }
        else    newSignal.remove();

        if(!newSignal.exists())
        {
            if (newSignal.open(QIODevice::ReadWrite | QIODevice::Text))
            newSignal.close();
        }

        if (newSignal.open (QIODevice::WriteOnly| QIODevice::Append))
        {
            QTextStream stream( &newSignal );
            for(qint32 i = 0; i < residuum.rows(); i++)
            {
                QString temp = QString("%1").arg(residuum[i]);
                stream << temp << "\n";
            }
        }
        newSignal.close();

        //**************************************************************************************************************


        // Eintragen und Zeichnen der Ergebnisss in die Liste der UI
        ui->tw_Results->setRowCount(iterationsCount);
        QTableWidgetItem* atomNameItem = new QTableWidgetItem(bestCorrName);

        // Berechnet die Energie des Atoms mit dem NormFaktor des Signals
        qreal normAtomEnergie = 0;
        for(qint32 i = 0; i < normBestCorrAtomSamples.rows(); i++)
            normAtomEnergie += normBestCorrAtomSamples[i] * normBestCorrAtomSamples[i];

        QTableWidgetItem* atomEnergieItem = new QTableWidgetItem(QString("%1").arg(normAtomEnergie / signalEnergie * 100));

        //AtomWindow *atomWidget = new AtomWindow();
        //atomWidget->update();
        //ui->tw_Results->setItem(iterationsCount - 1, 1, atomWidget);
        //atomWidget->update();
        //QTableWidgetItem* atomItem = new QTableWidgetItem();
        //atomItem->

        ui->tw_Results->setItem(iterationsCount - 1, 0, atomNameItem);
        ui->tw_Results->setItem(iterationsCount - 1, 2, atomEnergieItem);


        ui->lb_IterationsProgressValue->setText(QString("%1").arg(iterationsCount));
        for(qint32 i = 0; i < residuum.rows(); i++)
            residuumEnergie += residuum[i] * residuum[i];
        if(residuumEnergie == 0)    ui->lb_RestEnergieResiduumValue->setText("0%");
        else    ui->lb_RestEnergieResiduumValue->setText(QString("%1%").arg(residuumEnergie / signalEnergie * 100));

        // Ueberprueft die Abbruchkriterien
        if(ui->chb_Iterations->isChecked() && ui->chb_ResEnergy->isChecked())
        {
            ui->progressBarCalc->setMaximum((1-sollEnergie)*100);
            processValue = (1 - residuumEnergie / signalEnergie + sollEnergie)*100;
            ui->progressBarCalc->setValue(processValue);
            if(ui->sb_Iterations->value() <= iterationsCount)
                ui->progressBarCalc->setValue(ui->progressBarCalc->maximum());

            if(ui->sb_Iterations->value() > iterationsCount && sollEnergie < residuumEnergie)
                residuum = mpCalc(currentDict, residuum, iterationsCount);
        }
        else if(ui->chb_Iterations->isChecked())
        {
            ui->progressBarCalc->setMaximum(ui->sb_Iterations->value());
            processValue++;
            ui->progressBarCalc->setValue(processValue);

            if(ui->sb_Iterations->value() > iterationsCount)
                residuum = mpCalc(currentDict, residuum, iterationsCount);
        }
        else if(ui->chb_ResEnergy->isChecked())
        {
            ui->progressBarCalc->setMaximum((1-sollEnergie)*100);
            processValue = (1 - residuumEnergie / signalEnergie + sollEnergie)*100;
            ui->progressBarCalc->setValue(processValue);

            if(sollEnergie < residuumEnergie)
                residuum = mpCalc(currentDict, residuum, iterationsCount);
        }
    }
    return residuum;
}


// Berechnung das Skalarprodukt zwischen Atom und Signal
QStringList MainWindow::correlation(VectorXd signalSamples, QList<qreal> atomSamples, QString atomName)
{    
    qreal sum = 0;
    qint32 index = 0;
    qreal maximum = 0;
    qreal sumAtom = 0;

    VectorXd originalSignalList = signalSamples;
    QList<qreal> tempList;
    QList<qreal> scalarList;    
    QStringList resultList;

    resultList.clear();
    tempList.clear();

    // Quadratische Normierung des Atoms auf den Betrag 1
    //**************************** Im Moment weil Testwoerterbuecher nicht nomiert ***************************************

    for(qint32 i = 0; i < atomSamples.length(); i++)
        sumAtom += atomSamples.at(i)* atomSamples.at(i);
    sumAtom = sqrt(sumAtom);

    for(qint32 i = 0; i < atomSamples.length(); i++)
    {
        qreal tempVarAtom = atomSamples.at(i) / sumAtom;
        atomSamples.removeAt(i);
        atomSamples.insert(i, tempVarAtom);
    }

    // Fuellt das Signal vorne und hinten mit nullen auf damit Randwertproblem umgangen wird
    for(qint32 l = 0; l < atomSamples.length() - 1; l++)
    {
        //signalSamples.append(0);
        //signalSamples.prepend(0);
    }

    //******************************************************************************************************************

    for(qint32 j = 0; j < originalSignalList.rows() + atomSamples.length() -1; j++)
    {
        // Inners Produkt des Signalteils mit dem Atom
        for(qint32 g = 0; g < atomSamples.length(); g++)
        {
            tempList.append(signalSamples[g + j] * atomSamples.at(g));
            sum += tempList.at(g);
        }
        scalarList.append(sum);
        tempList.clear();
        sum = 0;
    }

    //Maximum und Index des Skalarproduktes finden unabhaengig ob positiv oder negativ
    for(qint32 k = 0; k < scalarList.length(); k++)
    {
        if(fabs(maximum) < fabs(scalarList.at(k)))
        {
            maximum = scalarList.at(k);
            index = k;
        }
    }

    // Liste mit dem Name des Atoms, Index und hoechster Korrelationskoeffizent
    resultList.append(atomName);
    resultList.append(QString("%1").arg(index -atomSamples.length() + 1));     // Gibt den Signalindex fuer den Startpunkt des Atoms wieder
    resultList.append(QString("%1").arg(maximum));

    return resultList;
    // die Stelle, an der die Korrelation am groessten ist ergibt sich aus:
    // dem Index des hoechsten Korrelationswertes minus die halbe Atomlaenge,

}
*/

//*****************************************************************************************************************

// Opens Dictionaryeditor
void MainWindow::on_actionW_rterbucheditor_triggered()
{
    EditorWindow *x = new EditorWindow();
    x->show();
}

//*****************************************************************************************************************

// opens advanced Dictionaryeditor
void MainWindow::on_actionErweiterter_W_rterbucheditor_triggered()
{
    Enhancededitorwindow *x = new Enhancededitorwindow();
    x->show();
}

//*****************************************************************************************************************

// opens formula editor
void MainWindow::on_actionAtomformeleditor_triggered()
{
    Formulaeditor *x = new Formulaeditor();
    x->show();
}

//*****************************************************************************************************************

// opens Filedialog for read signal (contextmenue)
void MainWindow::on_actionNeu_triggered()
{
    open_file();
}

//*****************************************************************************************************************

// opens Filedialog for read signal (button)
void MainWindow::on_btt_OpenSignal_clicked()
{
    open_file();
}

//-----------------------------------------------------------------------------------------------------------------
//*****************************************************************************************************************

/*
QMap<int, bool> matrix_select;

void MatrixXdS::set_selected(int index)
{
    this->row(index);
}

bool MatrixXdS::is_selected(int index)
{

}
*/

void MainWindow::on_actionCreate_treebased_dictionary_triggered()
{
    TreebasedDictWindow *x = new TreebasedDictWindow();
    x->show();
}

void MainWindow::on_sb_sample_rate_editingFinished()
{
    _sample_rate = ui->sb_sample_rate->value();
}<|MERGE_RESOLUTION|>--- conflicted
+++ resolved
@@ -169,11 +169,7 @@
     ui->sb_Iterations->setValue(80);
 
     ui->splitter->setStretchFactor(1,4);
-<<<<<<< HEAD
-    ui->dsb_energy->setValue(0.1);
-=======
     ui->dsb_energy->setValue(3.0);
->>>>>>> bc8fddb5
 
     // set result tableview
     ui->tbv_Results->setColumnCount(5);
@@ -1069,11 +1065,7 @@
 
     QTableWidgetItem* atomEnergieItem = new QTableWidgetItem(QString::number(percent_atom_energy, 'f', 2));
     QTableWidgetItem* atomScaleItem = new QTableWidgetItem(QString::number(atom_res_list.last().scale / ui->sb_sample_rate->value(), 'g', 3));
-<<<<<<< HEAD
-    QTableWidgetItem* atomTranslationItem = new QTableWidgetItem(QString::number((atom_res_list.last().translation / ui->sb_sample_rate->value()) + _from, 'g', 3));
-=======
     QTableWidgetItem* atomTranslationItem = new QTableWidgetItem(QString::number(atom_res_list.last().translation / qreal(ui->sb_sample_rate->value()) + _from, 'g', 4));
->>>>>>> bc8fddb5
     QTableWidgetItem* atomModulationItem = new QTableWidgetItem(QString::number(atom_res_list.last().modulation * _sample_rate / atom_res_list.last().sample_count, 'g', 3));
     QTableWidgetItem* atomPhaseItem = new QTableWidgetItem(QString::number(phase, 'g', 3));
 
