--- conflicted
+++ resolved
@@ -81,18 +81,12 @@
 
 fiff_int_t _from;
 fiff_int_t _to;
-<<<<<<< HEAD
-fiff_int_t _first_sample;
-fiff_int_t _last_sample;
-
-=======
 
 fiff_int_t _first_sample;
 fiff_int_t _last_sample;
 fiff_int_t _press_pos;
 
 qreal _offset_time;
->>>>>>> 5f1ec95e
 qint32 _samplecount;
 qreal _max_pos;
 qreal _max_neg;
@@ -104,20 +98,12 @@
 MatrixXd _signal_matrix;
 MatrixXd _atom_sum_matrix;
 MatrixXd _residuum_matrix;
-<<<<<<< HEAD
-
-//QTimer *_counter_timer;
-//QThread* mp_Thread;
-//AdaptiveMp *adaptive_Mp;
-//FixDictMp *fixDict_Mp ;
-=======
 FiffEvoked _pick_evoked;
 
 QTimer *_counter_timer;
 QThread* mp_Thread;
 AdaptiveMp *adaptive_Mp;
 FixDictMp *fixDict_Mp ;
->>>>>>> 5f1ec95e
 Formulaeditor *_formula_editor;
 EditorWindow *_editor_window;
 Enhancededitorwindow *_enhanced_editor_window;
@@ -251,21 +237,12 @@
 //*************************************************************************************************************************************
 
 SaveFifFile::~SaveFifFile(){}
-<<<<<<< HEAD
 
 //*************************************************************************************************************************************
 
 void MainWindow::closeEvent(QCloseEvent * event)
 {
 
-=======
-
-//*************************************************************************************************************************************
-
-void MainWindow::closeEvent(QCloseEvent * event)
-{
-
->>>>>>> 5f1ec95e
     if(ui->progress_bar_save->isVisible())
     {
         if(QMessageBox::question(this, "warning", "Saving fif-file is still in progress. Are you sure you want to quit?") == QMessageBox::Yes)
@@ -305,11 +282,7 @@
         msg_box->close();
     }
 
-<<<<<<< HEAD
-    /*
-=======
     /* ToDo: call threadinterrupt
->>>>>>> 5f1ec95e
     if(mp_Thread != NULL)
         if(mp_Thread->isRunning())
             emit mp_Thread->requestInterruption();
@@ -327,15 +300,9 @@
     settings.setValue("last_save_path", last_save_path);
     event->accept();
 }
-<<<<<<< HEAD
 
 //*************************************************************************************************************************************
 
-=======
-
-//*************************************************************************************************************************************
-
->>>>>>> 5f1ec95e
 void MainWindow::fill_dict_combobox()
 {    
     QDir dir(QDir::homePath() + "/" + "Matching-Pursuit-Toolbox");
@@ -376,14 +343,6 @@
 
     _colors.clear();
     _colors.append(QColor(0, 0, 0));
-<<<<<<< HEAD
-
-    _from = -1;
-    if(file_name.endsWith(".fif", Qt::CaseInsensitive))
-    {
-        read_fiff_ave(file_name);
-        //if(!read_fiff_file(file_name)) return;
-=======
     _pick_evoked.clear();
     _offset_time = 0;
     _from = -1;
@@ -391,7 +350,6 @@
     {
         if(!read_fiff_ave(file_name))
             if(!read_fiff_file(file_name)) return;
->>>>>>> 5f1ec95e
 
         ui->dsb_sample_rate->setEnabled(false);
         original_signal_matrix = _signal_matrix;
@@ -421,13 +379,8 @@
     ui->sb_sample_count->setToolTip(QString("epoch: %1 sec").arg((_to - _from + 1) / _sample_rate));
     ui->lb_samples->setToolTip(QString("min: 64 (%1 sec)\nmax: 4096 (%2 sec)").arg(64 / _sample_rate).arg(4096 / _sample_rate));
 
-<<<<<<< HEAD
-    ui->dsb_from->setValue(_from / _sample_rate);
-    ui->dsb_to->setValue(_to / _sample_rate);
-=======
     ui->dsb_from->setValue((_from / _sample_rate) + _offset_time);
     ui->dsb_to->setValue(_to / _sample_rate + _offset_time);
->>>>>>> 5f1ec95e
     _samplecount = _to - _from + 1;
     ui->sb_sample_count->setValue(_to - _from + 1);
 
@@ -527,11 +480,7 @@
 
 //*************************************************************************************************************************************
 
-<<<<<<< HEAD
-void MainWindow::read_fiff_ave(QString file_name)
-=======
 bool MainWindow::read_fiff_ave(QString file_name)
->>>>>>> 5f1ec95e
 {
     QFile t_fileEvoked(file_name);
 
@@ -539,11 +488,7 @@
     QPair<QVariant, QVariant> baseline(QVariant(), 0);
     FiffEvoked evoked(t_fileEvoked, setno, baseline);    
     if(evoked.isEmpty())
-<<<<<<< HEAD
-        return;
-=======
         return false;
->>>>>>> 5f1ec95e
 
     QSettings settings;
     QMap<QString, QVariant> chn_name_map;
@@ -558,17 +503,12 @@
         if(i.value().toBool())
             pick_list.append(i.key());
 
-<<<<<<< HEAD
-    //   Set up pick list: STI 014
-=======
     //   Set up pick list: MEG + STI 014 - bad channels
->>>>>>> 5f1ec95e
     QStringList include;
     include << "STI 014";
     bool want_meg   = chn_name_map["MEG"].toBool();
     bool want_eeg   = chn_name_map["EEG"].toBool();
     bool want_stim  = chn_name_map["STI"].toBool();
-<<<<<<< HEAD
 
     picks = evoked.info.pick_types(want_meg, want_eeg, want_stim);
     pick_info = evoked.info.pick_info(picks);
@@ -581,18 +521,86 @@
                 filter_list.append(evoked.info.ch_names.at(i));
     }
 
-    FiffEvoked pick_evoked = evoked.pick_channels(filter_list);
-
-    ui->dsb_sample_rate->setValue(pick_evoked.info.sfreq);
-    _sample_rate = pick_evoked.info.sfreq;
-
-    _signal_matrix = MatrixXd::Zero(pick_evoked.data.cols(), pick_evoked.data.rows());
-
-    for(qint32 channels = 0; channels <  pick_evoked.data.rows(); channels++)
-        _signal_matrix.col(channels) = pick_evoked.data.row(channels);
-
-    _from = _first_sample = 0;
-    _to = _last_sample = _signal_matrix.rows();
+    _pick_evoked = evoked.pick_channels(filter_list);
+    if(_pick_evoked.isEmpty())
+        return false;
+
+    ui->dsb_sample_rate->setValue(_pick_evoked.info.sfreq);
+    _sample_rate = _pick_evoked.info.sfreq;
+
+    _signal_matrix = MatrixXd::Zero(_pick_evoked.data.cols(), _pick_evoked.data.rows());
+
+    for(qint32 channels = 0; channels <  _pick_evoked.data.rows(); channels++)
+        _signal_matrix.col(channels) = _pick_evoked.data.row(channels);
+
+
+    _offset_time = _pick_evoked.times[0];
+    _from = 0;
+    _first_sample = _pick_evoked.first;
+    _to =  _signal_matrix.rows() - 1;
+    _last_sample = _pick_evoked.last;
+
+    reference_matrix = _signal_matrix;
+
+    return true;
+}
+
+//*************************************************************************************************************************************
+
+void MainWindow::read_fiff_ave_new()
+{
+    qint32 row_number = 0;
+    qint32 selected_chn = 0;
+
+    qint32 size = 0;
+    for(qint32 i = 0; i < reference_matrix.cols(); i++)
+        if(select_channel_map[i] == true)
+            size++;
+
+    _signal_matrix = MatrixXd::Zero(_to - _from, size);
+
+    _colors.clear();
+    for(qint32 channels = 0; channels < reference_matrix.cols(); channels++)
+        if(select_channel_map[channels] == true)
+        {
+            row_number = 0;
+            _colors.append(original_colors.at(channels));
+            for(qint32 i = _from; i < _to; i++)
+            {
+                _signal_matrix(row_number, selected_chn) = reference_matrix(i, channels);
+                row_number++;
+            }
+            selected_chn++;
+        }
+
+    //resize original signal matrix so that all channels are still in memory and only time is changed
+    original_signal_matrix = MatrixXd::Zero(_signal_matrix.rows(), reference_matrix.cols());
+    for(qint32 channels = 0; channels < reference_matrix.cols(); channels++)
+    {
+        row_number = 0;
+        for(qint32 i = _from; i < _to; i++ )
+        {
+            original_signal_matrix(row_number, channels) = reference_matrix(i, channels);
+            row_number++;
+        }
+    }
+
+    _atom_sum_matrix = MatrixXd::Zero(_signal_matrix.rows(), _signal_matrix.cols()); //resize
+    _residuum_matrix = MatrixXd::Zero(_signal_matrix.rows(), _signal_matrix.cols()); //resize
+
+    ui->tbv_Results->clearContents();
+    ui->tbv_Results->setRowCount(0);
+    ui->actionSpeicher->setEnabled(false);
+    ui->actionSpeicher_unter->setEnabled(false);
+    ui->lb_info_content->setText("");
+    ui->cb_all_select->setHidden(true);
+    ui->lb_timer->setHidden(true);
+    ui->progressBarCalc->setHidden(true);
+    ui->actionExport->setEnabled(false);
+
+    has_warning = false;
+    _new_paint = true;
+    update();
 }
 
 //*************************************************************************************************************************************
@@ -609,7 +617,7 @@
     for(qint32 m = 0; m < 4; m++)
         chn_name_map.insert(QString("MEG;EEG;STI;EOG").split(';').at(m), true);
 
-    chn_name_map = settings.value("channel_names", chn_name_map).toMap();//<QString, bool>();
+    chn_name_map = settings.value("channel_names", chn_name_map).toMap();
     QString next_name;
 
     for(qint32 k = 0; k < raw.info.ch_names.length(); k++)
@@ -627,18 +635,18 @@
 
     settings.setValue("channel_names", chn_name_map);
 
-    //   Set up pick list: STI 014
+    //   Set up pick list: MEG + STI 014 - bad channels
     QStringList include;
     include << "STI 014";
     bool want_meg   = chn_name_map["MEG"].toBool();
     bool want_eeg   = chn_name_map["EEG"].toBool();
     bool want_stim  = chn_name_map["STI"].toBool();
 
-    picks = raw.info.pick_types(want_meg, want_eeg, want_stim);
+    picks = raw.info.pick_types(want_meg, want_eeg, want_stim/*, include /*, raw.info.bads*/);
 
     //save fiff data borders global
-    _first_sample = raw.first_samp;
-    _last_sample = raw.last_samp;
+    _first_sample = raw.first_samp;    
+    _last_sample = raw.last_samp;    
 
     if(_from == -1)
     {
@@ -716,7 +724,6 @@
 
 void MainWindow::fill_channel_combobox()
 {
-
     //select all channels item
     this->cb_item = new QStandardItem;
     this->cb_item->setText("de/select all channels");
@@ -836,7 +843,6 @@
 
 void MainWindow::read_matlab_file_new()
 {
-
     bool isFloat;
     qint32 row_number = 0;
 
@@ -845,10 +851,9 @@
     for(qint32 i = _from; i < _to; i++)
     {
         qreal value = matlab_signal.at(i).toFloat(&isFloat);
-        if(!isFloat)
-        {
+        if(!isFloat)        
              _signal_matrix = MatrixXd::Zero(0, 0);
-        }
+
         _signal_matrix(row_number, 0) = value;
         row_number++;
     }
@@ -878,107 +883,12 @@
 {
     Q_UNUSED(event);
     paint_signal(_signal_matrix, this->size());
-=======
-
-    picks = evoked.info.pick_types(want_meg, want_eeg, want_stim);
-    pick_info = evoked.info.pick_info(picks);
-
-    QStringList filter_list;
-    for(qint32 i = 0; i < evoked.info.ch_names.length(); i++)
-    {
-        for(qint32 k = 0; k < pick_list.length(); k++)
-            if(evoked.info.ch_names.at(i).contains(pick_list.at(k)))
-                filter_list.append(evoked.info.ch_names.at(i));
-    }
-
-    _pick_evoked = evoked.pick_channels(filter_list);
-    if(_pick_evoked.isEmpty())
-        return false;
-
-    ui->dsb_sample_rate->setValue(_pick_evoked.info.sfreq);
-    _sample_rate = _pick_evoked.info.sfreq;
-
-    _signal_matrix = MatrixXd::Zero(_pick_evoked.data.cols(), _pick_evoked.data.rows());
-
-    for(qint32 channels = 0; channels <  _pick_evoked.data.rows(); channels++)
-        _signal_matrix.col(channels) = _pick_evoked.data.row(channels);
-
-
-    _offset_time = _pick_evoked.times[0];
-    _from = 0;
-    _first_sample = _pick_evoked.first;
-    _to =  _signal_matrix.rows() - 1;
-    _last_sample = _pick_evoked.last;
-
-    reference_matrix = _signal_matrix;
-
-    return true;
 }
 
 //*************************************************************************************************************************************
 
-void MainWindow::read_fiff_ave_new()
-{
-    qint32 row_number = 0;
-    qint32 selected_chn = 0;
-
-    qint32 size = 0;
-    for(qint32 i = 0; i < reference_matrix.cols(); i++)
-        if(select_channel_map[i] == true)
-            size++;
-
-    _signal_matrix = MatrixXd::Zero(_to - _from, size);
-
-    _colors.clear();
-    for(qint32 channels = 0; channels < reference_matrix.cols(); channels++)
-        if(select_channel_map[channels] == true)
-        {
-            row_number = 0;
-            _colors.append(original_colors.at(channels));
-            for(qint32 i = _from; i < _to; i++)
-            {
-                _signal_matrix(row_number, selected_chn) = reference_matrix(i, channels);
-                row_number++;
-            }
-            selected_chn++;
-        }
-
-    //resize original signal matrix so that all channels are still in memory and only time is changed
-    original_signal_matrix = MatrixXd::Zero(_signal_matrix.rows(), reference_matrix.cols());
-    for(qint32 channels = 0; channels < reference_matrix.cols(); channels++)
-    {
-        row_number = 0;
-        for(qint32 i = _from; i < _to; i++ )
-        {
-            original_signal_matrix(row_number, channels) = reference_matrix(i, channels);
-            row_number++;
-        }
-    }
-
-    _atom_sum_matrix = MatrixXd::Zero(_signal_matrix.rows(), _signal_matrix.cols()); //resize
-    _residuum_matrix = MatrixXd::Zero(_signal_matrix.rows(), _signal_matrix.cols()); //resize
-
-    ui->tbv_Results->clearContents();
-    ui->tbv_Results->setRowCount(0);
-    ui->actionSpeicher->setEnabled(false);
-    ui->actionSpeicher_unter->setEnabled(false);
-    ui->lb_info_content->setText("");
-    ui->cb_all_select->setHidden(true);
-    ui->lb_timer->setHidden(true);
-    ui->progressBarCalc->setHidden(true);
-    ui->actionExport->setEnabled(false);
-
-    has_warning = false;
-    _new_paint = true;
-    update();
->>>>>>> 5f1ec95e
-}
-
-//*************************************************************************************************************************************
-
-bool MainWindow::read_fiff_file(QString fileName)
-{
-<<<<<<< HEAD
+void GraphWindow::paint_signal(MatrixXd signalMatrix, QSize windowSize)
+{
 
     QPainter painter(this);
     painter.setRenderHint(QPainter::Antialiasing, true);
@@ -1071,432 +981,6 @@
      Q_UNUSED(event);
     paint_atom_sum(_atom_sum_matrix, this->size(), _signal_maximum, _signal_negative_scale);
 }
-=======
-    //   Setup for reading the raw data
-    QFile t_fileRaw(fileName);
-    FiffRawData raw(t_fileRaw);
-
-    //save channel names to settings
-    QSettings settings;
-    QMap<QString, QVariant> chn_name_map;
-    for(qint32 m = 0; m < 4; m++)
-        chn_name_map.insert(QString("MEG;EEG;STI;EOG").split(';').at(m), true);
-
-    chn_name_map = settings.value("channel_names", chn_name_map).toMap();
-    QString next_name;
-
-    for(qint32 k = 0; k < raw.info.ch_names.length(); k++)
-    {
-        bool found_no_new_name = false;
-        next_name = raw.info.ch_names.at(k).split(" ").first();
-        if(chn_name_map.contains(next_name))
-        {
-            found_no_new_name = true;
-            break;
-        }
-        if(!found_no_new_name)
-            chn_name_map.insert(next_name, true);
-    }
-
-    settings.setValue("channel_names", chn_name_map);
-
-    //   Set up pick list: MEG + STI 014 - bad channels
-    QStringList include;
-    include << "STI 014";
-    bool want_meg   = chn_name_map["MEG"].toBool();
-    bool want_eeg   = chn_name_map["EEG"].toBool();
-    bool want_stim  = chn_name_map["STI"].toBool();
-
-    picks = raw.info.pick_types(want_meg, want_eeg, want_stim/*, include /*, raw.info.bads*/);
-
-    //save fiff data borders global
-    _first_sample = raw.first_samp;    
-    _last_sample = raw.last_samp;    
-
-    if(_from == -1)
-    {
-        _from = _first_sample;
-        if(_from + 511 <= _last_sample) _to = _from + 511;
-        else _to = _last_sample;
-    }
-
-    ui->dsb_sample_rate->setValue(raw.info.sfreq);    
-    _sample_rate = raw.info.sfreq;
-
-    pick_info = raw.info.pick_info(picks);
-    //   Read a data segment
-    //   times output argument is optional
-    if (!raw.read_raw_segment(datas, times, _from, _to, picks))
-    {
-       QMessageBox::critical(this, "Error", "error reading fif-file. Could not read raw segment.");
-       printf("Could not read raw segment.\n");
-       return false;
-    }
-    printf("Read %d samples.\n",(qint32)datas.cols());
-
-    //signal must be filled with datas like this, because data.col == signal.row and vice versa
-    _signal_matrix = MatrixXd::Zero(datas.cols(),datas.rows());
-
-    for(qint32 channels = 0; channels < datas.rows(); channels++)
-        _signal_matrix.col(channels) = datas.row(channels);
-
-    return true;
-}
-
-//*************************************************************************************************************************************
-
-void MainWindow::read_fiff_file_new(QString file_name)
-{  
-    qint32 selected_chn = 0;
-    read_fiff_file(file_name);
-    original_signal_matrix = _signal_matrix;
-
-    qint32 size = 0;
-    for(qint32 i = 0; i < original_signal_matrix.cols(); i++)
-        if(select_channel_map[i] == true)
-            size++;
-
-    _colors.clear();
-    _signal_matrix = MatrixXd::Zero(original_signal_matrix.rows(), size);
-
-    for(qint32 channels = 0; channels < original_signal_matrix.cols(); channels++)
-        if(select_channel_map[channels] == true)
-        {
-            _colors.append(original_colors.at(channels));
-            _signal_matrix.col(selected_chn) = original_signal_matrix.col(channels);
-            selected_chn++;
-        }
-
-    _atom_sum_matrix = MatrixXd::Zero(_signal_matrix.rows(), _signal_matrix.cols()); //resize
-    _residuum_matrix = MatrixXd::Zero(_signal_matrix.rows(), _signal_matrix.cols()); //resize
-
-    ui->tbv_Results->clearContents();
-    ui->tbv_Results->setRowCount(0);
-    ui->actionSpeicher->setEnabled(false);
-    ui->actionSpeicher_unter->setEnabled(false);
-    ui->lb_info_content->setText("");
-    ui->cb_all_select->setHidden(true);    
-    ui->lb_timer->setHidden(true);
-    ui->progressBarCalc->setHidden(true);
-    ui->actionExport->setEnabled(false);
-
-    has_warning = false;
-    _new_paint = true;
-    update();
-}
-
-//*************************************************************************************************************************************
-
-void MainWindow::fill_channel_combobox()
-{
-    //select all channels item
-    this->cb_item = new QStandardItem;
-    this->cb_item->setText("de/select all channels");
-    this->cb_item->setFlags(Qt::ItemIsUserCheckable | Qt::ItemIsEnabled);
-    this->cb_item->setData(Qt::Checked, Qt::CheckStateRole);
-    this->cb_model->appendRow(this->cb_item);
-    this->cb_items.push_back(this->cb_item);
-
-    QSettings settings;
-
-    QStringList chn_names;
-    chn_names.clear();
-    if(!pick_info.isEmpty())
-        chn_names = pick_info.ch_names;
-    else
-        for(qint32 i = 0; i < _signal_matrix.cols(); i++)
-            chn_names.append(QString::number(i));
->>>>>>> 5f1ec95e
-
-
-<<<<<<< HEAD
-void AtomSumWindow::paint_atom_sum(MatrixXd atom_matrix, QSize windowSize, qreal signalMaximum, qreal signalNegativeMaximum)
-{
-    // paint window white
-    QPainter painter(this);
-    painter.setRenderHint(QPainter::Antialiasing, true);
-    painter.fillRect(0,0,windowSize.width(),windowSize.height(),QBrush(Qt::white));
-    painter.drawRect(0,0, windowSize.width(), windowSize.height());
-=======
->>>>>>> 5f1ec95e
-
-    cout << "chn_name_lenght: " << chn_names.length() << "\n";
-    cout << "channelcount: " << _signal_matrix.cols() << "\n";
-    for(qint32 channels = 1; channels <= _signal_matrix.cols(); channels++)
-    {
-<<<<<<< HEAD
-        qint32 maxStrLenght = 55;
-        qint32 borderMarginHeigth = 15;                     // reduce paintspace in GraphWindow of borderMargin pixels
-        qint32 borderMarginWidth = 15;                      // reduce paintspace in GraphWindow of borderMargin pixels
-
-        // scale axis title
-        qreal scaleYText = (qreal)signalMaximum / (qreal)10;
-
-        // scale signal
-        qreal scaleX = ((qreal)(windowSize.width() - maxStrLenght - borderMarginWidth)) / (qreal)atom_matrix.rows();
-        qreal scaleY = (qreal)(windowSize.height() - borderMarginHeigth) / (qreal)signalMaximum;
-
-        //scale axis
-        qreal scaleXAchse = (qreal)(windowSize.width() - maxStrLenght - borderMarginWidth) / (qreal)20;
-        qreal scaleYAchse = (qreal)(windowSize.height() - borderMarginHeigth) / (qreal)10;     
-
-        for(qint32 i = 1; i <= 11; i++)
-        {
-            if(signalNegativeMaximum == 0)                                          // x-Axis reached (y-value = 0)
-            {
-                // append scaled signalpoints
-                for(qint32 channel = 0; channel < atom_matrix.cols(); channel++)    // over all Channels
-                {
-                    QPolygonF poly;                   
-                    for(qint32 h = 0; h < atom_matrix.rows(); h++)
-                        poly.append(QPointF((h * scaleX) + maxStrLenght,  -((atom_matrix(h, channel) * scaleY + ((i - 1) * scaleYAchse)-(windowSize.height()) + borderMarginHeigth / 2))));
-                    QPen pen(_colors.at(channel), 0.5, Qt::SolidLine, Qt::SquareCap, Qt::MiterJoin);
-                    painter.setPen(pen);
-                    painter.drawPolyline(poly);
-                }                
-                // paint x-axis                
-=======
-        if(settings.value("pastell_colors", false).toBool())
-            _colors.append(QColor::fromHsv(qrand() % 256, 255, 190));
-        else
-            _colors.append(QColor::fromRgb(qrand() / ((qreal)RAND_MAX + 300) * 255, qrand() / ((qreal)RAND_MAX + 300) * 255, qrand() / ((qreal)RAND_MAX + 300) * 255));
-        //channel item
-        this->cb_item = new QStandardItem;
-        this->cb_item->setText(chn_names.at(channels - 1));
-        this->cb_item->setFlags(Qt::ItemIsUserCheckable | Qt::ItemIsEnabled);
-        this->cb_item->setData(Qt::Checked, Qt::CheckStateRole);
-        select_channel_map.insert(channels - 1, true);
-        if(!pick_info.isEmpty())
-        {
-            for(qint32 k = 0; k < pick_info.bads.length(); k++)
-                if(pick_info.bads.at(k) == this->cb_item->text())
-                {
-                   select_channel_map[channels - 1] = false;
-                   this->cb_item->setData(Qt::Unchecked, Qt::CheckStateRole);
-                   this->cb_item->setBackground(QColor::fromRgb(0x0F0, 0x080, 0x080, 0x00FF));
-                   break;
-                }
-        }
-        this->cb_items.push_back(this->cb_item);
-        this->cb_model->insertRow(channels, this->cb_item);
-    }
-
-    original_colors = _colors;
-
-    qint32 size = 0;
-    for(qint32 i = 0; i < original_signal_matrix.cols(); i++)
-        if(select_channel_map[i] == true)
-            size++;
-
-
-    _signal_matrix = MatrixXd::Zero(original_signal_matrix.rows(), size);
-    _atom_sum_matrix = MatrixXd::Zero(original_signal_matrix.rows(), size);
-    _residuum_matrix = MatrixXd::Zero(original_signal_matrix.rows(), size);
-
-    _colors.clear();
-    qint32 selected_chn = 0;
-
-    for(qint32 channels = 0; channels < original_signal_matrix.cols(); channels++)
-        if(select_channel_map[channels] == true)
-        {
-            _colors.append(original_colors.at(channels));
-            _signal_matrix.col(selected_chn) = original_signal_matrix.col(channels);
-            selected_chn++;
-        }
-    ui->cb_channels->setModel(this->cb_model);
-}
-
-//*************************************************************************************************************************************
-
-// ToDo: change samplerate --> update times (_from _to)
-bool MainWindow::read_matlab_file(QString fileName)
-{
-    QFile file(fileName);
-    file.open(QIODevice::ReadOnly);
-
-    QTextStream stream(&file);
-    bool isFloat;
-    qint32 row_number = 0;
-
-    matlab_signal = stream.readAll().split('\n', QString::SkipEmptyParts);
-    _first_sample = 0;
-    _last_sample = matlab_signal.length() - 1;
-
-    _from = _first_sample;
-    if(_from + 511 <= _last_sample)
-        _to = _from + 511;
-    else
-        _to = _last_sample;
-
-    _signal_matrix = MatrixXd::Zero(_to - _from + 1, 1);
-
-    for(qint32 i = _from; i < _to; i++)
-    {
-        qreal value = matlab_signal.at(i).toFloat(&isFloat);
-        if(!isFloat)
-        {
-             _signal_matrix = MatrixXd::Zero(0, 0);
-            QMessageBox::critical(this, "error", QString("error reading matlab file. Could not read line %1 from file %2.").arg(i).arg(fileName));
-            return false;
-        }
-        _signal_matrix(row_number, 0) = value;
-        row_number++;
-    }
-    file.close();
-
-    return true;
-}
-
-//*************************************************************************************************************************************
-
-void MainWindow::read_matlab_file_new()
-{
-    bool isFloat;
-    qint32 row_number = 0;
-
-    _signal_matrix = MatrixXd::Zero(_to - _from, 1);
-
-    for(qint32 i = _from; i < _to; i++)
-    {
-        qreal value = matlab_signal.at(i).toFloat(&isFloat);
-        if(!isFloat)        
-             _signal_matrix = MatrixXd::Zero(0, 0);
-
-        _signal_matrix(row_number, 0) = value;
-        row_number++;
-    }
-
-    _atom_sum_matrix = MatrixXd::Zero(_signal_matrix.rows(), _signal_matrix.cols()); //resize
-    _residuum_matrix = MatrixXd::Zero(_signal_matrix.rows(), _signal_matrix.cols()); //resize
-
-    ui->tbv_Results->clearContents();
-    ui->tbv_Results->setRowCount(0);
-    ui->actionSpeicher->setEnabled(false);
-    ui->actionSpeicher_unter->setEnabled(false);
-    ui->lb_info_content->setText("");
-    ui->cb_all_select->setHidden(true);
-    ui->lb_timer->setHidden(true);
-    ui->progressBarCalc->setHidden(true);
-    ui->actionExport->setEnabled(false);
-
-    has_warning = false;
-    _new_paint = true;
-    update();
-}
-
-
-//*************************************************************************************************************************************
-
-void GraphWindow::paintEvent(QPaintEvent* event)
-{
-    Q_UNUSED(event);
-    paint_signal(_signal_matrix, this->size());
-}
-
-//*************************************************************************************************************************************
-
-void GraphWindow::paint_signal(MatrixXd signalMatrix, QSize windowSize)
-{
-
-    QPainter painter(this);
-    painter.setRenderHint(QPainter::Antialiasing, true);
-    painter.fillRect(0,0,windowSize.width(),windowSize.height(),QBrush(Qt::white));     // paint window white
-    painter.drawRect(0,0, windowSize.width(), windowSize.height());
-
-    if(signalMatrix.rows() > 0 && signalMatrix.cols() > 0)
-    {
-        qint32 maxStrLenght = 55;           // max lenght in pixel of x-axis string
-        qint32 borderMarginHeigth = 15;     // reduce paintspace in GraphWindow of borderMargin pixels
-        qint32 borderMarginWidth = 15;      // reduce paintspace in GraphWindow of borderMargin pixels
-        qreal maxPos = 0.0;                 // highest signalvalue
-        qreal maxNeg = 0.0;                 // smalest signalvalue
-        qreal maxmax = 0.0;                 // absolute difference maxpos - maxneg
-
-        qreal scaleYText = 0.0;
-        qint32 negScale  = 0;
-        if(_new_paint)
-        {
-            maxPos = signalMatrix.maxCoeff();
-            maxNeg = signalMatrix.minCoeff();
-
-            // absolute signalheight to globe
-            if(maxNeg <= 0) maxmax = maxPos - maxNeg;
-            else  maxmax = maxPos + maxNeg;
-
-            _max_pos = maxPos;          // to globe max_pos
-            _max_neg = maxNeg;          // to globe min_pos
-            _signal_maximum = maxmax;   // to globe abs_max
-            _new_paint = false;
-        }
-
-        // scale axis title
-        scaleYText = _signal_maximum / 10.0;
-        if(_max_neg < 0)
-            negScale = floor((_max_neg * 10 / _signal_maximum) + 0.5);
-        if(_max_pos <= 0) negScale = -10;
-        _signal_negative_scale = negScale;  // to globe _signal_negative_scale
-
-        // scale signal
-        qreal scaleX = ((qreal)(windowSize.width() - maxStrLenght - borderMarginWidth))/ (qreal)signalMatrix.rows();
-        qreal scaleY = (qreal)(windowSize.height() - borderMarginHeigth) / _signal_maximum;
-
-        //scale axis
-        qreal scaleXAchse = (qreal)(windowSize.width() - maxStrLenght - borderMarginWidth) / (qreal)20;
-        qreal scaleYAchse = (qreal)(windowSize.height() - borderMarginHeigth) / (qreal)10;
-
-        for(qint32 i = 1; i <= 11; i++)
-        {
-            if(negScale == 0)                                                       // x-Axis reached (y-value = 0)
-            {
-                // append scaled signalpoints
-                for(qint32 channel = 0; channel < signalMatrix.cols(); channel++)   // over all Channels
-                {
-                    QPolygonF poly;
-                    for(qint32 h = 0; h < signalMatrix.rows(); h++)
-                        poly.append(QPointF((h * scaleX) + maxStrLenght,  -((signalMatrix(h, channel) * scaleY + ((i - 1) * scaleYAchse) - (windowSize.height()) + borderMarginHeigth / 2))));
-                    QPen pen(_colors.at(channel), 0.5, Qt::SolidLine, Qt::SquareCap, Qt::MiterJoin);
-                    painter.setPen(pen);
-                    painter.drawPolyline(poly);
-                }
-                // paint x-axis
->>>>>>> 5f1ec95e
-                for(qint32 j = 1; j < 21; j++)
-                {
-                    if(fmod(j, 4.0) == 0)
-                    {
-                        QPen pen(Qt::darkGray, 0.5, Qt::SolidLine, Qt::SquareCap, Qt::MiterJoin);
-                        painter.setPen(pen);
-                        painter.drawLine(j * scaleXAchse + maxStrLenght, -(((i - 1) * scaleYAchse)-(windowSize.height() - borderMarginHeigth / 2 - windowSize.height())), j * scaleXAchse + maxStrLenght , -(((i - 1) * scaleYAchse)-(windowSize.height() - borderMarginHeigth / 2 + windowSize.height())));   // scalelines
-                    }
-                    QPen pen(Qt::black, 1, Qt::SolidLine, Qt::SquareCap, Qt::MiterJoin);
-                    painter.setPen(pen);
-                    painter.drawLine(j * scaleXAchse + maxStrLenght, -(((i - 1) * scaleYAchse)-(windowSize.height() - borderMarginHeigth / 2 - 2)), j * scaleXAchse + maxStrLenght , -(((i - 1) * scaleYAchse)-(windowSize.height() - borderMarginHeigth / 2 + 2)));   // scalelines
-                }
-                painter.drawLine(maxStrLenght, -(((i - 1) * scaleYAchse)-(windowSize.height()) + borderMarginHeigth / 2), windowSize.width()-5, -(((i - 1) * scaleYAchse)-(windowSize.height()) + borderMarginHeigth / 2));
-            }
-<<<<<<< HEAD
-
-            painter.drawText(3, -((i - 1) * scaleYAchse - windowSize.height()) - borderMarginHeigth/2 + 4, QString::number(signalNegativeMaximum * scaleYText, 'g', 3));     // paint scalvalue Y-axis
-            painter.drawLine(maxStrLenght - 2, -(((i - 1) * scaleYAchse)-(windowSize.height()) + borderMarginHeigth / 2), maxStrLenght + 2, -(((i - 1) * scaleYAchse)-(windowSize.height()) + borderMarginHeigth / 2));  // scalelines y-axis
-            signalNegativeMaximum++;
-        }
-=======
-            painter.drawText(3, -((i - 1) * scaleYAchse - windowSize.height()) - borderMarginHeigth/2 + 4, QString::number(negScale * scaleYText, 'g', 3));     // paint scalevalue y-axis
-            painter.drawLine(maxStrLenght - 2, -(((i - 1) * scaleYAchse)-(windowSize.height()) + borderMarginHeigth / 2), maxStrLenght + 2, -(((i - 1) * scaleYAchse)-(windowSize.height()) + borderMarginHeigth / 2));  // scalelines y-axis
-            negScale++;
-        }
-        painter.drawLine(maxStrLenght, 2, maxStrLenght, windowSize.height() - 2);     // paint y-axis       
-    }
-    painter.end();    
-}
-
-//*************************************************************************************************************************************
-
-void AtomSumWindow::paintEvent(QPaintEvent* event)
-{
-     Q_UNUSED(event);
-    paint_atom_sum(_atom_sum_matrix, this->size(), _signal_maximum, _signal_negative_scale);
-}
 
 //*************************************************************************************************************************************
 
@@ -1560,7 +1044,6 @@
             painter.drawLine(maxStrLenght - 2, -(((i - 1) * scaleYAchse)-(windowSize.height()) + borderMarginHeigth / 2), maxStrLenght + 2, -(((i - 1) * scaleYAchse)-(windowSize.height()) + borderMarginHeigth / 2));  // scalelines y-axis
             signalNegativeMaximum++;
         }
->>>>>>> 5f1ec95e
         painter.drawLine(maxStrLenght, 2, maxStrLenght, windowSize.height() - 2);     // paint y-axis      
     }
     painter.end();
@@ -1666,20 +1149,12 @@
         {
             if(j == 20)
             {
-<<<<<<< HEAD
-                painter.drawText(j * scaleXAchse + 37, 20, QString::number(j * scaleXText + _from / _sample_rate, 'f', 2));    // scalevalue as string
-=======
                 painter.drawText(j * scaleXAchse + 37, 20, QString::number(j * scaleXText + _from / _sample_rate + _offset_time, 'f', 2));    // scalevalue as string
->>>>>>> 5f1ec95e
                 painter.drawLine(j * scaleXAchse + 55, 5 + 2, j * scaleXAchse + 55 , 5 - 2);                    // scalelines
             }
             else
             {
-<<<<<<< HEAD
-                painter.drawText(j * scaleXAchse + 45, 20, QString::number(j * scaleXText + _from / _sample_rate, 'f', 2));    // scalevalue as string
-=======
                 painter.drawText(j * scaleXAchse + 45, 20, QString::number(j * scaleXText + _from / _sample_rate  + _offset_time, 'f', 2));    // scalevalue as string
->>>>>>> 5f1ec95e
                 painter.drawLine(j * scaleXAchse + 55, 5 + 2, j * scaleXAchse + 55 , 5 - 2);                    // scalelines
             }
         }
@@ -1830,11 +1305,7 @@
 
         QTableWidgetItem* atomEnergieItem = new QTableWidgetItem(QString::number(100 * temp_atom.energy / max_energy, 'f', 2));
         QTableWidgetItem* atomScaleItem = new QTableWidgetItem(QString::number(temp_atom.scale / _sample_rate, 'g', 3));
-<<<<<<< HEAD
-        QTableWidgetItem* atomTranslationItem = new QTableWidgetItem(QString::number(temp_atom.translation / qreal(_sample_rate) + _from  / _sample_rate, 'g', 4));
-=======
         QTableWidgetItem* atomTranslationItem = new QTableWidgetItem(QString::number(temp_atom.translation / qreal(_sample_rate) + _from  / _sample_rate + _offset_time, 'g', 4));
->>>>>>> 5f1ec95e
         QTableWidgetItem* atomModulationItem = new QTableWidgetItem(QString::number(temp_atom.modulation * _sample_rate / temp_atom.sample_count, 'g', 3));
         QTableWidgetItem* atomPhaseItem = new QTableWidgetItem(QString::number(phase, 'g', 3));
 
@@ -1958,73 +1429,6 @@
         pal.setColor(QPalette::Text, Qt::white);
         ui->progressBarCalc->setPalette(pal);
         is_white = true;
-<<<<<<< HEAD
-    }
-
-    // update ui
-    if(max_iterations > 10 && percent < 1 && _signal_matrix.cols() > 40 && recieved_result_counter % 10 == 0)
-    {
-        callAtomSumWindow->update();
-        callResidumWindow->update();
-    }
-    else if(max_iterations > 5 && percent < 5 && _signal_matrix.cols() > 20 && recieved_result_counter % 5 == 0)
-    {
-        callAtomSumWindow->update();
-        callResidumWindow->update();
-    }
-    else if(_signal_matrix.cols() < 20)
-    {
-        callAtomSumWindow->update();
-        callResidumWindow->update();
-    }
-
-    tbv_is_loading = false;
-    recieved_result_counter++;
-}
-
-//*************************************************************************************************************
-
-void MainWindow::recieve_warnings(qint32 warning_number)
-{
-    QSettings settings;
-
-    if(settings.value("show_infos", true).toBool())
-    {
-        ui->lb_info_content->setHidden(false);
-        ui->lb_info->setHidden(false);
-
-        QString text;
-        if(warning_number == 1 && !has_warning)
-        {
-            text = "The dictionary does not have the appropriate atoms to approximate the signal more closely. Calculation terminated before reaching truncation criterion. ";
-            ui->lb_info_content->setText(text);
-            has_warning = true;
-        }
-        else if(warning_number == 2 && !has_warning)
-        {
-            text = "No matching sample count between atoms and signal. This may lead to discontinuities. ";
-            ui->lb_info_content->setText(text);
-            has_warning = true;
-        }
-        else if(has_warning && warning_number != 10)
-        {
-            text = "This dictionary does not fit the signals sample count (leads to discontinuities) and excludes atoms to reduce further residual energy. Calculation terminated before reaching truncation criterion. ";
-            ui->lb_info_content->setText(text);
-        }
-        if(warning_number == 10)
-        {
-            text = ui->lb_info_content->text();
-            text.append("Algorithm canceled by user interaction.");
-            ui->lb_info_content->setText(text);
-        }
-        if(warning_number == 11)
-        {
-            text = QString("Simplex Iteration limit of %1 achieved, result may not be optimal. ").arg(settings.value("adaptive_iterations").toInt());
-            ui->lb_info_content->setText(text);
-        }
-
-    }
-=======
     }
 
     // update ui
@@ -2295,41 +1699,10 @@
             mp_Thread->start();        
             break;
     }       
->>>>>>> 5f1ec95e
-}
-
-//*************************************************************************************************************
-
-<<<<<<< HEAD
-void MainWindow::tbv_selection_changed(const QModelIndex& topLeft, const QModelIndex& bottomRight)
-{
-    Q_UNUSED(bottomRight);
-    bool all_selected = true;
-    bool all_deselected = true;
-
-    if(tbv_is_loading) return;
-
-    for(qint32 i = 0; i < ui->tbv_Results->rowCount() - 1; i++)     // last item is residuum
-        if(ui->tbv_Results->item(i, 0)->checkState()) all_deselected = false;
-        else all_selected = false;
-
-    if(all_selected) ui->cb_all_select->setCheckState(Qt::Checked);
-    else if(all_deselected) ui->cb_all_select->setCheckState(Qt::Unchecked);
-    else ui->cb_all_select->setCheckState(Qt::PartiallyChecked);
-
-    QTableWidgetItem* item = ui->tbv_Results->item(topLeft.row(), 0);
-    if(topLeft.row() == ui->tbv_Results->rowCount() - 1)
-    {
-        if(item->checkState())
-        {
-            for(qint32 channels = 0; channels < _signal_matrix.cols(); channels++)            
-                _atom_sum_matrix.col(channels) += real_residuum_matrix.col(channels);
-        }
-        else
-        {
-            for(qint32 channels = 0; channels < _signal_matrix.cols(); channels++)            
-                _atom_sum_matrix.col(channels) -= real_residuum_matrix.col(channels);
-=======
+}
+
+//************************************************************************************************************************************
+
 void MainWindow::calc_fix_mp(QString path, MatrixXd signal, TruncationCriterion criterion)
 {
     fixDict_Mp = new FixDictMp();
@@ -2412,226 +1785,10 @@
                     .arg(QString::number(global_best_matching.formula_atom.f, 'f', 2))
                     .arg(QString::number(global_best_matching.formula_atom.g, 'f', 2))
                     .arg(QString::number(global_best_matching.formula_atom.h, 'f', 2));
->>>>>>> 5f1ec95e
         }
     }
     else
     {
-<<<<<<< HEAD
-        if(ui->tbv_Results->columnCount() > 2)
-        {
-            GaborAtom  atom = _adaptive_atom_list.at(topLeft.row());
-            if(!auto_change)
-                select_atoms_map[topLeft.row()] = item->checkState();
-
-            if(item->checkState())
-            {
-                for(qint32 channels = 0; channels < _signal_matrix.cols(); channels++)
-                {
-                    _atom_sum_matrix.col(channels) += atom.max_scalar_list.at(channels) * atom.create_real(atom.sample_count, atom.scale, atom.translation, atom.modulation, atom.phase_list.at(channels));
-                    _residuum_matrix.col(channels) -= atom.max_scalar_list.at(channels) * atom.create_real(atom.sample_count, atom.scale, atom.translation, atom.modulation, atom.phase_list.at(channels));
-                }
-            }
-            else
-            {
-                for(qint32 channels = 0; channels < _signal_matrix.cols(); channels++)
-                {
-                    _atom_sum_matrix.col(channels) -= atom.max_scalar_list.at(channels) * atom.create_real(atom.sample_count, atom.scale, atom.translation, atom.modulation, atom.phase_list.at(channels));
-                    _residuum_matrix.col(channels) += atom.max_scalar_list.at(channels) * atom.create_real(atom.sample_count, atom.scale, atom.translation, atom.modulation, atom.phase_list.at(channels));
-                }
-            }
-        }
-        else
-        {
-            FixDictAtom  atom = _fix_dict_atom_list.at(topLeft.row());
-            if(!auto_change)
-                select_atoms_map[topLeft.row()] = item->checkState();
-
-            if(item->checkState())
-            {
-                for(qint32 channels = 0; channels < _signal_matrix.cols(); channels++)
-                {
-                    _atom_sum_matrix.col(channels) += atom.max_scalar_list.at(channels) * atom.atom_samples;
-                    _residuum_matrix.col(channels) -= atom.max_scalar_list.at(channels) * atom.atom_samples;
-                }
-            }
-            else
-            {
-                for(qint32 channels = 0; channels < _signal_matrix.cols(); channels++)
-                {
-                    _atom_sum_matrix.col(channels) -= atom.max_scalar_list.at(channels) * atom.atom_samples;
-                    _residuum_matrix.col(channels) += atom.max_scalar_list.at(channels) * atom.atom_samples;
-                }
-            }
-        }
-    }
-    callAtomSumWindow->update();
-    callResidumWindow->update();
-}
-
-//*************************************************************************************************************
-
-void MainWindow::calc_thread_finished()
-{
-    is_calulating = false;
-    tbv_is_loading = true;
-
-    if(_fix_dict_atom_list.isEmpty() && !_adaptive_atom_list.isEmpty())
-        ui->actionExport->setEnabled(true);
-
-     ui->actionSpeicher->setEnabled(true);
-     ui->actionSpeicher_unter->setEnabled(true);
-
-
-    _counter_timer->stop();
-    ui->frame->setEnabled(true);
-    ui->btt_OpenSignal->setEnabled(true);
-    ui->progressBarCalc->setValue(ui->progressBarCalc->maximum());
-
-    pal.setColor(QPalette::Text, Qt::white);
-    ui->progressBarCalc->setPalette(pal);
-    is_white = true;
-
-    ui->btt_Calc->setText("calculate");
-    ui->cb_channels->setEnabled(true);
-    ui->cb_all_select->setEnabled(true);
-    ui->dsb_from->setEnabled(true);
-    ui->dsb_to->setEnabled(true);    
-    ui->sb_sample_count ->setEnabled(true);
-
-    QList<qint32> sizes = ui->splitter->sizes();
-    sizes.insert(0, max_tbv_header_width + 100);
-    ui->splitter->setSizes(sizes);
-
-    for(qint32 col = 0; col < ui->tbv_Results->columnCount(); col++)
-        for(qint32 row = 0; row < ui->tbv_Results->rowCount(); row++)
-        {
-            if(col == 0)
-                ui->tbv_Results->item(row, col)->setFlags(Qt::ItemIsUserCheckable | Qt::ItemIsEnabled);
-            else
-                ui->tbv_Results->item(row, col)->setFlags(Qt::ItemIsEnabled);
-        }
-
-    real_residuum_matrix = _residuum_matrix;
-
-    for(qint32 i = 0; i < ui->tbv_Results->rowCount(); i++)
-        select_atoms_map.insert(i, true);
-
-    ui->tbv_Results->setRowCount(ui->tbv_Results->rowCount() + 1);
-
-    QTableWidgetItem* energy_item = new QTableWidgetItem(QString::number(residuum_energy, 'f', 2));//ui->lb_RestEnergieResiduumValue->text().remove('%'));
-    energy_item->setFlags(Qt::ItemIsUserCheckable | Qt::ItemIsEnabled);
-    energy_item->setCheckState(Qt::Unchecked);
-    energy_item->setTextAlignment(0x0082);
-
-    QTableWidgetItem* residuum_item = new QTableWidgetItem("residue");
-    residuum_item->setFlags(Qt::ItemIsEnabled);
-    residuum_item->setTextAlignment(Qt::AlignCenter);
-
-    ui->tbv_Results->setItem(ui->tbv_Results->rowCount() - 1, 0, energy_item);
-    ui->tbv_Results->setItem(ui->tbv_Results->rowCount() - 1, 1, residuum_item);
-    ui->tbv_Results->setSpan(ui->tbv_Results->rowCount() - 1, 1, 1, 4);
-
-    tbv_is_loading = false;
-
-    update();
-}
-
-//*************************************************************************************************************
-
-void MainWindow::calc_adaptiv_mp(MatrixXd signal, TruncationCriterion criterion)
-{
-    adaptive_Mp = new AdaptiveMp();
-    qreal res_energy = ui->dsb_energy->value();
-
-    //threading
-    mp_Thread = new QThread;
-    adaptive_Mp->moveToThread(mp_Thread);
-
-    connect(this, SIGNAL(send_input(MatrixXd, qint32, qreal, bool, qint32, qint32, qreal, qreal, qreal, qreal)),
-            adaptive_Mp, SLOT(recieve_input(MatrixXd, qint32, qreal, bool, qint32, qint32, qreal, qreal, qreal, qreal)));
-    connect(adaptive_Mp, SIGNAL(current_result(qint32, qint32, qreal, qreal, MatrixXd, adaptive_atom_list, fix_dict_atom_list)),
-                 this, SLOT(recieve_result(qint32, qint32, qreal, qreal, MatrixXd, adaptive_atom_list, fix_dict_atom_list)));
-    connect(adaptive_Mp, SIGNAL(finished_calc()), mp_Thread, SLOT(quit()));
-    connect(adaptive_Mp, SIGNAL(finished_calc()), adaptive_Mp, SLOT(deleteLater()));
-    connect(mp_Thread, SIGNAL(finished()), this, SLOT(calc_thread_finished()));
-    connect(mp_Thread, SIGNAL(finished()), mp_Thread, SLOT(deleteLater()));
-
-    connect(adaptive_Mp, SIGNAL(send_warning(qint32)), this, SLOT(recieve_warnings(qint32)));
-
-    QSettings settings;
-    bool fixphase = settings.value("fixPhase", false).toBool();
-    qint32 boost = settings.value("boost", 100).toInt();
-    qint32 iterations = settings.value("adaptive_iterations", 1E3).toInt();
-    qreal reflection = settings.value("adaptive_reflection", 1.00).toDouble();
-    qreal expansion = settings.value("adaptive_expansion", 0.20).toDouble();
-    qreal contraction = settings.value("adaptive_contraction", 0.5).toDouble();
-    qreal fullcontraction = settings.value("adaptive_fullcontraction", 0.50).toDouble();
-    switch(criterion)
-    {
-        case Iterations:        
-            emit send_input(signal, ui->sb_Iterations->value(), qreal(MININT32), fixphase, boost, iterations,
-                            reflection, expansion, contraction, fullcontraction);
-            mp_Thread->start();        
-            break;
-
-        case SignalEnergy:        
-            emit send_input(signal, MAXINT32, res_energy, fixphase, boost, iterations,
-                            reflection, expansion, contraction, fullcontraction);
-            mp_Thread->start();        
-            break;
-
-        case Both:
-            emit send_input(signal, ui->sb_Iterations->value(), res_energy, fixphase, boost, iterations,
-                            reflection, expansion, contraction, fullcontraction);
-            mp_Thread->start();        
-            break;
-    }       
-}
-
-//************************************************************************************************************************************
-
-void MainWindow::calc_fix_mp(QString path, MatrixXd signal, TruncationCriterion criterion)
-{
-    fixDict_Mp = new FixDictMp();
-    qreal res_energy = ui->dsb_energy->value();
-
-    //threading
-    mp_Thread = new QThread;
-    fixDict_Mp->moveToThread(mp_Thread);    
-
-    connect(this, SIGNAL(send_input_fix_dict(MatrixXd, qint32, qreal, qint32, QString, qreal)),
-            fixDict_Mp, SLOT(recieve_input(MatrixXd, qint32, qreal, qint32, QString, qreal)));
-    connect(fixDict_Mp, SIGNAL(current_result(qint32, qint32, qreal, qreal, MatrixXd, adaptive_atom_list, fix_dict_atom_list)),
-                  this, SLOT(recieve_result(qint32, qint32, qreal, qreal, MatrixXd, adaptive_atom_list, fix_dict_atom_list)));
-    connect(fixDict_Mp, SIGNAL(finished_calc()), mp_Thread, SLOT(quit()));
-    connect(fixDict_Mp, SIGNAL(finished_calc()), fixDict_Mp, SLOT(deleteLater()));
-    connect(mp_Thread, SIGNAL(finished()), this, SLOT(calc_thread_finished()));
-    connect(mp_Thread, SIGNAL(finished()), mp_Thread, SLOT(deleteLater()));
-
-    connect(fixDict_Mp, SIGNAL(send_warning(qint32)), this, SLOT(recieve_warnings(qint32)));
-
-    QSettings settings;
-    qint32 boost = settings.value("boost_fixDict", 100).toInt();
-    qreal delta_energy = settings.value("delta_energy", 0.0005).toDouble();
-
-    switch(criterion)
-    {
-        case Iterations:
-            emit send_input_fix_dict(signal, ui->sb_Iterations->value(), qreal(MININT32), boost, path, delta_energy);
-            mp_Thread->start();
-            break;
-
-        case SignalEnergy:
-            emit send_input_fix_dict(signal, MAXINT32, res_energy, boost, path, delta_energy);
-            mp_Thread->start();
-            break;
-
-        case Both:
-            emit send_input_fix_dict(signal, ui->sb_Iterations->value(), res_energy, boost, path, delta_energy);
-            mp_Thread->start();
-            break;
-=======
         if(global_best_matching.type == AtomType::GABORATOM)
         {
             qreal phase = global_best_matching.gabor_atom.phase;
@@ -3346,91 +2503,8 @@
         QMessageBox::warning(this, tr("Error"),
         tr("error: No adaptive MP results for save."));
         return;
->>>>>>> 5f1ec95e
-    }
-}
-
-<<<<<<< HEAD
-//*************************************************************************************************************
-
-QString MainWindow::create_display_text(FixDictAtom global_best_matching)
-{
-    QSettings settings;
-    QString display_text;
-
-    if(!settings.value("show_phys_params", false).toBool())
-    {
-        if(global_best_matching.type == AtomType::GABORATOM)
-        {
-            display_text = QString("Gaboratom: scale: %0, translation: %1, modulation: %2, phase: %3")
-                    .arg(QString::number(global_best_matching.gabor_atom.scale, 'f', 2))
-                    .arg(QString::number(global_best_matching.translation, 'f', 2))
-                    .arg(QString::number(global_best_matching.gabor_atom.modulation, 'f', 2))
-                    .arg(QString::number(global_best_matching.gabor_atom.phase, 'f', 2));
-        }
-        else if(global_best_matching.type == AtomType::CHIRPATOM)
-        {
-            display_text = QString("Chripatom: scale: %0, translation: %1, modulation: %2, phase: %3, chirp: %4")
-                    .arg(QString::number(global_best_matching.chirp_atom.scale, 'f', 2))
-                    .arg(QString::number(global_best_matching.translation, 'f', 2))
-                    .arg(QString::number(global_best_matching.chirp_atom.modulation, 'f', 2))
-                    .arg(QString::number(global_best_matching.chirp_atom.phase, 'f', 2))
-                    .arg(QString::number(global_best_matching.chirp_atom.chirp, 'f', 2));
-        }
-        else if(global_best_matching.type == AtomType::FORMULAATOM)
-        {
-            display_text = QString("%0:  transl: %1 a: %2, b: %3 c: %4, d: %5, e: %6, f: %7, g: %8, h: %9")
-                    .arg(global_best_matching.atom_formula)
-                    .arg(QString::number(global_best_matching.translation,    'f', 2))
-                    .arg(QString::number(global_best_matching.formula_atom.a, 'f', 2))
-                    .arg(QString::number(global_best_matching.formula_atom.b, 'f', 2))
-                    .arg(QString::number(global_best_matching.formula_atom.c, 'f', 2))
-                    .arg(QString::number(global_best_matching.formula_atom.d, 'f', 2))
-                    .arg(QString::number(global_best_matching.formula_atom.e, 'f', 2))
-                    .arg(QString::number(global_best_matching.formula_atom.f, 'f', 2))
-                    .arg(QString::number(global_best_matching.formula_atom.g, 'f', 2))
-                    .arg(QString::number(global_best_matching.formula_atom.h, 'f', 2));
-        }
-    }
-    else
-    {
-        if(global_best_matching.type == AtomType::GABORATOM)
-        {
-            qreal phase = global_best_matching.gabor_atom.phase;
-            if(global_best_matching.gabor_atom.phase > 2*PI) phase -= 2*PI;
-
-            display_text = QString("Gaboratom: scale: %0 sec, translation: %1 sec, modulation: %2 Hz, phase: %3 rad")
-                    .arg(QString::number(global_best_matching.gabor_atom.scale / _sample_rate, 'f', 2))
-                    .arg(QString::number(global_best_matching.translation / qreal(_sample_rate) + _from  / _sample_rate, 'f', 2))
-                    .arg(QString::number(global_best_matching.gabor_atom.modulation * _sample_rate / global_best_matching.sample_count, 'f', 2))
-                    .arg(QString::number(phase, 'f', 2));
-        }
-        else if(global_best_matching.type == AtomType::CHIRPATOM)
-        {
-            qreal phase = global_best_matching.chirp_atom.phase;
-            if(global_best_matching.chirp_atom.phase > 2*PI) phase -= 2*PI;
-
-            display_text = QString("Chripatom: scale: %0 sec, translation: %1 sec, modulation: %2 Hz, phase: %3 rad, chirp: %4")
-                    .arg(QString::number(global_best_matching.chirp_atom.scale  / _sample_rate, 'f', 2))
-                    .arg(QString::number(global_best_matching.translation / qreal(_sample_rate) + _from  / _sample_rate, 'f', 2))
-                    .arg(QString::number(global_best_matching.chirp_atom.modulation * _sample_rate / global_best_matching.sample_count, 'f', 2))
-                    .arg(QString::number(phase, 'f', 2))
-                    .arg(QString::number(global_best_matching.chirp_atom.chirp, 'f', 2));
-        }
-        else if(global_best_matching.type == AtomType::FORMULAATOM)
-        {
-            display_text = QString("%0:  transl: %1 a: %2, b: %3 c: %4, d: %5, e: %6, f: %7, g: %8, h: %9")
-                    .arg(global_best_matching.atom_formula)
-                    .arg(QString::number(global_best_matching.translation,    'f', 2))
-                    .arg(QString::number(global_best_matching.formula_atom.a, 'f', 2))
-                    .arg(QString::number(global_best_matching.formula_atom.b, 'f', 2))
-                    .arg(QString::number(global_best_matching.formula_atom.c, 'f', 2))
-                    .arg(QString::number(global_best_matching.formula_atom.d, 'f', 2))
-                    .arg(QString::number(global_best_matching.formula_atom.e, 'f', 2))
-                    .arg(QString::number(global_best_matching.formula_atom.f, 'f', 2))
-                    .arg(QString::number(global_best_matching.formula_atom.g, 'f', 2))
-                    .arg(QString::number(global_best_matching.formula_atom.h, 'f', 2));
-=======
+    }
+
     QString save_path = QFileDialog::getSaveFileName(this, "Export results as dict file...", QDir::homePath() + "/" + "Matching-Pursuit-Toolbox" + "/" + "resultdict","(*.dict)");
     if(save_path.isEmpty()) return;
 
@@ -3524,7 +2598,6 @@
                 xmlWriter.writeEndElement();    //ATOM
             }
             xmlWriter.writeEndElement();    //built_atoms
->>>>>>> 5f1ec95e
         }
         xmlWriter.writeEndElement();    //COUNT
         xmlWriter.writeEndDocument();
@@ -3535,28 +2608,6 @@
 
 //*****************************************************************************************************************
 
-<<<<<<< HEAD
-    return display_text;
-}
-
-//*****************************************************************************************************************
-
-// Opens Dictionaryeditor
-void MainWindow::on_actionW_rterbucheditor_triggered()
-{        
-    if(_editor_window == NULL)
-    {
-        _editor_window = new EditorWindow();
-        connect(_editor_window, SIGNAL(dict_saved()), this, SLOT(on_dicts_saved()));
-    }
-    if(!_editor_window->isVisible()) _editor_window->show();
-    else
-    {
-        _editor_window->setWindowState(Qt::WindowActive);
-        _editor_window->raise();
-    }
-
-=======
 bool MainWindow::sort_energie_adaptive(const GaborAtom atom_1, const GaborAtom atom_2)
 {
     return (atom_1.energy > atom_2.energy);
@@ -3577,73 +2628,12 @@
     ui->lb_info_content->setText("");
     ui->lb_info_content->repaint();
     has_warning = false;
->>>>>>> 5f1ec95e
 }
 
 //*****************************************************************************************************************
 
 void MainWindow::on_rb_adativMp_clicked()
 {
-<<<<<<< HEAD
-     if(_enhanced_editor_window == NULL)
-     {
-         _enhanced_editor_window = new Enhancededitorwindow();
-         if(_editor_window == NULL) _editor_window = new EditorWindow();
-         connect(_enhanced_editor_window, SIGNAL(dict_saved()), _editor_window, SLOT(on_save_dicts()));
-     }
-     if(!_enhanced_editor_window->isVisible()) _enhanced_editor_window->show();
-     else
-     {
-         _enhanced_editor_window->setWindowState(Qt::WindowActive);
-         _enhanced_editor_window->raise();
-     }
-}
-
-//*****************************************************************************************************************
-
-
-// opens formula editor
-void MainWindow::on_actionAtomformeleditor_triggered()
-{
-    if(_formula_editor == NULL)
-    {
-        _formula_editor = new Formulaeditor();
-        if(_enhanced_editor_window == NULL) _enhanced_editor_window = new Enhancededitorwindow();
-        connect(_formula_editor, SIGNAL(formula_saved()), _enhanced_editor_window, SLOT(on_formula_saved()));
-    }
-    if(!_formula_editor->isVisible()) _formula_editor->show();
-    else
-    {
-        _formula_editor->setWindowState(Qt::WindowActive);
-        _formula_editor->raise();
-    }
-}
-
-//*****************************************************************************************************************
-
-// open treebase window
-void MainWindow::on_actionCreate_treebased_dictionary_triggered()
-{
-    _treebased_dict_window = new TreebasedDictWindow();
-    _treebased_dict_window->show();
-}
-
-//*****************************************************************************************************************
-
-// open settings
-void MainWindow::on_actionSettings_triggered()
-{
-    if(_setting_window == NULL) _setting_window = new settingwindow();
-    if(_setting_window != NULL) _setting_window->set_values();
-    if(!_setting_window->isVisible()) _setting_window->show();
-    else
-    {
-        _setting_window->setWindowState(Qt::WindowActive);
-        _setting_window->raise();
-    }
-
-    connect(_setting_window, SIGNAL(change_info_label()), this, SLOT(activate_info_label()));
-=======
     ui->lb_info_content->setText("");
     ui->lb_info_content->repaint();
     has_warning = false;
@@ -3664,7 +2654,6 @@
         ui->lb_info_content->setHidden(false);
         ui->lb_info->setHidden(false);
     }
->>>>>>> 5f1ec95e
 }
 
 //*****************************************************************************************************************
@@ -3700,62 +2689,6 @@
    }
 }
 
-<<<<<<< HEAD
-
-//*****************************************************************************************************************
-
-void MainWindow::on_dsb_sample_rate_editingFinished()
-{
-    _sample_rate = ui->dsb_sample_rate->value();
-    if(!read_fiff_changed)
-    {
-        read_fiff_changed = true;
-        if(_from != 0)
-            ui->dsb_from->setValue(_from / _sample_rate);
-        ui->dsb_to->setValue(_to / _sample_rate);
-        read_fiff_changed = false;
-    }
-    callXAxisWindow->update();
-}
-
-//*****************************************************************************************************************
-
-void MainWindow::on_dsb_from_editingFinished()
-{   
-    if(read_fiff_changed || _from == last_from) return;
-    if(ui->dsb_from->value() * _sample_rate < _first_sample)
-        ui->dsb_from->setValue(_first_sample / _sample_rate);
-
-    if(file_name.split('.').last() == "fif")
-        read_fiff_file_new(file_name);
-    else read_matlab_file_new();
-    last_from = _from;
-}
-
-//*****************************************************************************************************************
-
-void MainWindow::on_dsb_to_editingFinished()
-{
-    if(read_fiff_changed || _to == last_to) return;
-    if(ui->dsb_to->value() * _sample_rate > _last_sample)
-        ui->dsb_to->setValue(_last_sample / _sample_rate);
-
-    if(file_name.split('.').last() == "fif")
-        read_fiff_file_new(file_name);
-    else read_matlab_file_new();
-    last_to = _to;
-}
-
-//*****************************************************************************************************************
-
-void MainWindow::on_sb_sample_count_editingFinished()
-{
-    if(read_fiff_changed || ui->sb_sample_count->value() == last_sample_count) return;
-
-    if(file_name.split('.').last() == "fif")
-        read_fiff_file_new(file_name);
-    else read_matlab_file_new();
-=======
 //*****************************************************************************************************************
 
 void AtomSumWindow::mouseMoveEvent(QMouseEvent *event)
@@ -3835,768 +2768,6 @@
 
         emit read_new();
     }
->>>>>>> 5f1ec95e
-
-    last_sample_count = ui->sb_sample_count->value();
-}
-
-//*****************************************************************************************************************
-
-<<<<<<< HEAD
-void MainWindow::on_dsb_from_valueChanged(double arg1)
-{
-    if(read_fiff_changed) return;
-
-    read_fiff_changed = true;
-    _from = floor(arg1 * _sample_rate);
-    _to = _from + ui->sb_sample_count->value() - 1;
-
-    if(_to >= _last_sample)
-    {
-        _to = _last_sample;
-        _samplecount = _to - _from + 1;
-        ui->sb_sample_count->setValue(_samplecount);
-    }
-
-    ui->dsb_to->setValue(_to / _sample_rate);
-    read_fiff_changed = false;
-
-    ui->dsb_from->setToolTip(QString("sample: %1").arg(_from));
-}
-
-//*****************************************************************************************************************
-
-
-void MainWindow::on_dsb_to_valueChanged(double arg1)
-{
-    if(read_fiff_changed) return;
-
-    read_fiff_changed = true;
-    _to = floor(arg1 * _sample_rate);
-    _from = _to - ui->sb_sample_count->value() + 1;
-
-    if(_from <= _first_sample)
-    {
-        _from = _first_sample;
-        _samplecount = _to - _from + 1;
-        ui->sb_sample_count->setValue(_samplecount);
-    }
-
-    ui->dsb_from->setValue(_from / _sample_rate);
-    read_fiff_changed = false;
-
-     ui->dsb_to->setToolTip(QString("sample: %1").arg(_to));
-}
-
-//*****************************************************************************************************************
-
-void MainWindow::on_sb_sample_count_valueChanged(int arg1)
-{
-    if(read_fiff_changed) return;
-
-    read_fiff_changed = true;
-    _to = _from + arg1 - 1;
-
-    if(_to > _last_sample)
-    {
-        _to = _last_sample;
-        _samplecount = _to - _from + 1;
-        ui->sb_sample_count->setValue(_samplecount);
-    }
-    _samplecount = arg1;
-    ui->dsb_to->setValue(_to / _sample_rate);
-    read_fiff_changed = false;
-
-    ui->sb_sample_count->setToolTip(QString("epoch: %1 sec").arg((_samplecount) / _sample_rate));
-}
-
-//*****************************************************************************************************************
-
-void MainWindow::on_cb_all_select_clicked()
-{
-    if(tbv_is_loading) return;
-
-    if( ui->cb_all_select->checkState() == Qt::Unchecked && !was_partialchecked)
-    {
-        ui->cb_all_select->setCheckState(Qt::PartiallyChecked);
-        was_partialchecked = true;
-    }
-    else if(ui->cb_all_select->checkState() == Qt::Checked && !was_partialchecked)
-    {
-        ui->cb_all_select->setCheckState(Qt::Unchecked);
-        was_partialchecked = false;
-    }
-
-    auto_change = true;
-
-    if(ui->cb_all_select->checkState() == Qt::Checked)
-        for(qint32 i = 0; i < ui->tbv_Results->rowCount() - 1; i++)     // last item is residuum
-            ui->tbv_Results->item(i, 0)->setCheckState(Qt::Checked);
-    else if(ui->cb_all_select->checkState() == Qt::Unchecked)
-        for(qint32 i = 0; i < ui->tbv_Results->rowCount() - 1; i++)     // last item is residuum
-            ui->tbv_Results->item(i, 0)->setCheckState(Qt::Unchecked);
-    else
-    {
-        for(qint32 i = 0; i < ui->tbv_Results->rowCount() - 1; i++)     // last item is residuum
-            if(select_atoms_map[i] == true)
-                ui->tbv_Results->item(i, 0)->setCheckState(Qt::Checked);
-            else
-                ui->tbv_Results->item(i, 0)->setCheckState(Qt::Unchecked);
-    }
-
-    bool all_selected = true;
-    bool all_deselected = true;
-    for(qint32 i = 0; i < ui->tbv_Results->rowCount() - 1; i++)         // last item is residuum
-        if(ui->tbv_Results->item(i, 0)->checkState())
-            all_deselected = false;
-        else
-            all_selected = false;
-
-    if(all_selected)
-        ui->cb_all_select->setCheckState(Qt::Checked);
-    else if(all_deselected)
-    {
-        ui->cb_all_select->setCheckState(Qt::Unchecked);
-        was_partialchecked = true;
-    }
-    else ui->cb_all_select->setCheckState(Qt::PartiallyChecked);
-
-    auto_change = false;
-}
-
-//*****************************************************************************************************************
-
-void MainWindow::on_dicts_saved()
-{
-    fill_dict_combobox();
-}
-
-//*****************************************************************************************************************
-
-void MainWindow::on_actionSpeicher_triggered()
-{
-    QString save_name = "";
-    QStringList saveList = file_name.split('/').last().split('.').first().split('_');
-    for(int i = 0; i < saveList.length(); i++)
-    {
-        if(i == saveList.length() - 1)
-            save_name += "mp_" + saveList.at(i);
-        else
-            save_name += saveList.at(i) + "_";
-    }
-
-    if(file_name.split('.').last() != "fif")
-    {
-        if(save_path.isEmpty())
-        {
-            save_path = QFileDialog::getSaveFileName(this, "Save file as...", last_save_path + "/" + save_name,"(*.txt)");
-            if(save_path.isEmpty()) return;
-        }
-        save_parameters();
-        QMessageBox::information(this, tr("information"),
-        tr("No fif file for save. Only parameter.txt saved."));
-        return;
-    }
-
-    if(save_path.isEmpty())
-    {
-        save_path = QFileDialog::getSaveFileName(this, "Save file as...", last_save_path + "/" + save_name,"(*.fif)");
-        if(save_path.isEmpty()) return;
-    }
-
-    QStringList string_list = save_path.split('/');
-    last_save_path = "";
-    for(qint32 i = 0; i < string_list.length() - 1; i++)
-        last_save_path += string_list.at(i) + '/';
-
-    save_fif_file();
-}
-
-//*****************************************************************************************************************
-
-void MainWindow::on_actionSpeicher_unter_triggered()
-{  
-    QString save_name = "";
-    QStringList saveList = file_name.split('/').last().split('.').first().split('_');
-    for(int i = 0; i < saveList.length(); i++)
-    {
-        if(i == saveList.length() - 1) save_name += "mp_" + saveList.at(i);
-        else save_name += saveList.at(i) + "_";
-    }
-
-    if(file_name.split('.').last() != "fif")
-    {
-        save_path = QFileDialog::getSaveFileName(this, "Save file as...", last_save_path + "/" + save_name,"(*.txt)");
-        save_parameters();
-        QMessageBox::information(this, tr("information"),
-        tr("No fif file for save. Only parameter.txt saved."));
-        return;
-    }
-
-    save_path = QFileDialog::getSaveFileName(this, "Save file as...", last_save_path + "/" + save_name,"(*.fif)");
-    if(save_path.isEmpty()) return;
-
-    QStringList string_list = save_path.split('/');
-    last_save_path = "";
-    for(qint32 i = 0; i < string_list.length() - 1; i++)
-        last_save_path += string_list.at(i) + '/';
-
-    save_fif_file();
-}
-
-//*****************************************************************************************************************
-
-void MainWindow::save_fif_file()
-{
-    save_parameters();
-
-    SaveFifFile *save_Fif = new SaveFifFile();
-    QThread *save_thread = new QThread();
-
-    save_Fif->moveToThread(save_thread);
-
-    connect(this, SIGNAL(to_save(QString, QString, fiff_int_t, fiff_int_t, MatrixXd, select_map, RowVectorXi )),
-            save_Fif, SLOT(save_fif_file(QString, QString, fiff_int_t, fiff_int_t, MatrixXd, select_map, RowVectorXi )));
-    connect(save_Fif, SIGNAL(save_progress(qint32, qint32)), this, SLOT(recieve_save_progress(qint32, qint32)));
-    connect(save_thread, SIGNAL(finished()), save_thread, SLOT(deleteLater()));
-    connect(save_Fif, SIGNAL(finished()), save_Fif, SLOT(quit()));
-    connect(save_Fif, SIGNAL(finished()), save_Fif, SLOT(deleteLater()));
-
-    is_saved = true;
-    ui->lb_timer->setHidden(true);
-    ui->cb_all_select->setHidden(true);
-    ui->progress_bar_save->setHidden(false);
-    ui->progress_bar_save->setFormat("save fif file:  %p%");
-    ui->progress_bar_save->setValue(0);
-    ui->progress_bar_save->setMinimum(0);
-    ui->progress_bar_save->setMaximum(_last_sample);
-    //reset progressbar text color to black
-    pal.setColor(QPalette::Text, Qt::black);
-    ui->progress_bar_save->setPalette(pal);
-    //ui->progress_bar_save->repaint();
-    is_save_white = false;
-
-    ui->actionSpeicher->setEnabled(false);
-    ui->actionSpeicher_unter->setEnabled(false);
-
-    emit to_save(file_name, save_path, _from, _to, _atom_sum_matrix, select_channel_map, picks);
-    save_thread->start();
-}
-
-//*****************************************************************************************************************
-
-void MainWindow::recieve_save_progress(qint32 current_progress, qint32 finished)
-{
-    if(finished == 0)
-    {
-        ui->progress_bar_save->setValue(current_progress);
-        if(ui->progress_bar_save->value() > ui->progress_bar_save->maximum() / 2 && !is_save_white)
-        {
-            pal.setColor(QPalette::Text, Qt::white);
-            ui->progress_bar_save->setPalette(pal);
-            is_save_white = true;
-        }
-    }
-    else if(finished == 2)
-    {
-        QMessageBox::warning(this, "Error", "error: Save unsucessful.");
-        ui->progress_bar_save->setHidden(true);
-    }
-    else
-    {
-        ui->progress_bar_save->setHidden(true);        
-        ui->actionSpeicher->setEnabled(true);
-        ui->actionSpeicher_unter->setEnabled(true);
-    }
-}
-
-//*****************************************************************************************************************
-
-void SaveFifFile::save_fif_file(QString source_path, QString save_path, fiff_int_t start_change, fiff_int_t end_change, MatrixXd changes, select_map select_channel_map, RowVectorXi picks)
-{    
-    QFile t_fileIn(source_path);
-    QFile t_fileOut(save_path);
-
-    //   Setup for reading the raw data   
-    FiffRawData raw(t_fileIn);
-
-    MatrixXd cals;
-    FiffStream::SPtr outfid = Fiff::start_writing_raw(t_fileOut, raw.info, cals, picks);
-
-    //   Set up the reading parameters
-    fiff_int_t from = raw.first_samp;
-    fiff_int_t to = raw.last_samp;
-    float quantum_sec = 10.0f;//read and write in 10 sec junks
-    fiff_int_t quantum = ceil(quantum_sec*raw.info.sfreq);  //   To read the whole file at once set quantum     = to - from + 1;
-
-    //   Read and write all the data
-    //************************************************************************************
-    bool first_buffer = true;
-    fiff_int_t first;
-    fiff_int_t last;
-    MatrixXd data;
-    MatrixXd times;
-
-    // from 0 to start of change
-    for(first = from; first < start_change; first+=quantum)
-    {
-        last = first+quantum-1;
-        if (last > start_change)
-        {
-            last = start_change;
-        }
-        if (!raw.read_raw_segment(data ,times, first, last, picks))
-        {
-                printf("error during read_raw_segment\n");
-                emit save_progress(first, 2);
-                return;
-        }
-        printf("Writing...");
-        if (first_buffer)
-        {
-           if (first > 0)
-               outfid->write_int(FIFF_FIRST_SAMPLE,&first);
-           first_buffer = false;
-        }
-        outfid->write_raw_buffer(data, cals);
-        printf("[done]\n");
-
-        emit save_progress(first, 0);
-    }
-
-    //************************************************************************************
-
-    // from start of change to end of change
-    if (!raw.read_raw_segment(data, times, start_change ,end_change,picks))
-    {
-            printf("error during read_raw_segment\n");
-            emit save_progress(first, 2);
-            return;
-    }
-
-    qint32 index = 0;
-    for(qint32 channels = 0; channels < data.rows(); channels++)
-    {
-        if(select_channel_map[channels])
-        {
-            data.row(channels) =  changes.col(index)  ;
-            index++;
-        }
-    }
-    if (first_buffer)
-    {
-       if (start_change > 0)
-           outfid->write_int(FIFF_FIRST_SAMPLE,&start_change);
-       first_buffer = false;
-    }
-    printf("Writing new data...");
-    outfid->write_raw_buffer(data,cals);
-    printf("[done]\n");
-
-    //************************************************************************************
-
-    // from end of change to end
-    for(first = end_change; first < to; first+=quantum)
-    {
-        last = first+quantum-1;
-        if (last > to)
-        {
-            last = to;
-        }
-        if (!raw.read_raw_segment(data,times,first,last, picks))
-        {
-            printf("error during read_raw_segment\n");
-            emit save_progress(first, 2);
-            return;
-        }
-        printf("Writing...");
-        outfid->write_raw_buffer(data,cals);
-        printf("[done]\n");
-
-        emit save_progress(first, false);
-    }
-
-    emit save_progress(to, true);
-
-    printf("Writing...");
-    outfid->write_raw_buffer(data,cals);
-    printf("[done]\n");
-
-    outfid->finish_writing_raw();
-    printf("Finished\n");    
-}
-
-//*****************************************************************************************************************
-
-void MainWindow::save_parameters()
-{
-    QString save_parameter_path = save_path.split(".").first() + ".txt";
-    QString original_file_name = file_name.split("/").last().split(".").first();
-    QFile xml_file(save_parameter_path);
-    if(xml_file.open(QIODevice::WriteOnly))
-    {
-        QXmlStreamWriter xmlWriter(&xml_file);
-        xmlWriter.setAutoFormatting(true);
-        xmlWriter.writeStartDocument();
-        xmlWriter.writeStartElement("MP_DECOMPOSITION");
-        xmlWriter.writeAttribute("fiff_file_name", original_file_name);
-        xmlWriter.writeAttribute("epoch_from", QString::number(ui->dsb_from->value()));
-        xmlWriter.writeAttribute("epoch_to", QString::number(ui->dsb_to->value()));
-        xmlWriter.writeAttribute("samples", QString::number(ui->sb_sample_count->value()));
-        xmlWriter.writeAttribute("sample_rate", QString::number(ui->dsb_sample_rate->value()));
-
-        for(qint32 i = 0; i < ui->tbv_Results->rowCount() - 1; i++)
-        {
-            if(ui->tbv_Results->columnCount() == 2 && ui->tbv_Results->item(i, 1)->text() != "residuum")
-            {
-                FixDictAtom fix_atom = _fix_dict_atom_list.at(i);
-
-                xmlWriter.writeStartElement("ATOM");
-                xmlWriter.writeAttribute("formula", fix_atom.atom_formula);
-                xmlWriter.writeAttribute("sample_count", QString::number(fix_atom.sample_count));
-                xmlWriter.writeAttribute("%energy_from_signal", ui->tbv_Results->item(i, 0)->text());
-                xmlWriter.writeAttribute("dict_source", fix_atom.dict_source);
-                xmlWriter.writeStartElement("PARAMETER");
-
-                if(fix_atom.type == AtomType::GABORATOM)
-                {
-                    xmlWriter.writeAttribute("scale", QString::number(fix_atom.gabor_atom.scale));
-                    xmlWriter.writeAttribute("translation", QString::number(fix_atom.translation));
-                    xmlWriter.writeAttribute("modulation", QString::number(fix_atom.gabor_atom.modulation));
-                    xmlWriter.writeAttribute("phase", QString::number(fix_atom.gabor_atom.phase));
-                }
-                else if(fix_atom.type == AtomType::CHIRPATOM)
-                {                   
-                    xmlWriter.writeAttribute("scale", QString::number(fix_atom.chirp_atom.scale));
-                    xmlWriter.writeAttribute("translation", QString::number(fix_atom.translation));
-                    xmlWriter.writeAttribute("modulation", QString::number(fix_atom.chirp_atom.modulation));
-                    xmlWriter.writeAttribute("phase", QString::number(fix_atom.chirp_atom.phase));
-                    xmlWriter.writeAttribute("chirp", QString::number(fix_atom.chirp_atom.chirp));
-                }
-                else if(fix_atom.type == AtomType::FORMULAATOM)
-                {                    
-                    xmlWriter.writeAttribute("translation", QString::number(fix_atom.translation));
-                    xmlWriter.writeAttribute("a", QString::number(fix_atom.formula_atom.a));
-                    xmlWriter.writeAttribute("b", QString::number(fix_atom.formula_atom.b));
-                    xmlWriter.writeAttribute("c", QString::number(fix_atom.formula_atom.c));
-                    xmlWriter.writeAttribute("d", QString::number(fix_atom.formula_atom.d));
-                    xmlWriter.writeAttribute("e", QString::number(fix_atom.formula_atom.e));
-                    xmlWriter.writeAttribute("f", QString::number(fix_atom.formula_atom.f));
-                    xmlWriter.writeAttribute("g", QString::number(fix_atom.formula_atom.g));
-                    xmlWriter.writeAttribute("h", QString::number(fix_atom.formula_atom.h));
-                }
-                xmlWriter.writeEndElement();    //PARAMETER
-                xmlWriter.writeEndElement();    //ATOM
-            }
-            else
-            {
-                GaborAtom gabor_atom = _adaptive_atom_list.at(i);
-                xmlWriter.writeStartElement("ATOM");
-                xmlWriter.writeAttribute("formula", "GABORATOM");
-                xmlWriter.writeAttribute("sample_count", QString::number(gabor_atom.sample_count));
-                xmlWriter.writeAttribute("%energy_from_signal", ui->tbv_Results->item(i, 0)->text());
-
-                xmlWriter.writeStartElement("MATHEMATICAL_PARAMETERS");
-                xmlWriter.writeAttribute("scale", QString::number(gabor_atom.scale));
-                xmlWriter.writeAttribute("translation", QString::number(gabor_atom.translation));
-                xmlWriter.writeAttribute("modulation", QString::number(gabor_atom.modulation));
-                xmlWriter.writeAttribute("phase", QString::number(gabor_atom.phase));
-                xmlWriter.writeEndElement();    //PARAMETER
-
-                xmlWriter.writeStartElement("PHYSICAL_PARAMETERS");
-                xmlWriter.writeAttribute("scale", QString::number(gabor_atom.scale / _sample_rate, 'g', 3));
-                xmlWriter.writeAttribute("translation", QString::number(gabor_atom.translation / qreal(_sample_rate) + _from  / _sample_rate, 'g', 4));
-                xmlWriter.writeAttribute("modulation", QString::number(gabor_atom.modulation * _sample_rate / gabor_atom.sample_count, 'g', 3));
-
-                qreal phase = gabor_atom.phase;
-                if(phase > 2*PI) phase -= 2*PI;
-                xmlWriter.writeAttribute("phase", QString::number(phase, 'g', 3));
-                xmlWriter.writeEndElement();    //PARAMETER
-                xmlWriter.writeEndElement();    //ATOM
-            }
-        }
-        xmlWriter.writeEndElement();    //MP_DECOMPOSITION
-        xmlWriter.writeEndDocument();
-    }
-    xml_file.close();
-}
-
-//*****************************************************************************************************************
-
-void MainWindow::on_actionExport_triggered()
-{
-    if(_adaptive_atom_list.length() == 0)
-    {
-        QMessageBox::warning(this, tr("Error"),
-        tr("error: No adaptive MP results for save."));
-        return;
-    }
-
-    QString save_path = QFileDialog::getSaveFileName(this, "Export results as dict file...", QDir::homePath() + "/" + "Matching-Pursuit-Toolbox" + "/" + "resultdict","(*.dict)");
-    if(save_path.isEmpty()) return;
-
-    QStringList string_list = save_path.split('/');
-    last_save_path = "";
-    for(qint32 i = 0; i < string_list.length() - 1; i++)
-        last_save_path += string_list.at(i) + '/';
-
-    QSettings settings;
-    qint32 pdict_count = settings.value("pdict_count", 8).toInt();
-
-    QFile xml_file(save_path);
-    if(xml_file.open(QIODevice::WriteOnly))
-    {
-        QXmlStreamWriter xmlWriter(&xml_file);
-        xmlWriter.setAutoFormatting(true);
-        xmlWriter.writeStartDocument();
-
-        xmlWriter.writeStartElement("COUNT");
-        xmlWriter.writeAttribute("of_atoms", QString::number(_adaptive_atom_list.length()));
-
-        qint32 div = floor(_adaptive_atom_list.length() / (qreal)pdict_count);
-        qint32 mod = _adaptive_atom_list.length() % pdict_count;
-        if(div != 0)
-        {
-            for(qint32 j = 0; j < pdict_count; j++)
-            {
-                xmlWriter.writeStartElement("built_Atoms");
-                xmlWriter.writeAttribute("formula", "Gaboratom");
-                xmlWriter.writeAttribute("sample_count", QString::number(_adaptive_atom_list.first().sample_count));
-                xmlWriter.writeAttribute("atom_count", QString::number(div));
-                xmlWriter.writeAttribute("source_dict", save_path.split('/').last().split('.').first() + "_" + QString::number(j));
-
-                for(qint32 i = 0; i < div; i++)
-                {
-                    GaborAtom gabor_atom = _adaptive_atom_list.at(i + j * div);
-                    QStringList result_list = gabor_atom.create_string_values(gabor_atom.sample_count, gabor_atom.scale, gabor_atom.sample_count / 2, gabor_atom.modulation, gabor_atom.phase);
-
-                    xmlWriter.writeStartElement("ATOM");
-                    xmlWriter.writeAttribute("ID", QString::number(i));
-                    xmlWriter.writeAttribute("scale", QString::number(gabor_atom.scale));
-                    xmlWriter.writeAttribute("modu", QString::number(gabor_atom.modulation));
-                    xmlWriter.writeAttribute("phase", QString::number(gabor_atom.phase));
-
-                    xmlWriter.writeStartElement("samples");
-                    QString samples_to_xml;
-                    for (qint32 it = 0; it < result_list.length(); it++)
-                    {
-                        samples_to_xml.append(result_list.at(it));
-                        samples_to_xml.append(":");
-                    }
-                    xmlWriter.writeAttribute("samples", samples_to_xml);
-                    xmlWriter.writeEndElement();    //samples
-
-                    xmlWriter.writeEndElement();    //ATOM
-
-                }
-                xmlWriter.writeEndElement();    //built_atoms
-            } //builds
-        }
-
-        if(mod != 0)
-        {
-            xmlWriter.writeStartElement("built_Atoms");
-            xmlWriter.writeAttribute("formula", "Gaboratom");
-            xmlWriter.writeAttribute("sample_count", QString::number(_adaptive_atom_list.first().sample_count));
-            xmlWriter.writeAttribute("atom_count", QString::number(mod));
-            xmlWriter.writeAttribute("source_dict", save_path.split('/').last().split('.').first()  + "_" + QString::number(8));
-
-            for(qint32 i = 0; i < mod; i++)
-            {
-                GaborAtom gabor_atom = _adaptive_atom_list.at(i + pdict_count * div);
-                QStringList result_list = gabor_atom.create_string_values(gabor_atom.sample_count, gabor_atom.scale, gabor_atom.sample_count / 2, gabor_atom.modulation, gabor_atom.phase);
-
-                xmlWriter.writeStartElement("ATOM");
-                xmlWriter.writeAttribute("ID", QString::number(i));
-                xmlWriter.writeAttribute("scale", QString::number(gabor_atom.scale));
-                xmlWriter.writeAttribute("modu", QString::number(gabor_atom.modulation));
-                xmlWriter.writeAttribute("phase", QString::number(gabor_atom.phase));
-
-                xmlWriter.writeStartElement("samples");
-                QString samples_to_xml;
-                for (qint32 it = 0; it < result_list.length(); it++)
-                {
-                    samples_to_xml.append(result_list.at(it));
-                    samples_to_xml.append(":");
-                }
-                xmlWriter.writeAttribute("samples", samples_to_xml);
-                xmlWriter.writeEndElement();    //samples
-
-                xmlWriter.writeEndElement();    //ATOM
-            }
-            xmlWriter.writeEndElement();    //built_atoms
-        }
-        xmlWriter.writeEndElement();    //COUNT
-        xmlWriter.writeEndDocument();
-    }
-    xml_file.close();
-    fill_dict_combobox();
-}
-
-//*****************************************************************************************************************
-
-bool MainWindow::sort_energie_adaptive(const GaborAtom atom_1, const GaborAtom atom_2)
-{
-    return (atom_1.energy > atom_2.energy);
-}
-
-//*****************************************************************************************************************
-
-bool MainWindow::sort_energie_fix(const FixDictAtom atom_1, const FixDictAtom atom_2)
-{
-    return (atom_1.energy > atom_2.energy);
-}
-
-//*****************************************************************************************************************
-
-void MainWindow::on_cb_Dicts_currentIndexChanged(const QString &arg1)
-{
-    Q_UNUSED(arg1);
-    ui->lb_info_content->setText("");
-    ui->lb_info_content->repaint();
-    has_warning = false;
-}
-
-//*****************************************************************************************************************
-
-void MainWindow::on_rb_adativMp_clicked()
-{
-    ui->lb_info_content->setText("");
-    ui->lb_info_content->repaint();
-    has_warning = false;
-}
-
-//*****************************************************************************************************************
-
-void MainWindow::activate_info_label()
-{
-    QSettings settings;
-    if(!settings.value("show_infos", true).toBool())
-    {
-        ui->lb_info_content->setHidden(true);
-        ui->lb_info->setHidden(true);
-    }
-    else
-    {
-        ui->lb_info_content->setHidden(false);
-        ui->lb_info->setHidden(false);
-    }
-}
-
-//*****************************************************************************************************************
-
-void MainWindow::on_dsb_energy_valueChanged(double arg1)
-{
-    if(arg1 > 99.9)
-        ui->dsb_energy->setValue(99.9);
-}
-
-//*****************************************************************************************************************
-
-void MainWindow::on_actionBeenden_triggered()
-{
-    close();
-}
-
-//*****************************************************************************************************************
-
-void GraphWindow::mouseMoveEvent(QMouseEvent *event)
-{
-   if(_to - _from != 0)
-   {
-       qint32 temp_pos = mapFromGlobal(QCursor::pos()).x() - 55;
-       qreal stretch_factor = qreal(this->width() - 55/*left_margin*/ - 15/*right_margin*/) / (qreal)(_to -_from);
-       qreal time = (qreal)_from / _sample_rate + (qreal)temp_pos / stretch_factor / _sample_rate;
-       if(mapFromGlobal(QCursor::pos()).x() >= 55 && mapFromGlobal(QCursor::pos()).x() <= (this->width() - 15))
-           this->setToolTip(QString("time: %1 sec").arg(time));
-       if(event->buttons() == Qt::LeftButton)
-               setCursor(Qt::ClosedHandCursor);
-       else
-        setCursor(Qt::CrossCursor);
-   }
-}
-
-//*****************************************************************************************************************
-
-void AtomSumWindow::mouseMoveEvent(QMouseEvent *event)
-{
-    Q_UNUSED(event);
-    if(_to - _from != 0)
-    {
-        qint32 temp_pos = mapFromGlobal(QCursor::pos()).x() - 55;
-        qreal stretch_factor = qreal(this->width() - 55/*left_margin*/ - 15/*right_margin*/) / (qreal)(_samplecount);
-        qreal time = (qreal)_from / _sample_rate + (qreal)temp_pos / stretch_factor / _sample_rate;
-        if(mapFromGlobal(QCursor::pos()).x() >= 55 && mapFromGlobal(QCursor::pos()).x() <= (this->width() - 15))
-            this->setToolTip(QString("time: %1 sec").arg(time));
-       setCursor(Qt::CrossCursor);
-   }
-}
-
-//*****************************************************************************************************************
-
-void ResiduumWindow::mouseMoveEvent(QMouseEvent *event)
-{
-    Q_UNUSED(event);
-    if(_to - _from != 0)
-    {
-        qint32 temp_pos = mapFromGlobal(QCursor::pos()).x() - 55;
-        qreal stretch_factor = qreal(this->width() - 55/*left_margin*/ - 15/*right_margin*/) / (qreal)(_samplecount);
-        qreal time = (qreal)_from / _sample_rate + (qreal)temp_pos / stretch_factor / _sample_rate;
-        if(mapFromGlobal(QCursor::pos()).x() >= 55 && mapFromGlobal(QCursor::pos()).x() <= (this->width() - 15))
-            this->setToolTip(QString("time: %1 sec").arg(time));
-
-        setCursor(Qt::CrossCursor);
-    }
-}
-
-//*****************************************************************************************************************
-
-void GraphWindow::mousePressEvent(QMouseEvent *event)
-{
-    Q_UNUSED(event);
-    if(_to - _from != 0)
-    {
-        press_pos = mapFromGlobal(QCursor::pos()).x();
-        setCursor(Qt::ClosedHandCursor);
-    }
-}
-
-//*****************************************************************************************************************
-
-void GraphWindow::mouseReleaseEvent(QMouseEvent *event)
-{
-    Q_UNUSED(event);
-
-    if(_to - _from != 0)
-    {
-        fiff_int_t release_pos = mapFromGlobal(QCursor::pos()).x();
-        qreal stretch_factor = qreal(this->width() - 55/*left_margin*/ - 15/*right_margin*/) / (qreal)(_samplecount);
-        qint32 old_from = _from;
-        qint32 old_to = _to;
-        _from += floor((press_pos - release_pos) / stretch_factor);
-        _to = _from + _samplecount - 1;
-        if(_from < _first_sample)
-        {
-            _from = _first_sample;
-             _to = _from + _samplecount - 1;
-            //_samplecount = _to - _from + 1;
-        }
-
-        if(_to > _last_sample)
-        {
-            _to = _last_sample;
-            _from = _to - _samplecount + 1;
-            //_samplecount = _to - _from + 1;
-        }
-
-        setCursor(Qt::CrossCursor);
-
-        // +/- 5 pixel dont read new if clicked by mistake
-        if(abs(press_pos - release_pos) < 5 || old_from == _from || old_to == _to)
-            return;
-
-        emit read_new();
-    }
 
 }
 
@@ -4626,55 +2797,6 @@
 
         _to = _from + _samplecount - 1;
 
-        if(_from < _first_sample)
-        {
-            _from = _first_sample;
-            _samplecount = _to - _from + 1;
-        }
-
-        if(_to > _last_sample)
-        {
-            _to = _last_sample;
-            _samplecount = _to - _from + 1;
-        }
-        emit read_new();
-    }
-}
-
-//*****************************************************************************************************************
-
-void MainWindow::on_mouse_button_release()
-{
-
-    read_fiff_changed = true;
-
-    ui->dsb_from->setValue(_from / _sample_rate);
-    ui->dsb_to->setValue(_to / _sample_rate);
-=======
-void GraphWindow::wheelEvent(QWheelEvent *event)
-{
-
-    if(_to - _from != 0)
-    {
-        _samplecount -= event->angleDelta().y() / 1.875 *  _samplecount / 2048;
-
-        if(_samplecount  > 4096)
-            _samplecount = 4096;
-
-        if(_samplecount < 64)
-            _samplecount = 64;
-        if(_samplecount == _to - _from + 1)
-            return;
-
-        qreal stretch_factor = qreal(this->width() - 55/*left_margin*/ - 15/*right_margin*/) / (qreal)(_to - _from);
-        qint32 temp_pos = mapFromGlobal(QCursor::pos()).x() - 55;
-        qint32 actual_sample = _from + floor((qreal)temp_pos / stretch_factor);
-        qint32 delta_from = (qreal)_samplecount * ((qreal)temp_pos / (qreal)(this->width() - 70));
-
-        _from = actual_sample - delta_from;
-
-        _to = _from + _samplecount - 1;
-
         if(_from < _first_sample - _offset_time * _sample_rate)
         {
             _from = _first_sample  - _offset_time * _sample_rate;
@@ -4698,15 +2820,10 @@
 
     ui->dsb_from->setValue(_from / _sample_rate + _offset_time);
     ui->dsb_to->setValue(_to / _sample_rate + _offset_time);
->>>>>>> 5f1ec95e
     ui->sb_sample_count->setValue(_samplecount);
 
     read_fiff_changed = false;
 
-<<<<<<< HEAD
-    if(file_name.endsWith(".fif", Qt::CaseInsensitive))
-        read_fiff_file_new(file_name);
-=======
     if(file_name.split('.').last() == "fif")
     {
         if(!_pick_evoked.isEmpty())
@@ -4714,7 +2831,6 @@
         else
             read_fiff_file_new(file_name);
     }
->>>>>>> 5f1ec95e
     else
         read_matlab_file_new();
 }