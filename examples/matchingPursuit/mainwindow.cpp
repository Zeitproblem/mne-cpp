--- conflicted
+++ resolved
@@ -124,11 +124,7 @@
 MatrixXd _atom_sum_matrix(0, 0);
 MatrixXd _residuum_matrix(0, 0);
 MatrixXd _real_residuum_matrix(0, 0);
-<<<<<<< HEAD
-MatrixXd _real_original_residuum_matrix(0, 0);
-=======
 //MatrixXd _real_original_residuum_matrix(0, 0);
->>>>>>> 32975739
 
 //QList<QStringList> _result_atom_list;
 
@@ -139,16 +135,10 @@
 
 
 //*************************************************************************************************************************************
-<<<<<<< HEAD
 // constructor
-=======
-
->>>>>>> 32975739
 MainWindow::MainWindow(QWidget *parent) :    QMainWindow(parent),    ui(new Ui::MainWindow)
 {
     ui->setupUi(this);
-
-
 
     callGraphWindow = new GraphWindow();    
     callGraphWindow->setMinimumHeight(220);
@@ -289,10 +279,7 @@
     if(temp_file_name.isNull()) return;
 
     _file_name = temp_file_name;
-<<<<<<< HEAD
-=======
      this->cb_model->clear();
->>>>>>> 32975739
     this->cb_items.clear();
 
     ui->sb_sample_rate->setEnabled(true);
@@ -309,16 +296,10 @@
     _colors.append(QColor(0, 0, 0));
 
     if(_file_name.endsWith(".fif", Qt::CaseInsensitive))
-<<<<<<< HEAD
-    {
-        ui->dsb_from->setValue(47.151f);
-        ui->dsb_to->setValue(48.000f);
-=======
     {        
         ui->dsb_from->setValue(47.151f);
         ui->dsb_to->setValue(48.000f);
         _from = 47.151f;
->>>>>>> 32975739
         read_fiff_file(_file_name);
         ui->lb_from->setHidden(false);
         ui->dsb_from->setHidden(false);
@@ -327,10 +308,6 @@
         ui->lb_samples->setHidden(false);
         ui->sb_sample_count->setHidden(false);
         ui->sb_sample_count->setValue((ui->dsb_to->value() - ui->dsb_from->value()) * ui->sb_sample_rate->value());
-<<<<<<< HEAD
-
-=======
->>>>>>> 32975739
     }
     else
     {
@@ -427,11 +404,7 @@
     _signal_matrix.resize(_original_signal_matrix.rows(), size);
     _atom_sum_matrix.resize(_original_signal_matrix.rows(), size);
     _residuum_matrix.resize(_original_signal_matrix.rows(), size);
-<<<<<<< HEAD
-    _real_residuum_matrix.resize(_original_signal_matrix.rows(), size);
-=======
     //_real_residuum_matrix.resize(_original_signal_matrix.rows(), size);
->>>>>>> 32975739
 
     _colors.clear();
     qint32 selected_chn = 0;
@@ -441,11 +414,7 @@
         {
             _colors.append(_original_colors.at(channels));
             _signal_matrix.col(selected_chn) = _original_signal_matrix.col(channels);
-<<<<<<< HEAD
-            _real_residuum_matrix.col(selected_chn) = _real_original_residuum_matrix.col(channels);
-=======
             //_real_residuum_matrix.col(selected_chn) = _real_original_residuum_matrix.col(channels);
->>>>>>> 32975739
             selected_chn++;
         }
     update();
@@ -561,15 +530,8 @@
     if(_datas.cols() <= 5)   cols = _datas.cols();
     _signal_matrix.resize(_datas.cols(),cols);
 
-<<<<<<< HEAD
-
-    for(qint32 channels = 0; channels < cols; channels++)
-        for(qint32 i = 0; i < _datas.cols(); i++)
-            _signal_matrix(i, channels) = _datas(channels, i);
-=======
     for(qint32 channels = 0; channels < cols; channels++)
         _signal_matrix.col(channels) = _datas.row(channels);
->>>>>>> 32975739
 
     //std::cout << _datas.block(0,0,10,10) << std::endl;
 
@@ -1276,7 +1238,6 @@
             _select_atoms_map[topLeft.row()] = item->checkState();
 
         if(item->checkState())
-<<<<<<< HEAD
         {
             for(qint32 channels = 0; channels < _signal_matrix.cols(); channels++)
             {
@@ -1286,17 +1247,6 @@
         }
         else
         {
-=======
-        {
-            for(qint32 channels = 0; channels < _signal_matrix.cols(); channels++)
-            {
-                _atom_sum_matrix.col(channels) += atom.max_scalar_list.at(channels) * atom.create_real(atom.sample_count, atom.scale, atom.translation, atom.modulation, atom.phase_list.at(channels));
-                _residuum_matrix.col(channels) -= atom.max_scalar_list.at(channels) * atom.create_real(atom.sample_count, atom.scale, atom.translation, atom.modulation, atom.phase_list.at(channels));
-            }
-        }
-        else
-        {
->>>>>>> 32975739
             for(qint32 channels = 0; channels < _signal_matrix.cols(); channels++)//atom.phase_list.length()
             {
                 _atom_sum_matrix.col(channels) -= atom.max_scalar_list.at(channels) * atom.create_real(atom.sample_count, atom.scale, atom.translation, atom.modulation, atom.phase_list.at(channels));
@@ -1319,11 +1269,7 @@
     ui->cb_all_select->setEnabled(true);
 
     _real_residuum_matrix = _residuum_matrix;
-<<<<<<< HEAD
-    _real_original_residuum_matrix = _real_residuum_matrix;
-=======
     //_real_original_residuum_matrix = _real_residuum_matrix;
->>>>>>> 32975739
 
     for(qint32 i = 0; i < _my_atom_list.count(); i++)
         _select_atoms_map.insert(i, true);
@@ -1775,7 +1721,6 @@
     TreebasedDictWindow *x = new TreebasedDictWindow();
     x->show();
 }
-<<<<<<< HEAD
 
 //*****************************************************************************************************************
 
@@ -1789,8 +1734,7 @@
 void MainWindow::on_dsb_from_editingFinished()
 {   
     _from = ui->dsb_from->value();
-    read_fiff_file(_file_name);
-    update();
+    read_fiff_file_new(_file_name);
 }
 
 //*****************************************************************************************************************
@@ -1798,8 +1742,7 @@
 void MainWindow::on_dsb_to_editingFinished()
 {   
     _to = ui->dsb_to->value();
-    read_fiff_file(_file_name);
-    update();
+    read_fiff_file_new(_file_name);
 }
 
 //*****************************************************************************************************************
@@ -1823,53 +1766,6 @@
     if(ui->dsb_from->value() >= arg1 || var < 64 || var > 4096)
         ui->dsb_to->setValue(_to);
 
-=======
-
-//*****************************************************************************************************************
-
-void MainWindow::on_sb_sample_rate_editingFinished()
-{
-    _sample_rate = ui->sb_sample_rate->value();
-}
-
-//*****************************************************************************************************************
-
-void MainWindow::on_dsb_from_editingFinished()
-{   
-    _from = ui->dsb_from->value();
-    read_fiff_file_new(_file_name);
-}
-
-//*****************************************************************************************************************
-
-void MainWindow::on_dsb_to_editingFinished()
-{   
-    _to = ui->dsb_to->value();
-    read_fiff_file_new(_file_name);
-}
-
-//*****************************************************************************************************************
-
-void MainWindow::on_dsb_from_valueChanged(double arg1)
-{
-    _come_from_from = true;
-    qreal var = (_to - arg1) * ui->sb_sample_rate->value();
-    if(ui->dsb_to->value() <= arg1 || var < 64 || var > 4096)
-        ui->dsb_from->setValue(_from);
-    else
-        ui->sb_sample_count->setValue(var);
-    _come_from_from = false;
-}
-
-//*****************************************************************************************************************
-
-void MainWindow::on_dsb_to_valueChanged(double arg1)
-{
-    qreal var  = (arg1 - _from) * ui->sb_sample_rate->value();
-    if(ui->dsb_from->value() >= arg1 || var < 64 || var > 4096)
-        ui->dsb_to->setValue(_to);
-
->>>>>>> 32975739
     if(!_come_from_sample_count)
         ui->sb_sample_count->setValue(var);
 }
@@ -1891,12 +1787,7 @@
     if(!_come_from_from)
     {
         _to = ui->dsb_to->value();
-<<<<<<< HEAD
-        read_fiff_file(_file_name);
-        update();
-=======
         read_fiff_file_new(_file_name);
->>>>>>> 32975739
     }
 }
 
