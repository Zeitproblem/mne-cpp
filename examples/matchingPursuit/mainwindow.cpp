--- conflicted
+++ resolved
@@ -1098,25 +1098,6 @@
 
 void MainWindow::recieve_warnings(qint32 warning_number)
 {
-<<<<<<< HEAD
-    QString text;
-    if(warning_number == 1 && !_has_warning)
-    {
-        text = "The dictionary does not have the appropriate atoms to approximate the signal more closely. Calculation terminated before reaching truncation criterion.";
-        ui->lb_info_content->setText(text);
-        _has_warning = true;
-    }
-    else if(warning_number == 2 && !_has_warning)
-    {
-        text = "No matching sample count between atoms and signal. This leads to discontinuities.";
-        ui->lb_info_content->setText(text);
-        _has_warning = true;
-    }
-    else if(_has_warning)
-    {
-        text = "This dictionary does not fit the signals sample count (leads to discontinuities) and excludes atoms to reduce further residual energy. Calculation terminated before reaching truncation criterion.";
-        ui->lb_info_content->setText(text);
-=======
     QSettings settings;
 
     if(settings.value("show_infos", true).toBool())
@@ -1142,7 +1123,6 @@
             text = "This dictionary does not fit the signals sample count (leads to discontinuities) and excludes atoms to reduce further residual energy. Calculation terminated before reaching truncation criterion.";
             ui->lb_info_content->setText(text);
         }
->>>>>>> 5b1e81c4
     }
 }
 
