//=============================================================================================================
/**
* @file     mainwindow.cpp
* @author   Martin Henfling <martin.henfling@tu-ilmenau.de>;
*           Daniel Knobl <daniel.knobl@tu-ilmenau.de>;
*           Sebastian Krause <sebastian.krause@tu-ilmenau.de>
* @version  1.0
* @date     July, 2014
*
* @section  LICENSE
*
* Copyright (C) 2014, Martin Henfling, Daniel Knobl and Sebastian Krause. All rights reserved.
*
* Redistribution and use in source and binary forms, with or without modification, are permitted provided that
* the following conditions are met:
*     * Redistributions of source code must retain the above copyright notice, this list of conditions and the
*       following disclaimer.
*     * Redistributions in binary form must reproduce the above copyright notice, this list of conditions and
*       the following disclaimer in the documentation and/or other materials provided with the distribution.
*     * Neither the name of MNE-CPP authors nor the names of its contributors may be used
*       to endorse or promote products derived from this software without specific prior written permission.
*
* THIS SOFTWARE IS PROVIDED BY THE COPYRIGHT HOLDERS AND CONTRIBUTORS "AS IS" AND ANY EXPRESS OR IMPLIED
* WARRANTIES, INCLUDING, BUT NOT LIMITED TO, THE IMPLIED WARRANTIES OF MERCHANTABILITY AND FITNESS FOR A
* PARTICULAR PURPOSE ARE DISCLAIMED. IN NO EVENT SHALL THE COPYRIGHT OWNER OR CONTRIBUTORS BE LIABLE FOR ANY DIRECT,
* INDIRECT, INCIDENTAL, SPECIAL, EXEMPLARY, OR CONSEQUENTIAL DAMAGES (INCLUDING, BUT NOT LIMITED TO,
* PROCUREMENT OF SUBSTITUTE GOODS OR SERVICES; LOSS OF USE, DATA, OR PROFITS; OR BUSINESS INTERRUPTION)
* HOWEVER CAUSED AND ON ANY THEORY OF LIABILITY, WHETHER IN CONTRACT, STRICT LIABILITY, OR TORT (INCLUDING
* NEGLIGENCE OR OTHERWISE) ARISING IN ANY WAY OUT OF THE USE OF THIS SOFTWARE, EVEN IF ADVISED OF THE
* POSSIBILITY OF SUCH DAMAGE.
*
*
* @brief    Implementation of MainWindow class.
*/

//*************************************************************************************************************
//=============================================================================================================
// INCLUDES
//=============================================================================================================

#include <iostream>
#include <vector>
#include <math.h>
#include <fiff/fiff.h>
#include <mne/mne.h>
#include <utils/mp/atom.h>
#include <utils/mp/adaptivemp.h>
#include <utils/mp/fixdictmp.h>
#include <disp/plot.h>

#include "mainwindow.h"
#include "ui_mainwindow.h"
#include "math.h"
#include "mainwindow.h"
#include "ui_mainwindow.h"
#include "editorwindow.h"
#include "ui_editorwindow.h"
#include "formulaeditor.h"
#include "ui_formulaeditor.h"
#include "enhancededitorwindow.h"
#include "ui_enhancededitorwindow.h"
#include "processdurationmessagebox.h"
#include "ui_processdurationmessagebox.h"
#include "treebaseddictwindow.h"
#include "ui_treebaseddictwindow.h"
#include "settingwindow.h"
#include "ui_settingwindow.h"

//*************************************************************************************************************
//=============================================================================================================
// QT INCLUDES
//=============================================================================================================

#include <QTableWidgetItem>
#include <QFileDialog>
#include <QHeaderView>
#include <QMessageBox>
#include <QMap>
#include <QtConcurrent>

#include "QtGui"

//*************************************************************************************************************
//=============================================================================================================
// USED NAMESPACES
//=============================================================================================================

using namespace MNELIB;
using namespace UTILSLIB;
using namespace DISPLIB;

//*************************************************************************************************************
//=============================================================================================================
// FORWARD DECLARATIONS
//=============================================================================================================

bool _tbv_is_loading = false;
bool _auto_change = false;
bool _was_partialchecked = false;
bool _come_from_sample_count = false;
bool _come_from_from =false;

qreal _from = 47.005f;
qreal _to = 48.000f;
qreal _signal_energy = 0;
qreal _signal_maximum = 0;
qreal _signal_negative_scale = 0;
qreal _max_pos = 0;
qreal _max_neg = 0;
qreal _draw_factor = 0;
qint32 _sample_rate = 1;

QString _save_path = "";
QString _file_name = "";
QString _last_open_path = QDir::homePath();
QString _last_save_path = QDir::homePath();

QMap<qint32, bool> _select_channel_map;
QMap<qint32, bool> _select_atoms_map;

QList<QColor> _colors;
QList<QColor> _original_colors;
QList<GaborAtom> _adaptive_atom_list;
QList<FixDictAtom> _fix_dict_atom_list;

MatrixXd _datas;
MatrixXd _times;
MatrixXd _signal_matrix(0, 0);
MatrixXd _original_signal_matrix(0, 0);
MatrixXd _atom_sum_matrix(0, 0);
MatrixXd _residuum_matrix(0, 0);
MatrixXd _real_residuum_matrix(0, 0);

QTime _counter_time(0,0);
QTimer *_counter_timer = new QTimer();

QThread* mp_Thread;
AdaptiveMp *adaptive_Mp;
FixDictMp *fixDict_Mp ;

Formulaeditor *_formula_editor;
EditorWindow *_editor_window;
Enhancededitorwindow *_enhanced_editor_window;
settingwindow *_setting_window;

//*************************************************************************************************************
//=============================================================================================================
// MAIN
//=============================================================================================================


//*************************************************************************************************************************************
// constructor
MainWindow::MainWindow(QWidget *parent) :    QMainWindow(parent),    ui(new Ui::MainWindow)
{
    ui->setupUi(this);
    callGraphWindow = new GraphWindow();    
    callGraphWindow->setMinimumHeight(140);
    callGraphWindow->setMinimumWidth(500);
    callGraphWindow->setMaximumHeight(400);
    ui->l_Graph->addWidget(callGraphWindow);

    callAtomSumWindow = new AtomSumWindow();
    callAtomSumWindow->setMinimumHeight(140);
    callAtomSumWindow->setMinimumWidth(500);
    callAtomSumWindow->setMaximumHeight(400);
    ui->l_atoms->addWidget(callAtomSumWindow);

    callResidumWindow = new ResiduumWindow();
    callResidumWindow->setMinimumHeight(140);
    callResidumWindow->setMinimumWidth(500);
    callResidumWindow->setMaximumHeight(400);
    ui->l_res->addWidget(callResidumWindow);

    callYAxisWindow = new YAxisWindow();
    callYAxisWindow->setMinimumHeight(22);
    callYAxisWindow->setMinimumWidth(500);
    callYAxisWindow->setMaximumHeight(22);
    ui->l_YAxis->addWidget(callYAxisWindow);

    // set progressbar
    ui->progressBarCalc->setMinimum(0);
    ui->progressBarCalc->setHidden(true);
    ui->splitter->setStretchFactor(1,4);    

    ui->lb_save_file->setHidden(true);
    ui->lb_from->setHidden(true);
    ui->dsb_from->setHidden(true);
    ui->lb_to->setHidden(true);
    ui->dsb_to->setHidden(true);
    ui->lb_samples->setHidden(true);
    ui->sb_sample_count->setHidden(true);
    ui->cb_all_select->setEnabled(false);

    // set result tableview
    ui->tbv_Results->setColumnCount(5);
    ui->tbv_Results->setHorizontalHeaderLabels(QString("energy\n[%];scale\n[sec];trans\n[sec];modu\n[Hz];phase\n[rad]").split(";"));
    ui->tbv_Results->setColumnWidth(0,55);
    ui->tbv_Results->setColumnWidth(1,45);
    ui->tbv_Results->setColumnWidth(2,40);
    ui->tbv_Results->setColumnWidth(3,40);
    ui->tbv_Results->setColumnWidth(4,40);    

    this->cb_model = new QStandardItemModel;
    connect(this->cb_model, SIGNAL(dataChanged ( const QModelIndex&, const QModelIndex&)), this, SLOT(cb_selection_changed(const QModelIndex&, const QModelIndex&)));
    connect(ui->tbv_Results->model(), SIGNAL(dataChanged ( const QModelIndex&, const QModelIndex&)), this, SLOT(tbv_selection_changed(const QModelIndex&, const QModelIndex&)));
    connect(_counter_timer, SIGNAL(timeout()), this, SLOT(on_time_out()));

    qRegisterMetaType<Eigen::MatrixXd>("MatrixXd");
    qRegisterMetaType<Eigen::VectorXd>("VectorXd");
    qRegisterMetaType<adaptive_atom_list>("adaptive_atom_list");
    qRegisterMetaType<fix_dict_atom_list>("fix_dict_atom_list");

    QDir dir(QDir::homePath() + "/" + "Matching-Pursuit-Toolbox");
    if(!dir.exists())dir.mkdir(".");
    fill_dict_combobox();

    QSettings settings;
    move(settings.value("pos", QPoint(200, 200)).toPoint());
    resize(settings.value("size", QSize(1050, 700)).toSize());
    this->restoreState(settings.value("window_state").toByteArray());
    ui->splitter->restoreState(settings.value("splitter_sizes").toByteArray());
    _last_open_path = settings.value("last_open_path", QDir::homePath()).toString();
    _last_save_path= settings.value("last_save_path", QDir::homePath()).toString();
}

//*************************************************************************************************************************************

MainWindow::~MainWindow()
{    
    delete ui;
}

//*************************************************************************************************************************************

void MainWindow::closeEvent(QCloseEvent * event)
{
    QSettings settings;
    if(!this->isMaximized())
    {
        settings.setValue("pos", pos());
        settings.setValue("size", size());
    }
    settings.setValue("splitter_sizes", ui->splitter->saveState());
    settings.setValue("window_state", this->saveState());
    settings.setValue("maximized", this->isMaximized());
    settings.setValue("last_open_path", _last_open_path);
    settings.setValue("last_save_path", _last_save_path);
    event->accept();
}

//*************************************************************************************************************************************

void MainWindow::fill_dict_combobox()
{    
    QDir dir(QDir::homePath() + "/" + "Matching-Pursuit-Toolbox");
    QStringList filterList;
    filterList.append("*.dict");
    QFileInfoList fileList =  dir.entryInfoList(filterList);

    ui->cb_Dicts->clear();
    for(int i = 0; i < fileList.length(); i++)
        ui->cb_Dicts->addItem(QIcon(":/images/icons/DictIcon.png"), fileList.at(i).baseName());
}

//*************************************************************************************************************************************

void MainWindow::open_file()
{
    QFileDialog* fileDia;    
    QString temp_file_name = fileDia->getOpenFileName(this, "Please select signal file.", _last_open_path,"(*.fif *.txt)");
    if(temp_file_name.isNull()) return;

    QStringList string_list = temp_file_name.split('/');
    _last_open_path = "";
    for(qint32 i = 0; i < string_list.length() - 1; i++)
        _last_open_path += string_list.at(i) + '/';
    _file_name = temp_file_name;
     this->cb_model->clear();
    this->cb_items.clear();

    ui->sb_sample_rate->setEnabled(true);

    QFile file(_file_name);
    if (!file.open(QIODevice::ReadOnly))
    {
        QMessageBox::warning(this, tr("Error"),
        tr("error: disable to open signal file."));
        return;
    }
    file.close();    
    _colors.clear();
    _colors.append(QColor(0, 0, 0));

    if(_file_name.endsWith(".fif", Qt::CaseInsensitive))
    {        
        ui->dsb_from->setValue(47.005f);
        ui->dsb_to->setValue(48.000f);
        _from = 47.005f;
        //read_fiff_ave(_file_name);
        read_fiff_file(_file_name);
        ui->lb_from->setHidden(false);
        ui->dsb_from->setHidden(false);
        ui->lb_to->setHidden(false);
        ui->dsb_to->setHidden(false);
        ui->lb_samples->setHidden(false);
        ui->sb_sample_count->setHidden(false);
        ui->sb_sample_count->setValue((ui->dsb_to->value() - ui->dsb_from->value()) * ui->sb_sample_rate->value());
    }
    else
    {
        _from = 0;
        _signal_matrix.resize(0,0);
        read_matlab_file(_file_name);
        ui->lb_from->setHidden(true);
        ui->dsb_from->setHidden(true);
        ui->lb_to->setHidden(true);
        ui->dsb_to->setHidden(true);
        ui->lb_samples->setHidden(true);
        ui->sb_sample_count->setHidden(true);
    }

    _original_signal_matrix.resize(_signal_matrix.rows(), _signal_matrix.cols());
    _original_signal_matrix = _signal_matrix;
    ui->tbv_Results->setRowCount(0);

    fill_channel_combobox();

    _original_colors = _colors;
    _atom_sum_matrix.resize(_signal_matrix.rows(), _signal_matrix.cols()); //resize
    _residuum_matrix.resize(_signal_matrix.rows(), _signal_matrix.cols()); //resize

    update();   
}

//*************************************************************************************************************************************

void MainWindow::cb_selection_changed(const QModelIndex& topLeft, const QModelIndex& bottomRight)
{
    QStandardItem* cb_item = this->cb_items[topLeft.row()];
    if(topLeft.row() == ui->cb_channels->count() - 1)
    {
        if(cb_item->checkState() == Qt::Checked)
        {
            for(qint32 i = 0; i < ui->cb_channels->count() - 1; i++)
                if(this->cb_items[i]->checkState() == Qt::Unchecked)
                    this->cb_items[i]->setData(Qt::Checked, Qt::CheckStateRole);
        }
        else
        {
            for(qint32 i = 0; i < ui->cb_channels->count() - 1; i++)
                if(this->cb_items[i]->checkState() == Qt::Checked)
                    this->cb_items[i]->setData(Qt::Unchecked, Qt::CheckStateRole);
        }
        return;
    }

    ui->tbv_Results->setRowCount(0);

    if(cb_item->checkState() == Qt::Unchecked)
        _select_channel_map[topLeft.row()] = false;
    else if(cb_item->checkState() == Qt::Checked)
        _select_channel_map[topLeft.row()] = true;

    qint32 size = 0;

    for(qint32 i = 0; i < _original_signal_matrix.cols(); i++)    
        if(_select_channel_map[i] == true)
            size++;


    _signal_matrix.resize(_original_signal_matrix.rows(), size);
    _atom_sum_matrix.resize(_original_signal_matrix.rows(), size);
    _residuum_matrix.resize(_original_signal_matrix.rows(), size);    

    _colors.clear();
    qint32 selected_chn = 0;

    for(qint32 channels = 0; channels < _original_signal_matrix.cols(); channels++)    
        if(_select_channel_map[channels] == true)
        {
            _colors.append(_original_colors.at(channels));
            _signal_matrix.col(selected_chn) = _original_signal_matrix.col(channels);            
            selected_chn++;
        }
    update();
}

//*************************************************************************************************************************************

void MainWindow::read_fiff_ave(QString file_name)
{
    QList<QIODevice*> t_listSampleFilesIn;
    t_listSampleFilesIn.append(new QFile(file_name));
    FiffIO p_fiffIO(t_listSampleFilesIn);

    //std::cout << p_fiffIO << std::endl;

    //Read raw data samples
    p_fiffIO.m_qlistRaw[0]->read_raw_segment_times(_datas, _times, _from, _to);

    ui->sb_sample_rate->setValue(600);//raw.info.sfreq);
    ui->sb_sample_rate->setEnabled(false);
    _sample_rate = 600; //ui->sb_sample_rate->value();

    qint32 cols = 5;
    if(_datas.cols() <= 5)   cols = _datas.cols();
    _signal_matrix.resize(_datas.cols(),cols);

    for(qint32 channels = 0; channels < cols; channels++)
        _signal_matrix.col(channels) = _datas.row(channels);
}

//*************************************************************************************************************************************

qint32 MainWindow::read_fiff_file(QString fileName)
{
    //   Setup for reading the raw data
    QFile t_fileRaw(fileName);
    FiffRawData raw(t_fileRaw);

    //   Set up pick list: MEG + STI 014 - bad channels
    QStringList include;
    include << "STI 014";
    bool want_meg   = true;
    bool want_eeg   = false;
    bool want_stim  = false;
    RowVectorXi picks = raw.info.pick_types(want_meg, want_eeg, want_stim, include, raw.info.bads);

    //   Read a data segment
    //   times output argument is optional
    if (!raw.read_raw_segment_times(_datas, _times, _from, _to, picks))
    {
       printf("Could not read raw segment.\n");
       return -1;
    }
    printf("Read %d samples.\n",(qint32)_datas.cols());

    ui->sb_sample_rate->setValue(raw.info.sfreq);    
    ui->sb_sample_rate->setEnabled(false);
    _sample_rate = ui->sb_sample_rate->value();

    //ToDo: read all channels, or only a few?!
    qint32 rows = 305;
    if(_datas.rows() <= rows)   rows = _datas.rows();
    _signal_matrix.resize(_datas.cols(),rows);

    for(qint32 channels = 0; channels < rows; channels++)
        _signal_matrix.col(channels) = _datas.row(channels);

    return 0;
}

//*************************************************************************************************************************************

void MainWindow::read_fiff_file_new(QString file_name)
{
    this->cb_model->clear();
    this->cb_items.clear();
    _colors.clear();
    _colors.append(QColor(0, 0, 0));

    read_fiff_file(file_name);

    _original_signal_matrix.resize(_signal_matrix.rows(), _signal_matrix.cols());
    _original_signal_matrix = _signal_matrix;
    ui->tbv_Results->setRowCount(0);

    fill_channel_combobox();

    _original_colors = _colors;
    _atom_sum_matrix.resize(_signal_matrix.rows(), _signal_matrix.cols()); //resize
    _residuum_matrix.resize(_signal_matrix.rows(), _signal_matrix.cols()); //resize

    update();
}

void MainWindow::fill_channel_combobox()
{
    for(qint32 channels = 0; channels < _signal_matrix.cols(); channels++)
    {
        _colors.append(QColor::fromHsv(qrand() % 256, 255, 190));

        //channel item
        this->cb_item = new QStandardItem;
        this->cb_item->setText(QString("channel %1").arg(channels));
        this->cb_item->setFlags(Qt::ItemIsUserCheckable | Qt::ItemIsEnabled);
        this->cb_item->setData(Qt::Checked, Qt::CheckStateRole);
        this->cb_model->insertRow(channels, this->cb_item);
        this->cb_items.push_back(this->cb_item);
        _select_channel_map.insert(channels, true);
    }

    //select all channels item
    this->cb_item = new QStandardItem;
    this->cb_item->setText("de/select all channels");
    this->cb_item->setFlags(Qt::ItemIsUserCheckable | Qt::ItemIsEnabled);
    this->cb_item->setData(Qt::Checked, Qt::CheckStateRole);
    this->cb_model->appendRow(this->cb_item);
    this->cb_items.push_back(this->cb_item);

    ui->cb_channels->setModel(this->cb_model);
}

//*************************************************************************************************************************************

void MainWindow::read_matlab_file(QString fileName)
{
    QFile file(fileName);
    QString contents;
    QList<QString> strList;
    file.open(QIODevice::ReadOnly);
    while(!file.atEnd())
    {
        strList.append(file.readLine(0).constData());
    }
    int rowNumber = 0;
    _signal_matrix.resize(strList.length(), 1);
    file.close();
    file.open(QIODevice::ReadOnly);
    while(!file.atEnd())
    {
        contents = file.readLine(0).constData();

        bool isFloat;
        qreal value = contents.toFloat(&isFloat);
        if(!isFloat)
        {
            QString errorSignal = QString("The signal could not completly read. Line %1 from file %2 coud not be readed.").arg(rowNumber).arg(fileName);
            QMessageBox::warning(this, tr("error"),
            errorSignal);
            return;
        }
        _signal_matrix(rowNumber, 0) = value;
        rowNumber++;
    }


    file.close();
    _signal_energy = 0;
    for(qint32 i = 0; i < _signal_matrix.rows(); i++)
        _signal_energy += (_signal_matrix(i, 0) * _signal_matrix(i, 0));
}

//*************************************************************************************************************************************

void GraphWindow::paintEvent(QPaintEvent* event)
{
    paint_signal(_signal_matrix, this->size());
}

//*************************************************************************************************************************************

void GraphWindow::paint_signal(MatrixXd signalMatrix, QSize windowSize)
{
    QPainter painter(this);
    painter.setRenderHint(QPainter::Antialiasing, true);
    painter.fillRect(0,0,windowSize.width(),windowSize.height(),QBrush(Qt::white));


    if(signalMatrix.rows() > 0 && signalMatrix.cols() > 0)
    {
        qint32 borderMarginHeigth = 15;     // reduce paintspace in GraphWindow of borderMargin pixels
        qint32 borderMarginWidth = 5;       // reduce paintspace in GraphWindow of borderMargin pixels
        qint32 i = 0;
        qreal maxNeg = 0;                   // smalest signalvalue
        qreal maxPos = 0;                   // highest signalvalue
        qreal absMin = 0;                   // minimum of abs(maxNeg and maxPos)
        qint32 drawFactor = 0;              // shift factor for decimal places (linear)
        qint32 startDrawFactor = 1;         // shift factor for decimal places (exponential-base 10)
        qint32 decimalPlace = 0;            // decimal places for axis title
        QList<QPolygonF> polygons;          // points for drawing the signal
        MatrixXd internSignalMatrix = signalMatrix; // intern representation of y-axis values of the signal (for painting only)

        // paint window white
        painter.fillRect(0,0,windowSize.width(),windowSize.height(),QBrush(Qt::white));

        // find min and max of signal

        for(qint32 channels = 0; channels < _signal_matrix.cols(); channels++)
        {
            i = 0;
            while(i < signalMatrix.rows())
            {
                if(signalMatrix(i, channels) > maxPos)
                    maxPos = signalMatrix(i, channels);

                if(signalMatrix(i, channels) < maxNeg )
                    maxNeg = signalMatrix(i, channels);
                i++;
            }
        }

        if(maxPos > fabs(maxNeg)) absMin = maxNeg;        // find absolute minimum of (maxPos, maxNeg)
        else     absMin = maxPos;

        if(absMin != 0)                                   // absMin must not be zero
        {
            while(true)                                   // shift factor for decimal places?
            {
                if(fabs(absMin) < 1)                      // if absMin > 1 , no shift of decimal places nescesary
                {
                    absMin = absMin * 10;
                    drawFactor++;                         // shiftfactor counter
                }
                if(fabs(absMin) >= 1) break;
            }
        }
        _draw_factor = drawFactor;  // to globe draw_factor

        // shift of decimal places with drawFactor for all signalpoints and save to intern list
        while(drawFactor > 0)
        {

            for(qint32 channel = 0; channel < signalMatrix.cols(); channel++)
                for(qint32 sample = 0; sample < signalMatrix.rows(); sample++)
                    internSignalMatrix(sample, channel) *= 10;

            startDrawFactor = startDrawFactor * 10;
            decimalPlace++;
            maxPos = maxPos * 10;
            maxNeg = maxNeg * 10;
            drawFactor--;
        }

        _max_pos = maxPos;      // to globe max_pos
        _max_neg = maxNeg;      // to globe min_pos

        qreal maxmax;
        // absolute signalheight
        if(maxNeg <= 0)     maxmax = maxPos - maxNeg;
        else  maxmax = maxPos + maxNeg;

        _signal_maximum = maxmax;

        // scale axis title
        //qreal scaleXText = (qreal)signalMatrix.rows() / _sample_rate / (qreal)20;     // divide signallength
        qreal scaleYText = (qreal)maxmax / (qreal)10;
        qint32 negScale =  floor((maxNeg * 10 / maxmax)+0.5);
        _signal_negative_scale = negScale;
        //find lenght of text of y-axis for shift of y-axis to the right (so the text will stay readable and is not painted into the y-axis
        qint32 maxStrLenght = 55;

        while((windowSize.width() - maxStrLenght -borderMarginWidth) % 20)borderMarginWidth++;

        // scale signal
        qreal scaleX = ((qreal)(windowSize.width() - maxStrLenght - borderMarginWidth))/ (qreal)signalMatrix.rows();
        qreal scaleY = (qreal)(windowSize.height() - borderMarginHeigth) / (qreal)maxmax;

        //scale axis
        qreal scaleXAchse = (qreal)(windowSize.width() - maxStrLenght - borderMarginWidth) / (qreal)20;
        qreal scaleYAchse = (qreal)(windowSize.height() - borderMarginHeigth) / (qreal)10;

        // position of title of x-axis
        qint32 xAxisTextPos = 8;
        if(maxNeg == 0) xAxisTextPos = -10; // if signal only positiv: titles above axis

        i = 1;
        while(i <= 11)
        {
            qreal scaledYText = negScale * scaleYText / (qreal)startDrawFactor;           // scalevalue y-axis
            QString string  = QString::number(scaledYText, 'g', 3);                 // scalevalue as string

            if(negScale == 0)                                                       // x-Axis reached (y-value = 0)
            {
                // append scaled signalpoints
                for(qint32 channel = 0; channel < signalMatrix.cols(); channel++)   // over all Channels
                {
                    QPolygonF poly;
                    qint32 h = 0;
                    while(h < signalMatrix.rows())
                    {
                        poly.append(QPointF((h * scaleX) + maxStrLenght,  -((internSignalMatrix(h, channel) * scaleY + ((i - 1) * scaleYAchse)-(windowSize.height()) + borderMarginHeigth / 2))));
                        h++;
                    }
                    polygons.append(poly);
                }

                // paint x-axis
                qint32 j = 1;
                while(j <= 21)
                {
                    if(fmod(j, 4.0) == 0)
                    {
                        QPen pen(Qt::darkGray, 0.5, Qt::SolidLine, Qt::SquareCap, Qt::MiterJoin);
                        painter.setPen(pen);
                        painter.drawLine(j * scaleXAchse + maxStrLenght, -(((i - 1) * scaleYAchse)-(windowSize.height() - borderMarginHeigth / 2 - windowSize.height())), j * scaleXAchse + maxStrLenght , -(((i - 1) * scaleYAchse)-(windowSize.height() - borderMarginHeigth / 2 + windowSize.height())));   // scalelines
                    }                   
                    QPen pen(Qt::black, 1, Qt::SolidLine, Qt::SquareCap, Qt::MiterJoin);
                    painter.setPen(pen);
                    painter.drawLine(j * scaleXAchse + maxStrLenght, -(((i - 1) * scaleYAchse)-(windowSize.height() - borderMarginHeigth / 2 - 2)), j * scaleXAchse + maxStrLenght , -(((i - 1) * scaleYAchse)-(windowSize.height() - borderMarginHeigth / 2 + 2)));   // scalelines

                    j++;
                }
                painter.drawLine(maxStrLenght, -(((i - 1) * scaleYAchse)-(windowSize.height()) + borderMarginHeigth / 2), windowSize.width()-5, -(((i - 1) * scaleYAchse)-(windowSize.height()) + borderMarginHeigth / 2));
            }

            painter.drawText(3, -((i - 1) * scaleYAchse - windowSize.height()) - borderMarginHeigth/2 + 4, string);     // paint scalevalue y-axis
            painter.drawLine(maxStrLenght - 2, -(((i - 1) * scaleYAchse)-(windowSize.height()) + borderMarginHeigth / 2), maxStrLenght + 2, -(((i - 1) * scaleYAchse)-(windowSize.height()) + borderMarginHeigth / 2));  // scalelines y-axis
            i++;
            negScale++;
        }

        painter.drawLine(maxStrLenght, 2, maxStrLenght, windowSize.height() - 2);     // paint y-axis



        for(qint32 channel = 0; channel < signalMatrix.cols(); channel++)             // Butterfly
        {
            QPen pen(_colors.at(channel), 0.5, Qt::SolidLine, Qt::SquareCap, Qt::MiterJoin);
            painter.setPen(pen);
            painter.drawPolyline(polygons.at(channel));                               // paint signal
        }
    }
    painter.end();    
}

//*************************************************************************************************************************************

 void AtomSumWindow::paintEvent(QPaintEvent* event)
{
   paint_atom_sum(_atom_sum_matrix, this->size(), _signal_maximum, _signal_negative_scale);
}

//*************************************************************************************************************************************

void AtomSumWindow::paint_atom_sum(MatrixXd atom_matrix, QSize windowSize, qreal signalMaximum, qreal signalNegativeMaximum)
{
    // paint window white
    QPainter painter(this);
    painter.setRenderHint(QPainter::Antialiasing, true);
    painter.fillRect(0,0,windowSize.width(),windowSize.height(),QBrush(Qt::white));

    // can also checked of zerovector, then you paint no empty axis
    if(atom_matrix.rows() > 0 && atom_matrix.cols() > 0  && _signal_matrix.rows() > 0 && _signal_matrix.cols() > 0)
    {
        qint32 borderMarginHeigth = 15;                     // reduce paintspace in GraphWindow of borderMargin pixels
        qint32 borderMarginWidth = 5;                       // reduce paintspace in GraphWindow of borderMargin pixels
        qint32 i = 0;
        qreal maxNeg = _max_neg;                            // smalest signalvalue
        qint32 drawFactor = _draw_factor;                   // shift factor for decimal places (linear)
        qint32 startDrawFactor = 1;                         // shift factor for decimal places (exponential-base 10)
        qint32 decimalPlace = 0;                            // decimal places for axis title
        QList<QPolygonF> polygons;                          // points for drawing the signal
        MatrixXd internSignalMatrix = atom_matrix;          // intern representation of y-axis values of the signal (for painting only)


        while(drawFactor > 0)
        {
            for(qint32 channels = 0; channels < atom_matrix.cols(); channels++)
                for(qint32 sample = 0; sample < atom_matrix.rows(); sample++)
                    internSignalMatrix(sample, channels) *= 10;

            startDrawFactor = startDrawFactor * 10;
            decimalPlace++;

            drawFactor--;
        }


        // scale axis title
        //qreal scaleXText = (qreal)atom_matrix.rows() / (qreal)_sample_rate / (qreal)20;     // divide signallegnth
        qreal scaleYText = (qreal)signalMaximum / (qreal)10;

        //find lenght of text of y-axis for shift of y-axis to the right (so the text will stay readable and is not painted into the y-axis
        qint32 maxStrLenght = 55;


        while((windowSize.width() - maxStrLenght -borderMarginWidth) % 20)borderMarginWidth++;

        // scale signal
        qreal scaleX = ((qreal)(windowSize.width() - maxStrLenght - borderMarginWidth))/ (qreal)atom_matrix.rows();
        qreal scaleY = (qreal)(windowSize.height() - borderMarginHeigth) / (qreal)signalMaximum;

        //scale axis
        qreal scaleXAchse = (qreal)(windowSize.width() - maxStrLenght - borderMarginWidth) / (qreal)20;
        qreal scaleYAchse = (qreal)(windowSize.height() - borderMarginHeigth) / (qreal)10;

        // position of title of x-axis
        qint32 xAxisTextPos = 8;
        if(maxNeg == 0) xAxisTextPos = -10; // if signal only positiv: titles above axis

        i = 1;
        while(i <= 11)
        {
            QString string;

            qreal scaledYText = signalNegativeMaximum * scaleYText / (qreal)startDrawFactor;    // scala Y-axis
            string  = QString::number(scaledYText, 'g', 3);                                     // scala as string

            if(signalNegativeMaximum == 0)                                                      // x-Axis reached (y-value = 0)
            {
                // append scaled signalpoints
                for(qint32 channel = 0; channel < atom_matrix.cols(); channel++)                // over all Channels
                {
                    // append scaled signalpoints
                    QPolygonF poly;
                    qint32 h = 0;
                    while(h < atom_matrix.rows())
                    {
                        poly.append(QPointF((h * scaleX) + maxStrLenght,  -((internSignalMatrix(h, channel) * scaleY + ((i - 1) * scaleYAchse)-(windowSize.height()) + borderMarginHeigth / 2))));
                        h++;
                    }
                    polygons.append(poly);
                }                
                // paint x-axis
                qint32 j = 1;
                while(j <= 21)
                {
                    if(fmod(j, 4.0) == 0)
                    {
                        QPen pen(Qt::darkGray, 0.5, Qt::SolidLine, Qt::SquareCap, Qt::MiterJoin);
                        painter.setPen(pen);
                        painter.drawLine(j * scaleXAchse + maxStrLenght, -(((i - 1) * scaleYAchse)-(windowSize.height() - borderMarginHeigth / 2 - windowSize.height())), j * scaleXAchse + maxStrLenght , -(((i - 1) * scaleYAchse)-(windowSize.height() - borderMarginHeigth / 2 + windowSize.height())));   // scalelines
                    }
                    QPen pen(Qt::black, 1, Qt::SolidLine, Qt::SquareCap, Qt::MiterJoin);
                    painter.setPen(pen);
                    painter.drawLine(j * scaleXAchse + maxStrLenght, -(((i - 1) * scaleYAchse)-(windowSize.height() - borderMarginHeigth / 2 - 2)), j * scaleXAchse + maxStrLenght , -(((i - 1) * scaleYAchse)-(windowSize.height() - borderMarginHeigth / 2 + 2)));   // scalelines

                    j++;
                }
                painter.drawLine(maxStrLenght, -(((i - 1) * scaleYAchse)-(windowSize.height()) + borderMarginHeigth / 2), windowSize.width()-5, -(((i - 1) * scaleYAchse)-(windowSize.height()) + borderMarginHeigth / 2));
            }

            painter.drawText(3, -((i - 1) * scaleYAchse - windowSize.height()) - borderMarginHeigth/2 + 4, string);     // paint scalvalue Y-axis
            painter.drawLine(maxStrLenght - 2, -(((i - 1) * scaleYAchse)-(windowSize.height()) + borderMarginHeigth / 2), maxStrLenght + 2, -(((i - 1) * scaleYAchse)-(windowSize.height()) + borderMarginHeigth / 2));  // scalelines y-axis
            i++;
            signalNegativeMaximum++;
        }
        painter.drawLine(maxStrLenght, 2, maxStrLenght, windowSize.height() - 2);     // paint y-axis

        for(qint32 channel = 0; channel < atom_matrix.cols(); channel++)             // Butterfly
        {
            QPen pen(_colors.at(channel), 0.5, Qt::SolidLine, Qt::SquareCap, Qt::MiterJoin);
            painter.setPen(pen);
            painter.drawPolyline(polygons.at(channel));                               // paint signal
        }
    }
    painter.end();
}

//*************************************************************************************************************************************

void ResiduumWindow::paintEvent(QPaintEvent* event)
{
   paint_residuum(_residuum_matrix, this->size(), _signal_maximum, _signal_negative_scale);
}

//*************************************************************************************************************************************

void ResiduumWindow::paint_residuum(MatrixXd residuum_matrix, QSize windowSize, qreal signalMaximum, qreal signalNegativeMaximum)
{
    // paint window white
    QPainter painter(this);
    painter.setRenderHint(QPainter::Antialiasing, true);
    painter.fillRect(0,0,windowSize.width(),windowSize.height(),QBrush(Qt::white));

    if(residuum_matrix.rows() > 0 && residuum_matrix.cols() > 0 && _signal_matrix.rows() > 0 && _signal_matrix.cols() > 0)
    {
        qint32 borderMarginHeigth = 15;                 // reduce paintspace in GraphWindow of borderMargin pixels
        qint32 borderMarginWidth = 5;                   // reduce paintspace in GraphWindow of borderMargin pixels
        qint32 i = 0;
        qreal maxNeg = _max_neg;                        // smalest signalvalue vom AusgangsSignal
        qint32 drawFactor = _draw_factor;               // shift factor for decimal places (linear)
        qint32 startDrawFactor = 1;                     // shift factor for decimal places (exponential-base 10)
        qint32 decimalPlace = 0;                        // decimal places for axis title
        QList<QPolygonF> polygons;                      // points for drawing the signal
        MatrixXd internSignalVector = residuum_matrix;  // intern representation of y-axis values of the signal (for painting only)

        while(drawFactor > 0)
        {
            for(qint32 channels = 0; channels < residuum_matrix.cols(); channels++)
                for(qint32 sample = 0; sample < residuum_matrix.rows(); sample++)
                    internSignalVector(sample,channels) *= 10;

            startDrawFactor = startDrawFactor * 10;
            decimalPlace++;

            drawFactor--;
        }

        // scale axis title
        //qreal scaleXText = (qreal)residuum_matrix.rows() /  (qreal)_sample_rate / (qreal)20;     // divide signallegnth
        qreal scaleYText = (qreal)signalMaximum / (qreal)10;

        //find lenght of text of y-axis for shift of y-axis to the right (so the text will stay readable and is not painted into the y-axis
        qint32 maxStrLenght = 55;

        while((windowSize.width() - maxStrLenght -borderMarginWidth) % 20)borderMarginWidth++;

        // scale signal
        qreal scaleX = ((qreal)(windowSize.width() - maxStrLenght - borderMarginWidth))/ (qreal)residuum_matrix.rows();
        qreal scaleY = (qreal)(windowSize.height() - borderMarginHeigth) / (qreal)signalMaximum;

        //scale axis
        qreal scaleXAchse = (qreal)(windowSize.width() - maxStrLenght - borderMarginWidth) / (qreal)20;
        qreal scaleYAchse = (qreal)(windowSize.height() - borderMarginHeigth) / (qreal)10;

        // position of title of x-axis
        qint32 xAxisTextPos = 8;
        if(maxNeg == 0) xAxisTextPos = -10; // if signal only positiv: titles above axis

        i = 1;
        while(i <= 11)
        {            
            qreal scaledYText = signalNegativeMaximum * scaleYText / (qreal)startDrawFactor;        // scalevalue y-axis
            QString string  = QString::number(scaledYText, 'g', 3);                          // scalevalue as string

            if(signalNegativeMaximum == 0)                                                          // x-axis reached (y-value = 0)
            {
                // append scaled signalpoints
                for(qint32 channel = 0; channel < residuum_matrix.cols(); channel++)       // over all Channels
                {
                    // append scaled signalpoints
                    QPolygonF poly;                    
                    qint32 h = 0;
                    while(h < residuum_matrix.rows())
                    {
                        poly.append(QPointF((h * scaleX) + maxStrLenght,  -((internSignalVector(h, channel) * scaleY + ((i - 1) * scaleYAchse)-(windowSize.height()) + borderMarginHeigth / 2))));
                        h++;
                    }
                    polygons.append(poly);
                }                
                qint32 j = 1;
                while(j <= 21)
                {
                    if(fmod(j, 4.0) == 0)
                    {
                        QPen pen(Qt::darkGray, 0.5, Qt::SolidLine, Qt::SquareCap, Qt::MiterJoin);
                        painter.setPen(pen);
                        painter.drawLine(j * scaleXAchse + maxStrLenght, -(((i - 1) * scaleYAchse)-(windowSize.height() - borderMarginHeigth / 2 - windowSize.height())), j * scaleXAchse + maxStrLenght , -(((i - 1) * scaleYAchse)-(windowSize.height() - borderMarginHeigth / 2 + windowSize.height())));   // scalelines
                    }                   
                    QPen pen(Qt::black, 1, Qt::SolidLine, Qt::SquareCap, Qt::MiterJoin);
                    painter.setPen(pen);
                    painter.drawLine(j * scaleXAchse + maxStrLenght, -(((i - 1) * scaleYAchse)-(windowSize.height() - borderMarginHeigth / 2 - 2)), j * scaleXAchse + maxStrLenght , -(((i - 1) * scaleYAchse)-(windowSize.height() - borderMarginHeigth / 2 + 2)));   // scalelines

                    j++;
                }
                // paint x-axis               
                painter.drawLine(maxStrLenght, -(((i - 1) * scaleYAchse)-(windowSize.height()) + borderMarginHeigth / 2), windowSize.width()-5, -(((i - 1) * scaleYAchse)-(windowSize.height()) + borderMarginHeigth / 2));
            }

            painter.drawText(3, -((i - 1) * scaleYAchse - windowSize.height()) - borderMarginHeigth/2 + 4, string);     // paint scalevalue y-axis
            painter.drawLine(maxStrLenght - 2, -(((i - 1) * scaleYAchse)-(windowSize.height()) + borderMarginHeigth / 2), maxStrLenght + 2, -(((i - 1) * scaleYAchse)-(windowSize.height()) + borderMarginHeigth / 2));  // scalelines y-axis
            i++;
            signalNegativeMaximum++;
        }

        painter.drawLine(maxStrLenght, 2, maxStrLenght, windowSize.height() - 2);       // paint y-axis

        for(qint32 channel = 0; channel < residuum_matrix.cols(); channel++)            // Butterfly
        {
            QPen pen(_colors.at(channel), 0.5, Qt::SolidLine, Qt::SquareCap, Qt::MiterJoin);
            painter.setPen(pen);
            painter.drawPolyline(polygons.at(channel));                               // paint signal
        }
    }
    painter.end();
}

//*************************************************************************************************************************************

void YAxisWindow::paintEvent(QPaintEvent* event)
{
   paint_axis(_signal_matrix, this->size());
}

//*************************************************************************************************************************************

void YAxisWindow::paint_axis(MatrixXd signalMatrix, QSize windowSize)
{
    QPainter painter(this);
    painter.setRenderHint(QPainter::Antialiasing, true);
    painter.fillRect(0,0,windowSize.width(),windowSize.height(),QBrush(Qt::white));

    if(signalMatrix.rows() > 0 && signalMatrix.cols() > 0)
    {
        qint32 borderMarginWidth = 15;
        while((windowSize.width() - 55 - borderMarginWidth) % 20)borderMarginWidth++;
        qreal scaleXText = (qreal)signalMatrix.rows() /  (qreal)_sample_rate / (qreal)20;     // divide signallegnth
        qreal scaleXAchse = (qreal)(windowSize.width() - 55 - borderMarginWidth) / (qreal)20;

        qint32 j = 0;
        while(j <= 21)
        {
            QString str;
            painter.drawText(j * scaleXAchse + 45, 20, str.append(QString::number(j * scaleXText + _from, 'f', 2)));  // scalevalue as string
            painter.drawLine(j * scaleXAchse + 55, 5 + 2, j * scaleXAchse + 55 , 5 - 2);                            // scalelines
            j++;
        }
        painter.drawText(5 , 20, "[sec]");  // unit
        painter.drawLine(5, 5, windowSize.width()-5, 5);  // paint y-line
    }
}

//*************************************************************************************************************************************

// starts MP-algorithm
void MainWindow::on_btt_Calc_clicked()
{
    TruncationCriterion criterion;

    if(ui->chb_Iterations->isChecked() && !ui->chb_ResEnergy->isChecked())
        criterion = Iterations;
    if(ui->chb_Iterations->isChecked() && ui->chb_ResEnergy->isChecked())
        criterion = Both;
    if(ui->chb_ResEnergy->isChecked() && !ui->chb_Iterations->isChecked())
        criterion = SignalEnergy;

    if(ui->btt_Calc->text()== "calculate")
    {
        ui->progressBarCalc->setValue(0);
        ui->progressBarCalc->setHidden(false);

        if(_signal_matrix.rows() == 0)
        {
            QString title = "Warning";
            QString text = "No signalfile found.";
            QMessageBox msgBox(QMessageBox::Warning, title, text, QMessageBox::Ok, this);
            msgBox.exec();
            return;
        }

        if(ui->chb_Iterations->checkState()  == Qt::Unchecked && ui->chb_ResEnergy->checkState() == Qt::Unchecked)
        {
            QString title = "Error";
            QString text = "No truncation criterion choose.";
            QMessageBox msgBox(QMessageBox::Warning, title, text, QMessageBox::Ok, this);
            msgBox.exec();
            return;
        }

        if(((ui->dsb_energy->value() <= 1 && ui->dsb_energy->isEnabled()) && (ui->sb_Iterations->value() >= 500 && ui->sb_Iterations->isEnabled())) || (ui->dsb_energy->value() <= 1 && ui->dsb_energy->isEnabled() && !ui->sb_Iterations->isEnabled()) || (ui->sb_Iterations->value() >= 500 && ui->sb_Iterations->isEnabled() && !ui->dsb_energy->isEnabled()) )
        {
            QSettings settings;
            if(settings.value("show_warnings", true).toBool())
            {
                processdurationmessagebox* msgBox = new processdurationmessagebox(this);
                msgBox->setModal(true);
                msgBox->exec();
                msgBox->close();
            }
        }

        ui->frame->setEnabled(false);
        ui->btt_OpenSignal->setEnabled(false);
        ui->btt_Calc->setText("cancel");
        ui->cb_channels->setEnabled(false);
        ui->cb_all_select->setEnabled(false);
        ui->dsb_from->setEnabled(false);
        ui->dsb_to->setEnabled(false);
        ui->sb_sample_count ->setEnabled(false);

        ui->tbv_Results->setRowCount(0);
        ui->lb_IterationsProgressValue->setText("0");
        ui->lb_RestEnergieResiduumValue->setText("0");
        _adaptive_atom_list.clear();
        _fix_dict_atom_list.clear();
        _residuum_matrix = _signal_matrix;
        _atom_sum_matrix = MatrixXd::Zero(_signal_matrix.rows(), _signal_matrix.cols());
        update();

        _counter_time = QTime(0,0);
        _counter_timer->setInterval(100);
        _counter_timer->start();

        if(ui->rb_OwnDictionary->isChecked())
        {
            ui->tbv_Results->setColumnCount(2);
            ui->tbv_Results->setHorizontalHeaderLabels(QString("energy\n[%];atom").split(";"));
            ui->tbv_Results->setColumnWidth(0,55);
            ui->tbv_Results->setColumnWidth(1,280);

            // ToDo: size from dict
            //QFile ownDict(QString("Matching-Pursuit-Toolbox/%1.dict").arg(ui->cb_Dicts->currentText()));
            //_atom_sum_matrix = MatrixXd::Zero(256,1);
            //QFuture<void> f1 = QtConcurrent::run(&mpCalc, ownDict, _signal_matrix.col(0), ui->sb_Iterations->value());
            //f1.waitForFinished();
            calc_fix_mp(QString("Matching-Pursuit-Toolbox/%1.dict").arg(ui->cb_Dicts->currentText()), _signal_matrix.col(0), criterion);
        }
        else if(ui->rb_adativMp->isChecked())
        {
            ui->tbv_Results->setColumnCount(5);
            ui->tbv_Results->setHorizontalHeaderLabels(QString("energy\n[%];scale\n[sec];trans\n[sec];modu\n[Hz];phase\n[rad]").split(";"));
            ui->tbv_Results->setColumnWidth(0,55);
            ui->tbv_Results->setColumnWidth(1,45);
            ui->tbv_Results->setColumnWidth(2,40);
            ui->tbv_Results->setColumnWidth(3,40);
            ui->tbv_Results->setColumnWidth(4,40);
            calc_adaptiv_mp(_signal_matrix, criterion);
        }
        /* //ToDo: splitter
        QList<qint32> sizes = ui->splitter->sizes();

        sizes.insert(0, ui->tbv_Results->size().width() + 10);
        ui->splitter->setSizes(sizes);
        */
    }

    //paused Thread
    else if(ui->btt_Calc->text() == "cancel")
    {
        //if(mp_Thread)
            mp_Thread->requestInterruption();

        //else if(fixDict_Mp_Thread)
        //    fixDict_Mp_Thread->requestInterruption();

        ui->btt_Calc->setText("wait...");
        //return;
    }

}

//*************************************************************************************************************

void MainWindow::on_time_out()
{
    _counter_time = _counter_time.addMSecs(100);
    ui->lb_timer->setText(_counter_time.toString("hh:mm:ss.zzz"));
    _counter_timer->start();
}

//*************************************************************************************************************

void MainWindow::recieve_result(qint32 current_iteration, qint32 max_iterations, qreal current_energy, qreal max_energy, MatrixXd residuum,
                                adaptive_atom_list adaptive_atom_res_list, fix_dict_atom_list fix_dict_atom_res_list)
{
    _tbv_is_loading = true;
    //_row_count++;

    qreal percent = ui->dsb_energy->value();
    qreal residuum_energy = 100 * (max_energy - current_energy) / max_energy;

    //remaining energy and iterations update
    ui->lb_IterationsProgressValue->setText(QString::number(current_iteration));
    ui->lb_RestEnergieResiduumValue->setText(QString::number(residuum_energy, 'f', 2) + "%");
    //current atoms list update
    if(fix_dict_atom_res_list.isEmpty())
    {
        GaborAtom temp_atom = adaptive_atom_res_list.last();
        qreal percent_atom_energy = 100 * temp_atom.energy / max_energy;
        qreal phase = temp_atom.phase_list.first();
        if(temp_atom.phase_list.first() > 2*PI)
            phase = temp_atom.phase_list.first() - 2*PI;

        QTableWidgetItem* atomEnergieItem = new QTableWidgetItem(QString::number(percent_atom_energy, 'f', 2));
        QTableWidgetItem* atomScaleItem = new QTableWidgetItem(QString::number(temp_atom.scale / ui->sb_sample_rate->value(), 'g', 3));
        QTableWidgetItem* atomTranslationItem = new QTableWidgetItem(QString::number(temp_atom.translation / qreal(ui->sb_sample_rate->value()) + _from, 'g', 4));
        QTableWidgetItem* atomModulationItem = new QTableWidgetItem(QString::number(temp_atom.modulation * _sample_rate / temp_atom.sample_count, 'g', 3));
        QTableWidgetItem* atomPhaseItem = new QTableWidgetItem(QString::number(phase, 'g', 3));

        atomEnergieItem->setFlags(Qt::ItemIsUserCheckable);
        atomScaleItem->setFlags(Qt::NoItemFlags);
        atomTranslationItem->setFlags(Qt::NoItemFlags);
        atomModulationItem->setFlags(Qt::NoItemFlags);
        atomPhaseItem->setFlags(Qt::NoItemFlags);
        atomEnergieItem->setCheckState(Qt::Checked);

        atomEnergieItem->setTextAlignment(0x0082);
        atomScaleItem->setTextAlignment(0x0082);
        atomTranslationItem->setTextAlignment(0x0082);
        atomModulationItem->setTextAlignment(0x0082);
        atomPhaseItem->setTextAlignment(0x0082);

        _adaptive_atom_list.append(temp_atom);
        qSort(_adaptive_atom_list.begin(),_adaptive_atom_list.end(), sort_Energie);
        qSort(adaptive_atom_res_list.begin(),adaptive_atom_res_list.end(), sort_Energie);

        //index = _adaptive_atom_list.indexOf(temp_atom);

        qint32 index = 0;
        while(index < adaptive_atom_res_list.length())
        {
            if(temp_atom.scale == adaptive_atom_res_list.at(index).scale
                    && temp_atom.modulation == adaptive_atom_res_list.at(index).modulation
                    && temp_atom.translation == adaptive_atom_res_list.at(index).translation
                    && temp_atom.energy == adaptive_atom_res_list.at(index).energy)
                break;
            index++;
        }

        ui->tbv_Results->insertRow(index);

        ui->tbv_Results->setItem(index, 0, atomEnergieItem);
        ui->tbv_Results->setItem(index, 1, atomScaleItem);
        ui->tbv_Results->setItem(index, 2, atomTranslationItem);
        ui->tbv_Results->setItem(index, 3, atomModulationItem);
        ui->tbv_Results->setItem(index, 4, atomPhaseItem);
    }
    else if(adaptive_atom_res_list.isEmpty())
    {
        FixDictAtom temp_atom = fix_dict_atom_res_list.last();
        ui->tbv_Results->setRowCount(fix_dict_atom_res_list.length());

        qreal percent_atom_energy = 100 * temp_atom.energy / max_energy;

        QTableWidgetItem* atom_energie_item = new QTableWidgetItem(QString::number(percent_atom_energy, 'f', 2));
        QTableWidgetItem* atom_name_item = new QTableWidgetItem(fix_dict_atom_res_list.last().atom_formula);


        atom_energie_item->setFlags(Qt::ItemIsUserCheckable);
        atom_name_item->setFlags(Qt::NoItemFlags);

        atom_energie_item->setCheckState(Qt::Checked);

        atom_energie_item->setTextAlignment(0x0082);
        atom_name_item->setTextAlignment(0x0082);

         _fix_dict_atom_list.append(temp_atom);

        ui->tbv_Results->setItem(ui->tbv_Results->rowCount()- 1, 0, atom_energie_item);
        ui->tbv_Results->setItem(ui->tbv_Results->rowCount() - 1, 1, atom_name_item);
    }


    //update residuum and atom sum for painting and later save to hdd
    _residuum_matrix = residuum;
    _atom_sum_matrix = _signal_matrix - _residuum_matrix;

    //progressbar update
    qint32 prgrsbar_adapt = 99;

    if(max_iterations > 1999 && current_iteration < 100)
             ui->progressBarCalc->setMaximum(100);
    if(ui->chb_ResEnergy->isChecked() && (current_iteration >= (prgrsbar_adapt)) && (max_energy - current_energy) > (0.01 * percent * max_energy))
        ui->progressBarCalc->setMaximum(current_iteration + 5);
    if(max_iterations < 1999)
        ui->progressBarCalc->setMaximum(max_iterations);

    ui->progressBarCalc->setValue(current_iteration);

    if(((current_iteration == max_iterations) || (max_energy - current_energy) < (0.01 * percent * max_energy))&&ui->chb_ResEnergy->isChecked())
        ui->progressBarCalc->setValue(ui->progressBarCalc->maximum());

    update();
    _tbv_is_loading = false;
}

//*************************************************************************************************************

void MainWindow::tbv_selection_changed(const QModelIndex& topLeft, const QModelIndex& bottomRight)
{
    bool all_selected = true;
    bool all_deselected = true;

    if(_tbv_is_loading) return;

    for(qint32 i = 0; i < ui->tbv_Results->rowCount() - 1; i++)     // last item is residuum
        if(ui->tbv_Results->item(i, 0)->checkState()) all_deselected = false;
        else all_selected = false;

    if(all_selected) ui->cb_all_select->setCheckState(Qt::Checked);
    else if(all_deselected) ui->cb_all_select->setCheckState(Qt::Unchecked);
    else ui->cb_all_select->setCheckState(Qt::PartiallyChecked);

    QTableWidgetItem* item = ui->tbv_Results->item(topLeft.row(), 0);
    if(topLeft.row() == ui->tbv_Results->rowCount() - 1)
    {
        if(item->checkState())
        {
            for(qint32 channels = 0; channels < _signal_matrix.cols(); channels++)            
                _atom_sum_matrix.col(channels) += _real_residuum_matrix.col(channels);            
        }
        else
        {
            for(qint32 channels = 0; channels < _signal_matrix.cols(); channels++)            
                _atom_sum_matrix.col(channels) -= _real_residuum_matrix.col(channels);            
        }
    }
    else
    {
        if(ui->tbv_Results->columnCount() > 2)
        {
            GaborAtom  atom = _adaptive_atom_list.at(topLeft.row());
            if(!_auto_change)
                _select_atoms_map[topLeft.row()] = item->checkState();

            if(item->checkState())
            {
                for(qint32 channels = 0; channels < _signal_matrix.cols(); channels++)
                {
                    _atom_sum_matrix.col(channels) += atom.max_scalar_list.at(channels) * atom.create_real(atom.sample_count, atom.scale, atom.translation, atom.modulation, atom.phase_list.at(channels));
                    _residuum_matrix.col(channels) -= atom.max_scalar_list.at(channels) * atom.create_real(atom.sample_count, atom.scale, atom.translation, atom.modulation, atom.phase_list.at(channels));
                }
            }
            else
            {
                for(qint32 channels = 0; channels < _signal_matrix.cols(); channels++)
                {
                    _atom_sum_matrix.col(channels) -= atom.max_scalar_list.at(channels) * atom.create_real(atom.sample_count, atom.scale, atom.translation, atom.modulation, atom.phase_list.at(channels));
                    _residuum_matrix.col(channels) += atom.max_scalar_list.at(channels) * atom.create_real(atom.sample_count, atom.scale, atom.translation, atom.modulation, atom.phase_list.at(channels));
                }
            }
        }
        else
        {
            FixDictAtom  atom = _fix_dict_atom_list.at(topLeft.row());
            if(!_auto_change)
                _select_atoms_map[topLeft.row()] = item->checkState();

            if(item->checkState())
            {
                for(qint32 channels = 0; channels < _signal_matrix.cols(); channels++)
                {
                    _atom_sum_matrix.col(channels) += atom.max_scalar_list.at(channels) * atom.vector_list.at(channels);
                    _residuum_matrix.col(channels) -= atom.max_scalar_list.at(channels) * atom.vector_list.at(channels);
                }
            }
            else
            {
                for(qint32 channels = 0; channels < _signal_matrix.cols(); channels++)
                {
                    _atom_sum_matrix.col(channels) -= atom.max_scalar_list.at(channels) * atom.vector_list.at(channels);
                    _residuum_matrix.col(channels) += atom.max_scalar_list.at(channels) * atom.vector_list.at(channels);
                }
            }
        }
    }
    update();
}

//*************************************************************************************************************

void MainWindow::calc_thread_finished()
{
    _tbv_is_loading = true;

    _counter_timer->stop();
    ui->frame->setEnabled(true);
    ui->btt_OpenSignal->setEnabled(true);

    ui->btt_Calc->setText("calculate");
    ui->cb_channels->setEnabled(true);
    ui->cb_all_select->setEnabled(true);
    ui->dsb_from->setEnabled(true);
    ui->dsb_to->setEnabled(true);
    ui->sb_sample_count ->setEnabled(true);

    for(qint32 col = 0; col < ui->tbv_Results->columnCount(); col++)
        for(qint32 row = 0; row < ui->tbv_Results->rowCount(); row++)
        {
            if(col == 0)
                ui->tbv_Results->item(row, col)->setFlags(Qt::ItemIsUserCheckable | Qt::ItemIsEnabled);
            else
                ui->tbv_Results->item(row, col)->setFlags(Qt::ItemIsEnabled);
        }

    _real_residuum_matrix = _residuum_matrix;

    for(qint32 i = 0; i < ui->tbv_Results->rowCount(); i++)
        _select_atoms_map.insert(i, true);

    ui->tbv_Results->setRowCount(ui->tbv_Results->rowCount() + 1);

    QTableWidgetItem* energy_item = new QTableWidgetItem(ui->lb_RestEnergieResiduumValue->text().remove('%'));
    energy_item->setFlags(Qt::ItemIsUserCheckable | Qt::ItemIsEnabled);
    energy_item->setCheckState(Qt::Unchecked);
    energy_item->setTextAlignment(0x0082);

    QTableWidgetItem* residuum_item = new QTableWidgetItem("residuum");
    residuum_item->setFlags(Qt::ItemIsEnabled);
    residuum_item->setTextAlignment(Qt::AlignCenter);

    ui->tbv_Results->setItem(ui->tbv_Results->rowCount() - 1, 0, energy_item);
    ui->tbv_Results->setItem(ui->tbv_Results->rowCount() - 1, 1, residuum_item);
    ui->tbv_Results->setSpan(ui->tbv_Results->rowCount() - 1, 1, 1, 4);

    _tbv_is_loading = false;

    update();
}

//*************************************************************************************************************

void MainWindow::calc_adaptiv_mp(MatrixXd signal, TruncationCriterion criterion)
{
    adaptive_Mp = new AdaptiveMp();
    qreal res_energy = ui->dsb_energy->value();

    //threading
    mp_Thread = new QThread;
    adaptive_Mp->moveToThread(mp_Thread);

    connect(this, SIGNAL(send_input(MatrixXd, qint32, qreal, bool, bool, qint32, qreal, qreal, qreal, qreal)),
            adaptive_Mp, SLOT(recieve_input(MatrixXd, qint32, qreal, bool, bool, qint32, qreal, qreal, qreal, qreal)));
    connect(adaptive_Mp, SIGNAL(current_result(qint32, qint32, qreal, qreal, MatrixXd, adaptive_atom_list, fix_dict_atom_list)),
                 this, SLOT(recieve_result(qint32, qint32, qreal, qreal, MatrixXd, adaptive_atom_list, fix_dict_atom_list)));
    connect(adaptive_Mp, SIGNAL(finished_calc()), mp_Thread, SLOT(quit()));
    connect(adaptive_Mp, SIGNAL(finished_calc()), adaptive_Mp, SLOT(deleteLater()));
    connect(mp_Thread, SIGNAL(finished()), this, SLOT(calc_thread_finished()));
    connect(mp_Thread, SIGNAL(finished()), mp_Thread, SLOT(deleteLater()));

    QSettings settings;
    bool fixphase = settings.value("fixPhase", false).toBool();
    bool isBoost = settings.value("isBoost", true).toBool();
    qint32 iterations = settings.value("adaptive_iterations", 1E3).toInt();
    qreal reflection = settings.value("adaptive_reflection", 1.00).toDouble();
    qreal expansion = settings.value("adaptive_expansion", 0.20).toDouble();
    qreal contraction = settings.value("adaptive_contraction", 0.5).toDouble();
    qreal fullcontraction = settings.value("adaptive_fullcontraction", 0.50).toDouble();
    switch(criterion)
    {
        case Iterations:        
            emit send_input(signal, ui->sb_Iterations->value(), qreal(MININT32), fixphase, isBoost, iterations,
                            reflection, expansion, contraction, fullcontraction);
            mp_Thread->start();        
            break;

        case SignalEnergy:        
            emit send_input(signal, MAXINT32, res_energy, fixphase, isBoost, iterations,
                            reflection, expansion, contraction, fullcontraction);
            mp_Thread->start();        
            break;

        case Both:
            emit send_input(signal, ui->sb_Iterations->value(), res_energy,fixphase, isBoost, iterations,
                            reflection, expansion, contraction, fullcontraction);
            mp_Thread->start();        
            break;
    }       
}

//************************************************************************************************************************************

void MainWindow::calc_fix_mp(QString path, MatrixXd signal, TruncationCriterion criterion)
{
    fixDict_Mp = new FixDictMp();
    qreal res_energy = ui->dsb_energy->value();

    //threading
    mp_Thread = new QThread;
    fixDict_Mp->moveToThread(mp_Thread);    

    connect(this, SIGNAL(send_input_fix_dict(MatrixXd, qint32, qreal, QString)),
            fixDict_Mp, SLOT(recieve_input(MatrixXd, qint32, qreal, QString)));
    connect(fixDict_Mp, SIGNAL(current_result(qint32, qint32, qreal, qreal, MatrixXd, adaptive_atom_list, fix_dict_atom_list)),
                  this, SLOT(recieve_result(qint32, qint32, qreal, qreal, MatrixXd, adaptive_atom_list, fix_dict_atom_list)));
    connect(fixDict_Mp, SIGNAL(finished_calc()), mp_Thread, SLOT(quit()));
    connect(fixDict_Mp, SIGNAL(finished_calc()), fixDict_Mp, SLOT(deleteLater()));
    connect(mp_Thread, SIGNAL(finished()), this, SLOT(calc_thread_finished()));
    connect(mp_Thread, SIGNAL(finished()), mp_Thread, SLOT(deleteLater()));

    switch(criterion)
    {
        case Iterations:
            emit send_input_fix_dict(signal, ui->sb_Iterations->value(), qreal(MININT32),
                                     QString("Matching-Pursuit-Toolbox/%1.dict").arg(ui->cb_Dicts->currentText()));
            mp_Thread->start();
            break;

        case SignalEnergy:
            emit send_input_fix_dict(signal, MAXINT32, res_energy,
                                     QString("Matching-Pursuit-Toolbox/%1.dict").arg(ui->cb_Dicts->currentText()));
            mp_Thread->start();
            break;

        case Both:
            emit send_input_fix_dict(signal, ui->sb_Iterations->value(), res_energy,
                                     QString("Matching-Pursuit-Toolbox/%1.dict").arg(ui->cb_Dicts->currentText()));
            mp_Thread->start();
            break;
    }
}

//*****************************************************************************************************************

// Opens Dictionaryeditor
void MainWindow::on_actionW_rterbucheditor_triggered()
{        
    if(_editor_window == NULL)
    {
        _editor_window = new EditorWindow();
        connect(_editor_window, SIGNAL(dict_saved()), this, SLOT(on_dicts_saved()));
    }
    if(!_editor_window->isVisible()) _editor_window->show();
    else
    {
        _editor_window->setWindowState(Qt::WindowActive);
        _editor_window->raise();
    }

}

//*****************************************************************************************************************

// opens advanced Dictionaryeditor
void MainWindow::on_actionErweiterter_W_rterbucheditor_triggered()
{
     if(_enhanced_editor_window == NULL)
     {
         _enhanced_editor_window = new Enhancededitorwindow();
         if(_editor_window == NULL) _editor_window = new EditorWindow();
         connect(_enhanced_editor_window, SIGNAL(dict_saved()), _editor_window, SLOT(on_save_dicts()));
     }
     if(!_enhanced_editor_window->isVisible()) _enhanced_editor_window->show();
     else
     {
         _enhanced_editor_window->setWindowState(Qt::WindowActive);
         _enhanced_editor_window->raise();
     }
}

//*****************************************************************************************************************


// opens formula editor
void MainWindow::on_actionAtomformeleditor_triggered()
{
    if(_formula_editor == NULL)
    {
        _formula_editor = new Formulaeditor();
        if(_enhanced_editor_window == NULL) _enhanced_editor_window = new Enhancededitorwindow();
        connect(_formula_editor, SIGNAL(formula_saved()), _enhanced_editor_window, SLOT(on_formula_saved()));
    }
    if(!_formula_editor->isVisible()) _formula_editor->show();
    else
    {
        _formula_editor->setWindowState(Qt::WindowActive);
        _formula_editor->raise();
    }
}

//*****************************************************************************************************************

// open treebase window
void MainWindow::on_actionCreate_treebased_dictionary_triggered()
{
    TreebasedDictWindow *x = new TreebasedDictWindow();
    x->show();
}

//*****************************************************************************************************************

// open settings
void MainWindow::on_actionSettings_triggered()
{
    if(_setting_window == NULL) _setting_window = new settingwindow();
    if(!_setting_window->isVisible()) _setting_window->show();
    else
    {
        _setting_window->setWindowState(Qt::WindowActive);
        _setting_window->raise();
    }
}

//*****************************************************************************************************************

// opens Filedialog for read signal (contextmenue)
void MainWindow::on_actionNeu_triggered()
{
    open_file();
}

//*****************************************************************************************************************

// opens Filedialog for read signal (button)
void MainWindow::on_btt_OpenSignal_clicked()
{
    open_file();
}


//*****************************************************************************************************************

void MainWindow::on_sb_sample_rate_editingFinished()
{
    _sample_rate = ui->sb_sample_rate->value();
}

//*****************************************************************************************************************

void MainWindow::on_dsb_from_editingFinished()
{   
    _from = ui->dsb_from->value();
    read_fiff_file_new(_file_name);
}

//*****************************************************************************************************************

void MainWindow::on_dsb_to_editingFinished()
{   
    _to = ui->dsb_to->value();
    read_fiff_file_new(_file_name);
}

//*****************************************************************************************************************

void MainWindow::on_dsb_from_valueChanged(double arg1)
{
    _come_from_from = true;
    qreal var = (_to - arg1) * ui->sb_sample_rate->value();
    if(ui->dsb_to->value() <= arg1 || var < 64 || var > 4096)
        ui->dsb_from->setValue(_from);
    else
        ui->sb_sample_count->setValue(var);
    _come_from_from = false;
}

//*****************************************************************************************************************

void MainWindow::on_dsb_to_valueChanged(double arg1)
{
    qreal var  = (arg1 - _from) * ui->sb_sample_rate->value();
    if(ui->dsb_from->value() >= arg1 || var < 64 || var > 4096)
        ui->dsb_to->setValue(_to);

    if(!_come_from_sample_count)
        ui->sb_sample_count->setValue(var);
}

//*****************************************************************************************************************

void MainWindow::on_sb_sample_count_valueChanged(int arg1)
{
    _come_from_sample_count = true;
    if(!_come_from_from)
        ui->dsb_to->setValue( _from  + ((qreal)arg1 / (qreal)ui->sb_sample_rate->value()));
    _come_from_sample_count = false;
}

//*****************************************************************************************************************

void MainWindow::on_sb_sample_count_editingFinished()
{
    if(!_come_from_from)
    {
        _to = ui->dsb_to->value();
        read_fiff_file_new(_file_name);
    }
}

//*****************************************************************************************************************

void MainWindow::on_cb_all_select_clicked()
{
    if(_tbv_is_loading) return;

    if( ui->cb_all_select->checkState() == Qt::Unchecked && !_was_partialchecked)
    {
        ui->cb_all_select->setCheckState(Qt::PartiallyChecked);
        _was_partialchecked = true;
    }
    else if(ui->cb_all_select->checkState() == Qt::Checked && !_was_partialchecked)
    {
        ui->cb_all_select->setCheckState(Qt::Unchecked);
        _was_partialchecked = false;
    }

    _auto_change = true;

    if(ui->cb_all_select->checkState() == Qt::Checked)
        for(qint32 i = 0; i < ui->tbv_Results->rowCount() - 1; i++)     // last item is residuum
            ui->tbv_Results->item(i, 0)->setCheckState(Qt::Checked);
    else if(ui->cb_all_select->checkState() == Qt::Unchecked)
        for(qint32 i = 0; i < ui->tbv_Results->rowCount() - 1; i++)     // last item is residuum
            ui->tbv_Results->item(i, 0)->setCheckState(Qt::Unchecked);
    else
    {
        for(qint32 i = 0; i < ui->tbv_Results->rowCount() - 1; i++)     // last item is residuum
            if(_select_atoms_map[i] == true)
                ui->tbv_Results->item(i, 0)->setCheckState(Qt::Checked);
            else
                ui->tbv_Results->item(i, 0)->setCheckState(Qt::Unchecked);
    }


    bool all_selected = true;
    bool all_deselected = true;
    for(qint32 i = 0; i < ui->tbv_Results->rowCount() - 1; i++)         // last item is residuum
        if(ui->tbv_Results->item(i, 0)->checkState())
            all_deselected = false;
        else
            all_selected = false;

    if(all_selected)
        ui->cb_all_select->setCheckState(Qt::Checked);
    else if(all_deselected)
    {
        ui->cb_all_select->setCheckState(Qt::Unchecked);
        _was_partialchecked = true;
    }
    else ui->cb_all_select->setCheckState(Qt::PartiallyChecked);

    _auto_change = false;
}

//*****************************************************************************************************************

void MainWindow::on_dicts_saved()
{
    fill_dict_combobox();
}

//*****************************************************************************************************************

void MainWindow::on_actionSpeicher_triggered()
{
    if(_file_name.isEmpty())
    {
        QMessageBox::warning(this, tr("Error"),
        tr("error: No file for save."));
        return;
    }

    if(ui->tbv_Results->rowCount() == 0)
    {
        QMessageBox::warning(this, tr("Error"),
        tr("error: No results for save."));
        return;
    }

    if(_save_path.isEmpty())
    {        
        QString save_name = "";
        QStringList saveList = _file_name.split('/').last().split('.').first().split('_');
        for(int i = 0; i < saveList.length(); i++)
        {
            if(i == saveList.length() - 1)
                save_name += "mp_" + saveList.at(i);
            else
                save_name += saveList.at(i) + "_";
        }
<<<<<<< HEAD
        _save_path = fileDia->getSaveFileName(this, "Save file as...", _last_save_path + "/" + save_name,"(*.fif)");
=======
        _save_path = QFileDialog::getSaveFileName(this, "Save file as...", _last_save_path + "/" + save_name,"(*.fif)");
>>>>>>> 1ec05fd8
        if(_save_path.isEmpty()) return;
    }
    QStringList string_list = _save_path.split('/');
    _last_save_path = "";
    for(qint32 i = 0; i < string_list.length() - 1; i++)
        _last_save_path += string_list.at(i) + '/';
    save_fif_file();

    save_fif_file();
}

//*****************************************************************************************************************

void MainWindow::on_actionSpeicher_unter_triggered()
{
    if(_file_name.isEmpty())
    {
        QMessageBox::warning(this, tr("Error"),
        tr("error: No file for save."));
        return;
    }

    if(ui->tbv_Results->rowCount() == 0)
    {
        QMessageBox::warning(this, tr("Error"),
        tr("error: No results for save."));
        return;
    }

    QString save_name = "";
    QStringList saveList = _file_name.split('/').last().split('.').first().split('_');
    for(int i = 0; i < saveList.length(); i++)
    {
        if(i == saveList.length() - 1)
            save_name += "mp_" + saveList.at(i);
        else
            save_name += saveList.at(i) + "_";
    }

<<<<<<< HEAD
    _save_path = fileDia->getSaveFileName(this, "Save file as...", _last_save_path + "/" + save_name,"(*.fif)");
=======
    _save_path = QFileDialog::getSaveFileName(this, "Save file as...", _last_save_path + "/" + save_name,"(*.fif)");
>>>>>>> 1ec05fd8
    if(_save_path.isEmpty()) return;
    else
    {
        QStringList string_list = _save_path.split('/');
        _last_save_path = "";
        for(qint32 i = 0; i < string_list.length() - 1; i++)
            _last_save_path += string_list.at(i) + '/';
        save_fif_file();
    }
}

//*****************************************************************************************************************

void MainWindow::save_fif_file()
{
    //change ui
    ui->lb_timer->setHidden(true);
    ui->cb_all_select->setHidden(true);
    ui->lb_save_file->setHidden(false);


    QFile t_fileIn(_file_name);
    QFile t_fileOut(_save_path);

    //
    //   Setup for reading the raw data
    //
    FiffRawData raw(t_fileIn);

    //
    //   Set up pick list: MEG + STI 014 - bad channels
    //
    //
    QStringList include;
    include << "STI 014";
    bool want_meg   = true;
    bool want_eeg   = false;
    bool want_stim  = false;
    RowVectorXi picks = raw.info.pick_types(want_meg, want_eeg, want_stim, include, raw.info.bads);

    MatrixXd cals;
    FiffStream::SPtr outfid = Fiff::start_writing_raw(t_fileOut,raw.info, cals, picks);

    //
    //   Set up the reading parameters
    //
    fiff_int_t from = raw.first_samp;
    fiff_int_t to = raw.last_samp;
    float quantum_sec = 10.0f;//read and write in 10 sec junks
    fiff_int_t quantum = ceil(quantum_sec*raw.info.sfreq);  //   To read the whole file at once set quantum     = to - from + 1;

    //************************************************************************************

    //
    //   Read and write all the data
    //
    bool first_buffer = true;
    fiff_int_t first, last;
    MatrixXd data;
    MatrixXd times;
    qreal start_change = _from * raw.info.sfreq;    // start of change
    qreal end_change = _to * raw.info.sfreq + 1;    // end of change

    ui->progressBarCalc->setValue(0);
    ui->progressBarCalc->setMinimum(0);
    ui->progressBarCalc->setMaximum(to);

    // from 0 to start of change
    for(first = from; first < start_change; first+=quantum)
    {
        last = first+quantum-1;
        if (last > start_change)
        {
            last = start_change;
        }
        if (!raw.read_raw_segment(data ,times, first, last, picks))
        {
                printf("error during read_raw_segment\n");
                QMessageBox::warning(this, tr("Error"),
                tr("error: Save unsucessful."));
                return;
        }
        printf("Writing...");
        if (first_buffer)
        {
           if (first > 0)
               outfid->write_int(FIFF_FIRST_SAMPLE,&first);
           first_buffer = false;
        }
        outfid->write_raw_buffer(data,cals);
        printf("[done]\n");

        ui->progressBarCalc->setValue(first);
    }

    //************************************************************************************

    // from start of change to end of change
    if (!raw.read_raw_segment(data, times, start_change ,end_change,picks))
    {
            printf("error during read_raw_segment\n");
            QMessageBox::warning(this, tr("Error"),
            tr("error: Save unsucessful."));
            return;
    }

    qint32 index = 0;
    for(qint32 channels = 0; channels < data.rows(); channels++)
    {
        if(_select_channel_map[channels])
        {
            data.row(channels) =  _atom_sum_matrix.col(index)  ;
            index++;
        }
    }

    printf("Writing new data...");
    outfid->write_raw_buffer(data,cals);
    printf("[done]\n");

    //************************************************************************************

    // from end of change to end
    for(first = end_change; first < to; first+=quantum)
    {
        last = first+quantum-1;
        if (last > to)
        {
            last = to;
        }
        if (!raw.read_raw_segment(data,times,first,last, picks))
        {
                printf("error during read_raw_segment\n");
                QMessageBox::warning(this, tr("Error"),
                tr("error: Save unsucessful."));
                return;
        }
        printf("Writing...");
        outfid->write_raw_buffer(data,cals);
        printf("[done]\n");
        ui->progressBarCalc->setValue(first);
    }

    save_parameters();
    ui->progressBarCalc->setValue(to);

    printf("Writing...");
    outfid->write_raw_buffer(data,cals);
    printf("[done]\n");

    outfid->finish_writing_raw();
    printf("Finished\n");

    ui->lb_timer->setHidden(false);
    ui->cb_all_select->setHidden(false);
    ui->lb_save_file->setHidden(true);
}

//*****************************************************************************************************************

void MainWindow::save_parameters()
{
    QString save_parameter_path = _save_path.split(".").first() + ".txt";
    QFile xml_file(save_parameter_path);
    if(xml_file.open(QIODevice::WriteOnly))
    {
        QXmlStreamWriter xmlWriter(&xml_file);
        xmlWriter.setAutoFormatting(true);
        xmlWriter.writeStartDocument();

        for(qint32 i = 0; i < _adaptive_atom_list.length(); i++)
        {
            if(ui->tbv_Results->columnCount() == 2 && ui->tbv_Results->item(i, 1)->text() != "residuum")
            {
                FixDictAtom fix_atom = _fix_dict_atom_list.at(i);

                xmlWriter.writeStartElement("ATOM");
                xmlWriter.writeAttribute("formula", fix_atom.atom_formula);
                xmlWriter.writeAttribute("sample_count", QString::number(fix_atom.sample_count));
                xmlWriter.writeAttribute("energy", ui->tbv_Results->item(i, 0)->text());
                xmlWriter.writeAttribute("parameters", ui->tbv_Results->item(i, 1)->text());
                xmlWriter.writeAttribute("dict_source", fix_atom.dict_source);

                xmlWriter.writeStartElement("PARAMETER");
                if(fix_atom.type == FixDictAtom::AtomType::GABORATOM)
                {
                    xmlWriter.writeAttribute("formula", "GABORATOM");
                    xmlWriter.writeStartElement("PARAMETER");
                    xmlWriter.writeAttribute("scale", QString::number(fix_atom.gabor_atom.scale));
                    xmlWriter.writeAttribute("translation", QString::number(fix_atom.translation));
                    xmlWriter.writeAttribute("modulation", QString::number(fix_atom.gabor_atom.modulation));
                    xmlWriter.writeAttribute("phase", QString::number(fix_atom.gabor_atom.phase));
                }
                else if(fix_atom.type == FixDictAtom::AtomType::CHIRPATOM)
                {
                    xmlWriter.writeAttribute("formula", "CHIRPATOM");
                    xmlWriter.writeStartElement("PARAMETER");
                    xmlWriter.writeAttribute("scale", QString::number(fix_atom.chirp_atom.scale));
                    xmlWriter.writeAttribute("translation", QString::number(fix_atom.translation));
                    xmlWriter.writeAttribute("modulation", QString::number(fix_atom.chirp_atom.modulation));
                    xmlWriter.writeAttribute("phase", QString::number(fix_atom.chirp_atom.phase));
                    xmlWriter.writeAttribute("chirp", QString::number(fix_atom.chirp_atom.chirp));
                }
                else if(fix_atom.type == FixDictAtom::AtomType::FORMULAATOM)
                {
                    xmlWriter.writeAttribute("translation", QString::number(fix_atom.translation));
                    xmlWriter.writeAttribute("a", QString::number(fix_atom.formula_atom.a));
                    xmlWriter.writeAttribute("b", QString::number(fix_atom.formula_atom.b));
                    xmlWriter.writeAttribute("c", QString::number(fix_atom.formula_atom.c));
                    xmlWriter.writeAttribute("d", QString::number(fix_atom.formula_atom.d));
                    xmlWriter.writeAttribute("e", QString::number(fix_atom.formula_atom.e));
                    xmlWriter.writeAttribute("f", QString::number(fix_atom.formula_atom.f));
                    xmlWriter.writeAttribute("g", QString::number(fix_atom.formula_atom.g));
                    xmlWriter.writeAttribute("h", QString::number(fix_atom.formula_atom.h));
                }
                xmlWriter.writeEndElement();    //PARAMETER
                xmlWriter.writeEndElement();    //ATOM
            }
            else
            {
                GaborAtom gabor_atom = _adaptive_atom_list.at(i);
                xmlWriter.writeStartElement("ATOM");
                xmlWriter.writeAttribute("formula", "GABORATOM");
                xmlWriter.writeAttribute("sample_count", QString::number(gabor_atom.sample_count));
                xmlWriter.writeAttribute("energy", ui->tbv_Results->item(i, 0)->text());

                xmlWriter.writeStartElement("PARAMETER");
                xmlWriter.writeAttribute("scale", QString::number(gabor_atom.scale));
                xmlWriter.writeAttribute("translation", QString::number(gabor_atom.translation));
                xmlWriter.writeAttribute("modulation", QString::number(gabor_atom.modulation));
                xmlWriter.writeAttribute("phase", QString::number(gabor_atom.phase));

                xmlWriter.writeEndElement();    //PARAMETER
                xmlWriter.writeEndElement();    //ATOM
            }
        }
        xmlWriter.writeEndDocument();
    }
    xml_file.close();
}

//*****************************************************************************************************************

void MainWindow::on_actionExport_triggered()
{
    if(_adaptive_atom_list.length() == 0)
    {
        QMessageBox::warning(this, tr("Error"),
        tr("error: No adaptive MP results for save."));
        return;
    }

<<<<<<< HEAD
    QFileDialog* fileDia;
    QString save_path = fileDia->getSaveFileName(this, "Export results as dict file...", _last_save_path + "/" + "Matching-Pursuit-Toolbox" + "/" + "resultdict","(*.dict)");
=======

    QString save_path = QFileDialog::getSaveFileName(this, "Export results as dict file...", _last_save_path + "/" + "Matching-Pursuit-Toolbox" + "/" + "resultdict","(*.dict)");
>>>>>>> 1ec05fd8
    if(save_path.isEmpty()) return;

    QStringList string_list = save_path.split('/');
    _last_save_path = "";
    for(qint32 i = 0; i < string_list.length() - 1; i++)
        _last_save_path += string_list.at(i) + '/';

    QFile xml_file(save_path);
    if(xml_file.open(QIODevice::WriteOnly))
    {
        QXmlStreamWriter xmlWriter(&xml_file);
        xmlWriter.setAutoFormatting(true);
        xmlWriter.writeStartDocument();

        xmlWriter.writeStartElement("COUNT");
        xmlWriter.writeAttribute("of_atoms", QString::number(_adaptive_atom_list.length()));
        xmlWriter.writeStartElement("built_Atoms");
        xmlWriter.writeAttribute("formula", "Gaboratom");
        xmlWriter.writeAttribute("sample_count", QString::number(_adaptive_atom_list.first().sample_count));
        xmlWriter.writeAttribute("atom_count", QString::number(_adaptive_atom_list.length()));
        xmlWriter.writeAttribute("source_dict", save_path.split('/').last().split('.').first());

        for(qint32 i = 0; i < _adaptive_atom_list.length(); i++)
        {
            GaborAtom gabor_atom = _adaptive_atom_list.at(i);
            QStringList result_list = gabor_atom.CreateStringValues(gabor_atom.sample_count, gabor_atom.scale, gabor_atom.sample_count / 2, gabor_atom.modulation, gabor_atom.phase);

            xmlWriter.writeStartElement("ATOM");
            xmlWriter.writeAttribute("ID", QString::number(i));
            xmlWriter.writeAttribute("scale", QString::number(gabor_atom.scale));
            xmlWriter.writeAttribute("modu", QString::number(gabor_atom.modulation));
            xmlWriter.writeAttribute("phase", QString::number(gabor_atom.phase));

            xmlWriter.writeStartElement("samples");
            QString samples_to_xml;
            for (qint32 it = 0; it < result_list.length(); it++)
            {
                samples_to_xml.append(result_list.at(it));
                samples_to_xml.append(":");
            }
            xmlWriter.writeAttribute("samples", samples_to_xml);
            xmlWriter.writeEndElement();    //samples

            xmlWriter.writeEndElement();    //ATOM

        }
        xmlWriter.writeEndElement();    //bulit_atoms
        xmlWriter.writeEndElement();    //COUNT
        xmlWriter.writeEndDocument();
    }
    xml_file.close();
}

//*****************************************************************************************************************

bool MainWindow::sort_Energie(const GaborAtom atom_1, const GaborAtom atom_2)
{
    return (atom_1.energy > atom_2.energy);
}

//*****************************************************************************************************************
<|MERGE_RESOLUTION|>--- conflicted
+++ resolved
@@ -1721,11 +1721,7 @@
             else
                 save_name += saveList.at(i) + "_";
         }
-<<<<<<< HEAD
-        _save_path = fileDia->getSaveFileName(this, "Save file as...", _last_save_path + "/" + save_name,"(*.fif)");
-=======
         _save_path = QFileDialog::getSaveFileName(this, "Save file as...", _last_save_path + "/" + save_name,"(*.fif)");
->>>>>>> 1ec05fd8
         if(_save_path.isEmpty()) return;
     }
     QStringList string_list = _save_path.split('/');
@@ -1765,11 +1761,7 @@
             save_name += saveList.at(i) + "_";
     }
 
-<<<<<<< HEAD
-    _save_path = fileDia->getSaveFileName(this, "Save file as...", _last_save_path + "/" + save_name,"(*.fif)");
-=======
     _save_path = QFileDialog::getSaveFileName(this, "Save file as...", _last_save_path + "/" + save_name,"(*.fif)");
->>>>>>> 1ec05fd8
     if(_save_path.isEmpty()) return;
     else
     {
@@ -2022,13 +2014,8 @@
         return;
     }
 
-<<<<<<< HEAD
-    QFileDialog* fileDia;
-    QString save_path = fileDia->getSaveFileName(this, "Export results as dict file...", _last_save_path + "/" + "Matching-Pursuit-Toolbox" + "/" + "resultdict","(*.dict)");
-=======
 
     QString save_path = QFileDialog::getSaveFileName(this, "Export results as dict file...", _last_save_path + "/" + "Matching-Pursuit-Toolbox" + "/" + "resultdict","(*.dict)");
->>>>>>> 1ec05fd8
     if(save_path.isEmpty()) return;
 
     QStringList string_list = save_path.split('/');
