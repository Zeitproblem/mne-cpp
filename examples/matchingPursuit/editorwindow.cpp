--- conflicted
+++ resolved
@@ -260,15 +260,6 @@
         resultList.append(startValue);
     else if(ui->rb_LinStepScale->isChecked())
     {
-<<<<<<< HEAD
-        if(ui->rb_PosCountScale->isChecked())   resultList = calc_lin_pos_parameters(startValue, linStepValue);
-        else                                    resultList = calc_lin_neg_parameters(startValue, linStepValue);
-    }
-    else if(ui->rb_ExpStepScale->isChecked())
-    {
-        if(ui->rb_PosCountScale->isChecked())   resultList = calc_exp_pos_parameters(startValue, expStepValue);
-        else                                    resultList = calc_exp_neg_parameters(startValue, expStepValue);
-=======
         if(ui->rb_PosCountScale->isChecked()) resultList = calcLinPosParameters(startValue, linStepValue);
         else resultList = calcLinNegParameters(startValue, linStepValue);
     }
@@ -276,7 +267,6 @@
     {
         if(ui->rb_PosCountScale->isChecked()) resultList = calcExpPosParameters(startValue, expStepValue);
         else resultList = calcExpNegParameters(startValue, expStepValue);
->>>>>>> e63853a8
     }
     if(!resultList.isEmpty()) ui->dspb_EndValueScale->setValue(resultList.last());
     return resultList;
@@ -313,15 +303,6 @@
         resultList.append(startValue);
     else if(ui->rb_LinStepModu->isChecked())
     {
-<<<<<<< HEAD
-        if(ui->rb_PosCountModu->isChecked())    resultList = calc_lin_pos_parameters(startValue, linStepValue);
-        else                                    resultList = calc_lin_neg_parameters(startValue, linStepValue);
-    }
-    else if(ui->rb_ExpStepModu->isChecked())
-    {
-        if(ui->rb_PosCountModu->isChecked())   resultList = calc_exp_pos_parameters(startValue, expStepValue);
-        else                                   resultList = calc_exp_neg_parameters(startValue, expStepValue);
-=======
         if(ui->rb_PosCountModu->isChecked()) resultList = calcLinPosParameters(startValue, linStepValue);
         else resultList = calcLinNegParameters(startValue, linStepValue);
     }
@@ -329,7 +310,6 @@
     {
         if(ui->rb_PosCountModu->isChecked()) resultList = calcExpPosParameters(startValue, expStepValue);
         else resultList = calcExpNegParameters(startValue, expStepValue);
->>>>>>> e63853a8
     }
     if(!resultList.isEmpty()) ui->dspb_EndValueModu->setValue(resultList.last());
     return resultList;
@@ -366,15 +346,6 @@
         resultList.append(startValue);
     else if(ui->rb_LinStepPhase->isChecked())
     {
-<<<<<<< HEAD
-        if(ui->rb_PosCountPhase->isChecked())   resultList = calc_lin_pos_parameters(startValue, linStepValue);
-        else                                    resultList = calc_lin_neg_parameters(startValue, linStepValue);
-    }
-    else if(ui->rb_ExpStepPhase->isChecked())
-    {
-        if(ui->rb_PosCountPhase->isChecked())   resultList = calc_exp_pos_parameters(startValue, expStepValue);
-        else                                    resultList = calc_exp_neg_parameters(startValue, expStepValue);
-=======
         if(ui->rb_PosCountPhase->isChecked()) resultList = calcLinPosParameters(startValue, linStepValue);
         else resultList = calcLinNegParameters(startValue, linStepValue);
     }
@@ -382,7 +353,6 @@
     {
         if(ui->rb_PosCountPhase->isChecked()) resultList = calcExpPosParameters(startValue, expStepValue);
         else resultList = calcExpNegParameters(startValue, expStepValue);
->>>>>>> e63853a8
     }
     if(!resultList.isEmpty()) ui->dspb_EndValuePhase->setValue(resultList.last());
     return resultList;
@@ -419,15 +389,6 @@
         resultList.append(startValue);
     else if(ui->rb_LinStepChirp->isChecked())
     {
-<<<<<<< HEAD
-        if(ui->rb_PosCountChirp->isChecked())   resultList = calc_lin_pos_parameters(startValue, linStepValue);
-        else                                    resultList = calc_lin_neg_parameters(startValue, linStepValue);
-    }
-    else if(ui->rb_ExpStepChirp->isChecked())
-    {
-        if(ui->rb_PosCountChirp->isChecked())   resultList = calc_exp_pos_parameters(startValue, expStepValue);
-        else                                    resultList = calc_exp_neg_parameters(startValue, expStepValue);
-=======
         if(ui->rb_PosCountChirp->isChecked()) resultList = calcLinPosParameters(startValue, linStepValue);
         else resultList = calcLinNegParameters(startValue, linStepValue);
     }
@@ -435,7 +396,6 @@
     {
         if(ui->rb_PosCountChirp->isChecked()) resultList = calcExpPosParameters(startValue, expStepValue);
         else resultList = calcExpNegParameters(startValue, expStepValue);
->>>>>>> e63853a8
     }
     if(!resultList.isEmpty()) ui->dspb_EndValuePhase->setValue(resultList.last());
     return resultList;
@@ -474,13 +434,8 @@
         {
             ui->dspb_EndValueScale->setMinimum(startValueScale);
             ui->dspb_EndValueScale->setValue(startValueScale);
-<<<<<<< HEAD
-        }    
+        }
         scaleList = calc_all_comb_parameter_values_scale(startValueScale, endValueScale, linStepWidthScale, expStepWidthScale);
-=======
-        }
-        scaleList = calcAllCombParameterValuesScale(startValueScale, endValueScale, linStepWidthScale, expStepWidthScale);
->>>>>>> e63853a8
         calc_atom_count_all_combined();
     }
     else
@@ -547,11 +502,7 @@
         calc_atom_count_all_combined();
     }
     else
-<<<<<<< HEAD
-        chirpList = calc_parameter_values_chirp(startValueChirp, linStepWidthChirp, expStepWidthChirp);
-=======
         chirpList = calcParameterValuesChirp(startValueChirp, linStepWidthChirp, expStepWidthChirp);
->>>>>>> e63853a8
 }
 
 // access if namechange of PartDictName
