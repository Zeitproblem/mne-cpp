--- conflicted
+++ resolved
@@ -14,12 +14,7 @@
 public:
     explicit TreebasedDictWindow(QWidget *parent = 0);
     ~TreebasedDictWindow();
-<<<<<<< HEAD
-    QString _treebased_dict_name = "";
-=======
-
     QString _treebased_dict_name;
->>>>>>> b7a560be
 
 private slots:
     void on_btt_calc_treebased_clicked();
