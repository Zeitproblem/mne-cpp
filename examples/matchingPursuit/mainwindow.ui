<?xml version="1.0" encoding="UTF-8"?>
<ui version="4.0">
 <class>MainWindow</class>
 <widget class="QMainWindow" name="MainWindow">
  <property name="geometry">
   <rect>
    <x>0</x>
    <y>0</y>
    <width>1050</width>
    <height>700</height>
   </rect>
  </property>
  <property name="sizePolicy">
   <sizepolicy hsizetype="Preferred" vsizetype="Preferred">
    <horstretch>0</horstretch>
    <verstretch>0</verstretch>
   </sizepolicy>
  </property>
  <property name="windowTitle">
   <string>Matching-Pursuit-Toolbox</string>
  </property>
  <property name="windowIcon">
   <iconset resource="Ressourcen.qrc">
    <normaloff>:/images/icons/spanner.png</normaloff>:/images/icons/spanner.png</iconset>
  </property>
  <property name="layoutDirection">
   <enum>Qt::LeftToRight</enum>
  </property>
  <widget class="QWidget" name="centralWidget">
   <layout class="QHBoxLayout" name="horizontalLayout_4">
    <property name="spacing">
     <number>0</number>
    </property>
    <property name="leftMargin">
     <number>5</number>
    </property>
    <property name="topMargin">
     <number>5</number>
    </property>
    <property name="rightMargin">
     <number>5</number>
    </property>
    <property name="bottomMargin">
     <number>5</number>
    </property>
    <item>
     <widget class="QSplitter" name="splitter">
      <property name="sizePolicy">
       <sizepolicy hsizetype="Preferred" vsizetype="Preferred">
        <horstretch>0</horstretch>
        <verstretch>0</verstretch>
       </sizepolicy>
      </property>
      <property name="orientation">
       <enum>Qt::Horizontal</enum>
      </property>
      <property name="opaqueResize">
       <bool>true</bool>
      </property>
      <property name="childrenCollapsible">
       <bool>false</bool>
      </property>
      <widget class="QWidget" name="layoutWidget">
       <layout class="QVBoxLayout" name="verticalLayout">
        <item>
<<<<<<< HEAD
         <widget class="QComboBox" name="comboBox"/>
=======
         <widget class="QComboBox" name="cb_channels"/>
>>>>>>> 1434439d
        </item>
        <item>
         <widget class="QFrame" name="frame">
          <property name="frameShape">
           <enum>QFrame::Box</enum>
          </property>
          <property name="frameShadow">
           <enum>QFrame::Raised</enum>
          </property>
          <layout class="QHBoxLayout" name="horizontalLayout">
           <property name="leftMargin">
            <number>6</number>
           </property>
           <property name="topMargin">
            <number>6</number>
           </property>
           <property name="rightMargin">
            <number>6</number>
           </property>
           <property name="bottomMargin">
            <number>6</number>
           </property>
           <item>
            <layout class="QGridLayout" name="l_Options" columnstretch="0,0,0,1">
             <property name="spacing">
              <number>5</number>
             </property>
             <item row="8" column="0" colspan="2">
              <widget class="QRadioButton" name="rb_adativMp">
               <property name="text">
                <string>adaptive MP</string>
               </property>
               <property name="checked">
                <bool>true</bool>
               </property>
              </widget>
             </item>
             <item row="2" column="0" colspan="2">
              <widget class="QLabel" name="lb_Criterion">
               <property name="sizePolicy">
                <sizepolicy hsizetype="Preferred" vsizetype="Fixed">
                 <horstretch>0</horstretch>
                 <verstretch>0</verstretch>
                </sizepolicy>
               </property>
               <property name="text">
                <string>truncation criterion</string>
               </property>
              </widget>
             </item>
             <item row="9" column="0">
              <widget class="QRadioButton" name="rb_OwnDictionary">
               <property name="text">
                <string>own dictionary:</string>
               </property>
              </widget>
             </item>
             <item row="4" column="2">
              <widget class="QSpinBox" name="sb_Iterations">
               <property name="enabled">
                <bool>true</bool>
               </property>
               <property name="alignment">
                <set>Qt::AlignRight|Qt::AlignTrailing|Qt::AlignVCenter</set>
               </property>
              </widget>
             </item>
             <item row="6" column="3">
              <widget class="QLabel" name="lb_Prozent">
               <property name="sizePolicy">
                <sizepolicy hsizetype="Preferred" vsizetype="Preferred">
                 <horstretch>0</horstretch>
                 <verstretch>0</verstretch>
                </sizepolicy>
               </property>
               <property name="text">
                <string>%</string>
               </property>
              </widget>
             </item>
             <item row="6" column="2">
              <widget class="QLineEdit" name="tb_ResEnergy">
               <property name="enabled">
                <bool>false</bool>
               </property>
               <property name="sizePolicy">
                <sizepolicy hsizetype="Fixed" vsizetype="Fixed">
                 <horstretch>0</horstretch>
                 <verstretch>0</verstretch>
                </sizepolicy>
               </property>
               <property name="maximumSize">
                <size>
                 <width>50</width>
                 <height>16777215</height>
                </size>
               </property>
               <property name="layoutDirection">
                <enum>Qt::LeftToRight</enum>
               </property>
               <property name="maxLength">
                <number>6</number>
               </property>
               <property name="alignment">
                <set>Qt::AlignRight|Qt::AlignTrailing|Qt::AlignVCenter</set>
               </property>
              </widget>
             </item>
             <item row="6" column="0" colspan="2">
              <widget class="QCheckBox" name="chb_ResEnergy">
               <property name="text">
                <string>residuum ernergy:</string>
               </property>
               <property name="checked">
                <bool>false</bool>
               </property>
              </widget>
             </item>
             <item row="4" column="0" colspan="2">
              <widget class="QCheckBox" name="chb_Iterations">
               <property name="text">
                <string>max. iterations:</string>
               </property>
               <property name="checked">
                <bool>true</bool>
               </property>
              </widget>
             </item>
             <item row="9" column="1" colspan="3">
              <widget class="QComboBox" name="cb_Dicts">
               <property name="enabled">
                <bool>false</bool>
               </property>
               <property name="minimumSize">
                <size>
                 <width>70</width>
                 <height>0</height>
                </size>
               </property>
              </widget>
             </item>
            </layout>
           </item>
          </layout>
         </widget>
        </item>
        <item>
         <layout class="QHBoxLayout" name="horizontalLayout_2" stretch="1,0,0">
          <property name="leftMargin">
           <number>5</number>
          </property>
          <property name="rightMargin">
           <number>5</number>
          </property>
          <item>
           <spacer name="horizontalSpacer_4">
            <property name="orientation">
             <enum>Qt::Horizontal</enum>
            </property>
            <property name="sizeType">
             <enum>QSizePolicy::Preferred</enum>
            </property>
            <property name="sizeHint" stdset="0">
             <size>
              <width>40</width>
              <height>20</height>
             </size>
            </property>
           </spacer>
          </item>
          <item>
           <widget class="QPushButton" name="btt_OpenSignal">
            <property name="sizePolicy">
             <sizepolicy hsizetype="Fixed" vsizetype="Fixed">
              <horstretch>0</horstretch>
              <verstretch>0</verstretch>
             </sizepolicy>
            </property>
            <property name="layoutDirection">
             <enum>Qt::RightToLeft</enum>
            </property>
            <property name="text">
             <string>read signal</string>
            </property>
           </widget>
          </item>
          <item>
           <widget class="QPushButton" name="btt_Calc">
            <property name="sizePolicy">
             <sizepolicy hsizetype="Fixed" vsizetype="Fixed">
              <horstretch>0</horstretch>
              <verstretch>0</verstretch>
             </sizepolicy>
            </property>
            <property name="layoutDirection">
             <enum>Qt::RightToLeft</enum>
            </property>
            <property name="text">
             <string>calculate</string>
            </property>
           </widget>
          </item>
         </layout>
        </item>
        <item>
         <widget class="QTableWidget" name="tbv_Results"/>
        </item>
        <item>
         <layout class="QVBoxLayout" name="verticalLayout_4">
          <property name="spacing">
           <number>0</number>
          </property>
          <property name="leftMargin">
           <number>5</number>
          </property>
          <property name="rightMargin">
           <number>5</number>
          </property>
          <item>
           <widget class="QProgressBar" name="progressBarCalc">
            <property name="sizePolicy">
             <sizepolicy hsizetype="Preferred" vsizetype="Fixed">
              <horstretch>0</horstretch>
              <verstretch>0</verstretch>
             </sizepolicy>
            </property>
            <property name="value">
             <number>24</number>
            </property>
           </widget>
          </item>
          <item>
           <layout class="QHBoxLayout" name="horizontalLayout_3">
            <property name="spacing">
             <number>0</number>
            </property>
            <item>
             <widget class="QLabel" name="lb_RestEnergieResiduum">
              <property name="sizePolicy">
               <sizepolicy hsizetype="Fixed" vsizetype="Preferred">
                <horstretch>0</horstretch>
                <verstretch>0</verstretch>
               </sizepolicy>
              </property>
              <property name="text">
               <string>residuum energy:</string>
              </property>
             </widget>
            </item>
            <item>
             <widget class="QLabel" name="lb_RestEnergieResiduumValue">
              <property name="sizePolicy">
               <sizepolicy hsizetype="Fixed" vsizetype="Preferred">
                <horstretch>0</horstretch>
                <verstretch>0</verstretch>
               </sizepolicy>
              </property>
              <property name="minimumSize">
               <size>
                <width>0</width>
                <height>0</height>
               </size>
              </property>
              <property name="text">
               <string>100%</string>
              </property>
             </widget>
            </item>
            <item>
             <spacer name="horizontalSpacer">
              <property name="orientation">
               <enum>Qt::Horizontal</enum>
              </property>
              <property name="sizeHint" stdset="0">
               <size>
                <width>40</width>
                <height>20</height>
               </size>
              </property>
             </spacer>
            </item>
           </layout>
          </item>
          <item>
           <layout class="QHBoxLayout" name="horizontalLayout_5">
            <property name="spacing">
             <number>0</number>
            </property>
            <item>
             <widget class="QLabel" name="lb_Iterationprogress">
              <property name="sizePolicy">
               <sizepolicy hsizetype="Fixed" vsizetype="Preferred">
                <horstretch>0</horstretch>
                <verstretch>0</verstretch>
               </sizepolicy>
              </property>
              <property name="text">
               <string>iterations:</string>
              </property>
             </widget>
            </item>
            <item>
             <widget class="QLabel" name="lb_IterationsProgressValue">
              <property name="sizePolicy">
               <sizepolicy hsizetype="Fixed" vsizetype="Preferred">
                <horstretch>0</horstretch>
                <verstretch>0</verstretch>
               </sizepolicy>
              </property>
              <property name="minimumSize">
               <size>
                <width>0</width>
                <height>0</height>
               </size>
              </property>
              <property name="text">
               <string>0</string>
              </property>
             </widget>
            </item>
            <item>
             <spacer name="horizontalSpacer_2">
              <property name="orientation">
               <enum>Qt::Horizontal</enum>
              </property>
              <property name="sizeHint" stdset="0">
               <size>
                <width>40</width>
                <height>20</height>
               </size>
              </property>
             </spacer>
            </item>
           </layout>
          </item>
         </layout>
        </item>
       </layout>
      </widget>
      <widget class="QWidget" name="layoutWidget">
       <layout class="QVBoxLayout" name="l_Input" stretch="0,0,0,0,0,0">
        <item>
         <widget class="QLabel" name="lb_InputSignal">
          <property name="sizePolicy">
           <sizepolicy hsizetype="Expanding" vsizetype="Fixed">
            <horstretch>0</horstretch>
            <verstretch>0</verstretch>
           </sizepolicy>
          </property>
          <property name="text">
           <string>signal:</string>
          </property>
         </widget>
        </item>
        <item>
         <layout class="QVBoxLayout" name="l_Graph"/>
        </item>
        <item>
         <widget class="QLabel" name="lb_AtomsSum">
          <property name="sizePolicy">
           <sizepolicy hsizetype="Preferred" vsizetype="Fixed">
            <horstretch>0</horstretch>
            <verstretch>0</verstretch>
           </sizepolicy>
          </property>
          <property name="text">
           <string>approximation:</string>
          </property>
         </widget>
        </item>
        <item>
         <layout class="QVBoxLayout" name="l_atoms"/>
        </item>
        <item>
         <widget class="QLabel" name="lb_Res">
          <property name="sizePolicy">
           <sizepolicy hsizetype="Preferred" vsizetype="Fixed">
            <horstretch>0</horstretch>
            <verstretch>0</verstretch>
           </sizepolicy>
          </property>
          <property name="text">
           <string>residuum:</string>
          </property>
         </widget>
        </item>
        <item>
         <layout class="QVBoxLayout" name="l_res"/>
        </item>
       </layout>
      </widget>
     </widget>
    </item>
   </layout>
  </widget>
  <widget class="QMenuBar" name="menuBar">
   <property name="geometry">
    <rect>
     <x>0</x>
     <y>0</y>
     <width>1050</width>
     <height>21</height>
    </rect>
   </property>
   <widget class="QMenu" name="menuDatei">
    <property name="title">
     <string>File</string>
    </property>
    <addaction name="actionNeu"/>
    <addaction name="actionOeffnen"/>
    <addaction name="actionSpeicher"/>
    <addaction name="actionSpeicher_unter"/>
    <addaction name="actionExportieren"/>
    <addaction name="actionBeenden"/>
   </widget>
   <widget class="QMenu" name="menuBearbeiten">
    <property name="title">
     <string>Edit</string>
    </property>
    <addaction name="actionW_rterbucheditor"/>
    <addaction name="actionErweiterter_W_rterbucheditor"/>
    <addaction name="actionAtomformeleditor"/>
   </widget>
   <widget class="QMenu" name="menuInfo">
    <property name="title">
     <string>Info</string>
    </property>
    <addaction name="actionVersionsinformation"/>
    <addaction name="actionHilfe"/>
   </widget>
   <addaction name="menuDatei"/>
   <addaction name="menuBearbeiten"/>
   <addaction name="menuInfo"/>
  </widget>
  <widget class="QToolBar" name="mainToolBar">
   <attribute name="toolBarArea">
    <enum>BottomToolBarArea</enum>
   </attribute>
   <attribute name="toolBarBreak">
    <bool>false</bool>
   </attribute>
  </widget>
  <action name="actionNeu">
   <property name="icon">
    <iconset resource="Ressourcen.qrc">
     <normaloff>:/images/icons/paper.png</normaloff>:/images/icons/paper.png</iconset>
   </property>
   <property name="text">
    <string>new...</string>
   </property>
  </action>
  <action name="actionOeffnen">
   <property name="icon">
    <iconset resource="Ressourcen.qrc">
     <normaloff>:/images/icons/folder.png</normaloff>:/images/icons/folder.png</iconset>
   </property>
   <property name="text">
    <string>open...</string>
   </property>
  </action>
  <action name="actionSpeicher">
   <property name="icon">
    <iconset resource="Ressourcen.qrc">
     <normaloff>:/images/icons/floppyDisk.png</normaloff>:/images/icons/floppyDisk.png</iconset>
   </property>
   <property name="text">
    <string>save</string>
   </property>
  </action>
  <action name="actionSpeicher_unter">
   <property name="icon">
    <iconset resource="Ressourcen.qrc">
     <normaloff>:/images/icons/floppyDisk.png</normaloff>:/images/icons/floppyDisk.png</iconset>
   </property>
   <property name="text">
    <string>save as...</string>
   </property>
  </action>
  <action name="actionExportieren">
   <property name="icon">
    <iconset resource="Ressourcen.qrc">
     <normaloff>:/images/icons/boxUpload.png</normaloff>:/images/icons/boxUpload.png</iconset>
   </property>
   <property name="text">
    <string>export...</string>
   </property>
  </action>
  <action name="actionBeenden">
   <property name="icon">
    <iconset resource="Ressourcen.qrc">
     <normaloff>:/images/icons/logOut.png</normaloff>:/images/icons/logOut.png</iconset>
   </property>
   <property name="text">
    <string>close</string>
   </property>
  </action>
  <action name="actionVersionsinformation">
   <property name="icon">
    <iconset resource="Ressourcen.qrc">
     <normaloff>:/images/icons/exclamation.png</normaloff>:/images/icons/exclamation.png</iconset>
   </property>
   <property name="text">
    <string>version</string>
   </property>
  </action>
  <action name="actionHilfe">
   <property name="icon">
    <iconset resource="Ressourcen.qrc">
     <normaloff>:/images/icons/questions.png</normaloff>:/images/icons/questions.png</iconset>
   </property>
   <property name="text">
    <string>help</string>
   </property>
  </action>
  <action name="actionW_rterbucheditor">
   <property name="icon">
    <iconset resource="Ressourcen.qrc">
     <normaloff>:/images/icons/pen.png</normaloff>:/images/icons/pen.png</iconset>
   </property>
   <property name="text">
    <string>dictionary editor</string>
   </property>
  </action>
  <action name="actionErweiterter_W_rterbucheditor">
   <property name="icon">
    <iconset resource="Ressourcen.qrc">
     <normaloff>:/images/icons/design.png</normaloff>:/images/icons/design.png</iconset>
   </property>
   <property name="text">
    <string>advanced dictionary editor</string>
   </property>
  </action>
  <action name="actionAtomformeleditor">
   <property name="icon">
    <iconset resource="Ressourcen.qrc">
     <normaloff>:/images/icons/ruler.png</normaloff>:/images/icons/ruler.png</iconset>
   </property>
   <property name="text">
    <string>atom formula editor</string>
   </property>
  </action>
 </widget>
 <layoutdefault spacing="6" margin="11"/>
 <resources>
  <include location="Ressourcen.qrc"/>
 </resources>
 <connections>
  <connection>
   <sender>chb_Iterations</sender>
   <signal>clicked(bool)</signal>
   <receiver>sb_Iterations</receiver>
   <slot>setEnabled(bool)</slot>
   <hints>
    <hint type="sourcelabel">
     <x>89</x>
     <y>146</y>
    </hint>
    <hint type="destinationlabel">
     <x>198</x>
     <y>146</y>
    </hint>
   </hints>
  </connection>
  <connection>
   <sender>rb_OwnDictionary</sender>
   <signal>toggled(bool)</signal>
   <receiver>cb_Dicts</receiver>
   <slot>setEnabled(bool)</slot>
   <hints>
    <hint type="sourcelabel">
     <x>346</x>
     <y>178</y>
    </hint>
    <hint type="destinationlabel">
     <x>561</x>
     <y>190</y>
    </hint>
   </hints>
  </connection>
  <connection>
   <sender>chb_ResEnergy</sender>
   <signal>toggled(bool)</signal>
   <receiver>tb_ResEnergy</receiver>
   <slot>setEnabled(bool)</slot>
   <hints>
    <hint type="sourcelabel">
     <x>73</x>
     <y>128</y>
    </hint>
    <hint type="destinationlabel">
     <x>190</x>
     <y>127</y>
    </hint>
   </hints>
  </connection>
  <connection>
   <sender>chb_ResEnergy</sender>
   <signal>toggled(bool)</signal>
   <receiver>lb_Prozent</receiver>
   <slot>setEnabled(bool)</slot>
   <hints>
    <hint type="sourcelabel">
     <x>60</x>
     <y>124</y>
    </hint>
    <hint type="destinationlabel">
     <x>236</x>
     <y>130</y>
    </hint>
   </hints>
  </connection>
 </connections>
</ui><|MERGE_RESOLUTION|>--- conflicted
+++ resolved
@@ -63,11 +63,7 @@
       <widget class="QWidget" name="layoutWidget">
        <layout class="QVBoxLayout" name="verticalLayout">
         <item>
-<<<<<<< HEAD
-         <widget class="QComboBox" name="comboBox"/>
-=======
          <widget class="QComboBox" name="cb_channels"/>
->>>>>>> 1434439d
         </item>
         <item>
          <widget class="QFrame" name="frame">
