<?xml version="1.0" encoding="UTF-8"?>
<ui version="4.0">
 <class>MainWindow</class>
 <widget class="QMainWindow" name="MainWindow">
  <property name="geometry">
   <rect>
    <x>0</x>
    <y>0</y>
    <width>1050</width>
    <height>700</height>
   </rect>
  </property>
  <property name="sizePolicy">
   <sizepolicy hsizetype="Preferred" vsizetype="Preferred">
    <horstretch>0</horstretch>
    <verstretch>0</verstretch>
   </sizepolicy>
  </property>
  <property name="windowTitle">
   <string>Matching-Pursuit-Toolbox</string>
  </property>
  <property name="windowIcon">
   <iconset resource="Ressourcen.qrc">
    <normaloff>:/images/icons/spanner.png</normaloff>:/images/icons/spanner.png</iconset>
  </property>
  <property name="layoutDirection">
   <enum>Qt::LeftToRight</enum>
  </property>
  <widget class="QWidget" name="centralWidget">
   <layout class="QHBoxLayout" name="horizontalLayout_4">
    <property name="spacing">
     <number>0</number>
    </property>
    <property name="leftMargin">
     <number>5</number>
    </property>
    <property name="topMargin">
     <number>5</number>
    </property>
    <property name="rightMargin">
     <number>5</number>
    </property>
    <property name="bottomMargin">
     <number>5</number>
    </property>
    <item>
     <widget class="QSplitter" name="splitter">
      <property name="sizePolicy">
       <sizepolicy hsizetype="Preferred" vsizetype="Preferred">
        <horstretch>0</horstretch>
        <verstretch>0</verstretch>
       </sizepolicy>
      </property>
      <property name="orientation">
       <enum>Qt::Horizontal</enum>
      </property>
      <property name="opaqueResize">
       <bool>true</bool>
      </property>
      <property name="childrenCollapsible">
       <bool>false</bool>
      </property>
      <widget class="QWidget" name="layoutWidget">
       <layout class="QVBoxLayout" name="l_left_side">
        <item>
         <widget class="QFrame" name="frame">
          <property name="frameShape">
           <enum>QFrame::Box</enum>
          </property>
          <property name="frameShadow">
           <enum>QFrame::Raised</enum>
          </property>
          <layout class="QHBoxLayout" name="horizontalLayout">
           <property name="leftMargin">
            <number>6</number>
           </property>
           <property name="topMargin">
            <number>6</number>
           </property>
           <property name="rightMargin">
            <number>6</number>
           </property>
           <property name="bottomMargin">
            <number>6</number>
           </property>
           <item>
            <layout class="QGridLayout" name="l_options" columnstretch="0,0,0,0,1">
             <property name="spacing">
              <number>5</number>
             </property>
             <item row="5" column="2">
              <widget class="QSpinBox" name="sb_Iterations">
               <property name="alignment">
                <set>Qt::AlignRight|Qt::AlignTrailing|Qt::AlignVCenter</set>
               </property>
              </widget>
             </item>
             <item row="7" column="0" colspan="2">
              <widget class="QCheckBox" name="chb_ResEnergy">
               <property name="text">
                <string>residuum energy:</string>
               </property>
               <property name="checked">
                <bool>true</bool>
               </property>
              </widget>
             </item>
             <item row="5" column="0" colspan="2">
              <widget class="QCheckBox" name="chb_Iterations">
               <property name="text">
                <string>max. iterations:</string>
               </property>
               <property name="checked">
                <bool>true</bool>
               </property>
              </widget>
             </item>
             <item row="9" column="0" colspan="2">
              <widget class="QRadioButton" name="rb_adativMp">
               <property name="text">
                <string>adaptive MP</string>
               </property>
               <property name="checked">
                <bool>true</bool>
               </property>
              </widget>
             </item>
             <item row="3" column="0" colspan="2">
              <widget class="QLabel" name="lb_Criterion">
               <property name="sizePolicy">
                <sizepolicy hsizetype="Preferred" vsizetype="Fixed">
                 <horstretch>0</horstretch>
                 <verstretch>0</verstretch>
                </sizepolicy>
               </property>
               <property name="text">
                <string>truncation criterion</string>
               </property>
              </widget>
             </item>
             <item row="7" column="2">
              <widget class="QDoubleSpinBox" name="dsb_energy">
               <property name="alignment">
                <set>Qt::AlignRight|Qt::AlignTrailing|Qt::AlignVCenter</set>
               </property>
               <property name="decimals">
                <number>1</number>
               </property>
               <property name="minimum">
                <double>0.100000000000000</double>
               </property>
              </widget>
             </item>
             <item row="11" column="2">
              <widget class="QSpinBox" name="sb_sample_rate">
               <property name="maximumSize">
                <size>
                 <width>60</width>
                 <height>16777215</height>
                </size>
               </property>
               <property name="alignment">
                <set>Qt::AlignRight|Qt::AlignTrailing|Qt::AlignVCenter</set>
               </property>
               <property name="minimum">
                <number>1</number>
               </property>
               <property name="maximum">
                <number>999999</number>
               </property>
              </widget>
             </item>
             <item row="11" column="0" colspan="2">
              <widget class="QLabel" name="label">
               <property name="text">
                <string>sample rate:</string>
               </property>
              </widget>
             </item>
             <item row="7" column="3">
              <widget class="QLabel" name="lb_Prozent">
               <property name="sizePolicy">
                <sizepolicy hsizetype="Preferred" vsizetype="Preferred">
                 <horstretch>0</horstretch>
                 <verstretch>0</verstretch>
                </sizepolicy>
               </property>
               <property name="text">
                <string>%</string>
               </property>
              </widget>
             </item>
             <item row="10" column="2" colspan="3">
              <widget class="QComboBox" name="cb_Dicts">
               <property name="enabled">
                <bool>false</bool>
               </property>
               <property name="minimumSize">
                <size>
                 <width>70</width>
                 <height>0</height>
                </size>
               </property>
              </widget>
             </item>
             <item row="10" column="0" colspan="2">
              <widget class="QRadioButton" name="rb_OwnDictionary">
               <property name="text">
                <string>own dictionary:</string>
               </property>
              </widget>
             </item>
             <item row="11" column="3">
              <widget class="QLabel" name="l_unit">
               <property name="text">
                <string>1 / sec</string>
<<<<<<< HEAD
=======
               </property>
              </widget>
             </item>
             <item row="9" column="2">
              <widget class="QCheckBox" name="chb_fix_phase">
               <property name="text">
                <string>fix phase</string>
>>>>>>> 32975739
               </property>
              </widget>
             </item>
            </layout>
           </item>
          </layout>
         </widget>
        </item>
        <item>
         <layout class="QHBoxLayout" name="lo_buttons" stretch="0,0,0">
          <property name="leftMargin">
           <number>5</number>
          </property>
          <property name="rightMargin">
           <number>5</number>
          </property>
          <item>
           <widget class="QPushButton" name="btt_OpenSignal">
            <property name="sizePolicy">
             <sizepolicy hsizetype="Fixed" vsizetype="Fixed">
              <horstretch>0</horstretch>
              <verstretch>0</verstretch>
             </sizepolicy>
            </property>
            <property name="layoutDirection">
             <enum>Qt::RightToLeft</enum>
            </property>
            <property name="text">
             <string>read signal</string>
            </property>
           </widget>
          </item>
          <item>
           <widget class="QComboBox" name="cb_channels"/>
          </item>
          <item>
           <widget class="QPushButton" name="btt_Calc">
            <property name="sizePolicy">
             <sizepolicy hsizetype="Fixed" vsizetype="Fixed">
              <horstretch>0</horstretch>
              <verstretch>0</verstretch>
             </sizepolicy>
            </property>
            <property name="layoutDirection">
             <enum>Qt::RightToLeft</enum>
            </property>
            <property name="text">
             <string>calculate</string>
            </property>
           </widget>
          </item>
         </layout>
        </item>
        <item>
         <layout class="QHBoxLayout" name="l_readtime">
          <property name="leftMargin">
           <number>5</number>
          </property>
          <property name="rightMargin">
           <number>5</number>
          </property>
          <item>
           <widget class="QLabel" name="lb_from">
            <property name="text">
             <string>from:</string>
            </property>
           </widget>
          </item>
          <item>
           <widget class="QDoubleSpinBox" name="dsb_from">
            <property name="alignment">
             <set>Qt::AlignRight|Qt::AlignTrailing|Qt::AlignVCenter</set>
            </property>
            <property name="maximum">
             <double>9999.989999999999782</double>
            </property>
            <property name="singleStep">
             <double>0.100000000000000</double>
            </property>
           </widget>
          </item>
          <item>
           <widget class="QLabel" name="lb_to">
            <property name="text">
             <string>to</string>
            </property>
           </widget>
          </item>
          <item>
           <widget class="QDoubleSpinBox" name="dsb_to">
            <property name="alignment">
             <set>Qt::AlignRight|Qt::AlignTrailing|Qt::AlignVCenter</set>
            </property>
            <property name="maximum">
             <double>9999.989999999999782</double>
            </property>
            <property name="singleStep">
             <double>0.100000000000000</double>
            </property>
           </widget>
          </item>
          <item>
           <spacer name="horizontalSpacer_3">
            <property name="orientation">
             <enum>Qt::Horizontal</enum>
            </property>
            <property name="sizeHint" stdset="0">
             <size>
              <width>40</width>
              <height>0</height>
             </size>
            </property>
           </spacer>
          </item>
          <item>
           <widget class="QLabel" name="lb_samples">
            <property name="text">
             <string>samples:</string>
            </property>
           </widget>
          </item>
          <item>
           <widget class="QSpinBox" name="sb_sample_count">
            <property name="alignment">
             <set>Qt::AlignRight|Qt::AlignTrailing|Qt::AlignVCenter</set>
            </property>
            <property name="minimum">
             <number>64</number>
            </property>
            <property name="maximum">
             <number>4096</number>
            </property>
           </widget>
          </item>
         </layout>
        </item>
        <item>
         <widget class="QTableWidget" name="tbv_Results"/>
        </item>
        <item>
         <layout class="QVBoxLayout" name="l_progress">
          <property name="spacing">
           <number>0</number>
          </property>
          <property name="leftMargin">
           <number>5</number>
          </property>
          <property name="rightMargin">
           <number>5</number>
          </property>
          <item>
           <widget class="QCheckBox" name="cb_all_select">
            <property name="text">
             <string>select / deselect all atoms</string>
            </property>
            <property name="tristate">
             <bool>true</bool>
            </property>
           </widget>
          </item>
          <item>
           <widget class="QProgressBar" name="progressBarCalc">
            <property name="sizePolicy">
             <sizepolicy hsizetype="Preferred" vsizetype="Fixed">
              <horstretch>0</horstretch>
              <verstretch>0</verstretch>
             </sizepolicy>
            </property>
            <property name="value">
             <number>24</number>
            </property>
           </widget>
          </item>
          <item>
           <layout class="QHBoxLayout" name="l_res_energy">
            <property name="spacing">
             <number>0</number>
            </property>
            <item>
             <widget class="QLabel" name="lb_RestEnergieResiduum">
              <property name="sizePolicy">
               <sizepolicy hsizetype="Fixed" vsizetype="Preferred">
                <horstretch>0</horstretch>
                <verstretch>0</verstretch>
               </sizepolicy>
              </property>
              <property name="text">
               <string>residuum energy:</string>
              </property>
             </widget>
            </item>
            <item>
             <widget class="QLabel" name="lb_RestEnergieResiduumValue">
              <property name="sizePolicy">
               <sizepolicy hsizetype="Fixed" vsizetype="Preferred">
                <horstretch>0</horstretch>
                <verstretch>0</verstretch>
               </sizepolicy>
              </property>
              <property name="minimumSize">
               <size>
                <width>0</width>
                <height>0</height>
               </size>
              </property>
              <property name="text">
               <string>100%</string>
              </property>
             </widget>
            </item>
            <item>
             <spacer name="horizontalSpacer">
              <property name="orientation">
               <enum>Qt::Horizontal</enum>
              </property>
              <property name="sizeHint" stdset="0">
               <size>
                <width>40</width>
                <height>20</height>
               </size>
              </property>
             </spacer>
            </item>
           </layout>
          </item>
          <item>
           <layout class="QHBoxLayout" name="l_iterations">
            <property name="spacing">
             <number>0</number>
            </property>
            <item>
             <widget class="QLabel" name="lb_Iterationprogress">
              <property name="sizePolicy">
               <sizepolicy hsizetype="Fixed" vsizetype="Preferred">
                <horstretch>0</horstretch>
                <verstretch>0</verstretch>
               </sizepolicy>
              </property>
              <property name="text">
               <string>iterations:</string>
              </property>
             </widget>
            </item>
            <item>
             <widget class="QLabel" name="lb_IterationsProgressValue">
              <property name="sizePolicy">
               <sizepolicy hsizetype="Fixed" vsizetype="Preferred">
                <horstretch>0</horstretch>
                <verstretch>0</verstretch>
               </sizepolicy>
              </property>
              <property name="minimumSize">
               <size>
                <width>0</width>
                <height>0</height>
               </size>
              </property>
              <property name="text">
               <string>0</string>
              </property>
             </widget>
            </item>
            <item>
             <spacer name="horizontalSpacer_2">
              <property name="orientation">
               <enum>Qt::Horizontal</enum>
              </property>
              <property name="sizeHint" stdset="0">
               <size>
                <width>40</width>
                <height>20</height>
               </size>
              </property>
             </spacer>
            </item>
           </layout>
          </item>
         </layout>
        </item>
       </layout>
      </widget>
      <widget class="QWidget" name="layoutWidget">
       <layout class="QVBoxLayout" name="l_Input" stretch="0,0,0,0,0,0,0">
        <item>
         <widget class="QLabel" name="lb_InputSignal">
          <property name="sizePolicy">
           <sizepolicy hsizetype="Expanding" vsizetype="Fixed">
            <horstretch>0</horstretch>
            <verstretch>0</verstretch>
           </sizepolicy>
          </property>
          <property name="text">
           <string>signal:</string>
          </property>
         </widget>
        </item>
        <item>
         <layout class="QVBoxLayout" name="l_Graph"/>
        </item>
        <item>
         <widget class="QLabel" name="lb_AtomsSum">
          <property name="sizePolicy">
           <sizepolicy hsizetype="Preferred" vsizetype="Fixed">
            <horstretch>0</horstretch>
            <verstretch>0</verstretch>
           </sizepolicy>
          </property>
          <property name="text">
           <string>approximation:</string>
          </property>
         </widget>
        </item>
        <item>
         <layout class="QVBoxLayout" name="l_atoms"/>
        </item>
        <item>
         <widget class="QLabel" name="lb_Res">
          <property name="sizePolicy">
           <sizepolicy hsizetype="Preferred" vsizetype="Fixed">
            <horstretch>0</horstretch>
            <verstretch>0</verstretch>
           </sizepolicy>
          </property>
          <property name="text">
           <string>difference</string>
          </property>
         </widget>
        </item>
        <item>
         <layout class="QVBoxLayout" name="l_res"/>
        </item>
        <item>
         <layout class="QVBoxLayout" name="l_YAxis"/>
        </item>
       </layout>
      </widget>
     </widget>
    </item>
   </layout>
  </widget>
  <widget class="QMenuBar" name="menuBar">
   <property name="geometry">
    <rect>
     <x>0</x>
     <y>0</y>
     <width>1050</width>
     <height>21</height>
    </rect>
   </property>
   <widget class="QMenu" name="menuDatei">
    <property name="title">
     <string>File</string>
    </property>
    <addaction name="actionNeu"/>
    <addaction name="actionOeffnen"/>
    <addaction name="actionSpeicher"/>
    <addaction name="actionSpeicher_unter"/>
    <addaction name="actionExportieren"/>
    <addaction name="actionBeenden"/>
   </widget>
   <widget class="QMenu" name="menuBearbeiten">
    <property name="title">
     <string>Edit</string>
    </property>
    <addaction name="actionW_rterbucheditor"/>
    <addaction name="actionErweiterter_W_rterbucheditor"/>
    <addaction name="actionAtomformeleditor"/>
    <addaction name="actionCreate_treebased_dictionary"/>
   </widget>
   <widget class="QMenu" name="menuInfo">
    <property name="title">
     <string>Info</string>
    </property>
    <addaction name="actionVersionsinformation"/>
    <addaction name="actionHilfe"/>
   </widget>
   <addaction name="menuDatei"/>
   <addaction name="menuBearbeiten"/>
   <addaction name="menuInfo"/>
  </widget>
  <widget class="QToolBar" name="mainToolBar">
   <attribute name="toolBarArea">
    <enum>BottomToolBarArea</enum>
   </attribute>
   <attribute name="toolBarBreak">
    <bool>false</bool>
   </attribute>
  </widget>
  <action name="actionNeu">
   <property name="icon">
    <iconset resource="Ressourcen.qrc">
     <normaloff>:/images/icons/paper.png</normaloff>:/images/icons/paper.png</iconset>
   </property>
   <property name="text">
    <string>new...</string>
   </property>
  </action>
  <action name="actionOeffnen">
   <property name="icon">
    <iconset resource="Ressourcen.qrc">
     <normaloff>:/images/icons/folder.png</normaloff>:/images/icons/folder.png</iconset>
   </property>
   <property name="text">
    <string>open...</string>
   </property>
  </action>
  <action name="actionSpeicher">
   <property name="icon">
    <iconset resource="Ressourcen.qrc">
     <normaloff>:/images/icons/floppyDisk.png</normaloff>:/images/icons/floppyDisk.png</iconset>
   </property>
   <property name="text">
    <string>save</string>
   </property>
  </action>
  <action name="actionSpeicher_unter">
   <property name="icon">
    <iconset resource="Ressourcen.qrc">
     <normaloff>:/images/icons/floppyDisk.png</normaloff>:/images/icons/floppyDisk.png</iconset>
   </property>
   <property name="text">
    <string>save as...</string>
   </property>
  </action>
  <action name="actionExportieren">
   <property name="icon">
    <iconset resource="Ressourcen.qrc">
     <normaloff>:/images/icons/boxUpload.png</normaloff>:/images/icons/boxUpload.png</iconset>
   </property>
   <property name="text">
    <string>export...</string>
   </property>
  </action>
  <action name="actionBeenden">
   <property name="icon">
    <iconset resource="Ressourcen.qrc">
     <normaloff>:/images/icons/logOut.png</normaloff>:/images/icons/logOut.png</iconset>
   </property>
   <property name="text">
    <string>close</string>
   </property>
  </action>
  <action name="actionVersionsinformation">
   <property name="icon">
    <iconset resource="Ressourcen.qrc">
     <normaloff>:/images/icons/exclamation.png</normaloff>:/images/icons/exclamation.png</iconset>
   </property>
   <property name="text">
    <string>version</string>
   </property>
  </action>
  <action name="actionHilfe">
   <property name="icon">
    <iconset resource="Ressourcen.qrc">
     <normaloff>:/images/icons/questions.png</normaloff>:/images/icons/questions.png</iconset>
   </property>
   <property name="text">
    <string>help</string>
   </property>
  </action>
  <action name="actionW_rterbucheditor">
   <property name="icon">
    <iconset resource="Ressourcen.qrc">
     <normaloff>:/images/icons/pen.png</normaloff>:/images/icons/pen.png</iconset>
   </property>
   <property name="text">
    <string>dictionary editor</string>
   </property>
  </action>
  <action name="actionErweiterter_W_rterbucheditor">
   <property name="icon">
    <iconset resource="Ressourcen.qrc">
     <normaloff>:/images/icons/design.png</normaloff>:/images/icons/design.png</iconset>
   </property>
   <property name="text">
    <string>advanced dictionary editor</string>
   </property>
  </action>
  <action name="actionAtomformeleditor">
   <property name="icon">
    <iconset resource="Ressourcen.qrc">
     <normaloff>:/images/icons/ruler.png</normaloff>:/images/icons/ruler.png</iconset>
   </property>
   <property name="text">
    <string>atom formula editor</string>
   </property>
  </action>
  <action name="actionCreate_treebased_dictionary">
   <property name="icon">
    <iconset resource="Ressourcen.qrc">
     <normaloff>:/images/icons/tree.png</normaloff>:/images/icons/tree.png</iconset>
   </property>
   <property name="text">
    <string>create treebased dictionary</string>
   </property>
  </action>
 </widget>
 <layoutdefault spacing="6" margin="11"/>
 <resources>
  <include location="Ressourcen.qrc"/>
 </resources>
 <connections>
  <connection>
   <sender>chb_Iterations</sender>
   <signal>clicked(bool)</signal>
   <receiver>sb_Iterations</receiver>
   <slot>setEnabled(bool)</slot>
   <hints>
    <hint type="sourcelabel">
     <x>89</x>
     <y>146</y>
    </hint>
    <hint type="destinationlabel">
     <x>198</x>
     <y>146</y>
    </hint>
   </hints>
  </connection>
  <connection>
   <sender>rb_OwnDictionary</sender>
   <signal>toggled(bool)</signal>
   <receiver>cb_Dicts</receiver>
   <slot>setEnabled(bool)</slot>
   <hints>
    <hint type="sourcelabel">
     <x>346</x>
     <y>178</y>
    </hint>
    <hint type="destinationlabel">
     <x>561</x>
     <y>190</y>
    </hint>
   </hints>
  </connection>
  <connection>
   <sender>chb_ResEnergy</sender>
   <signal>toggled(bool)</signal>
   <receiver>lb_Prozent</receiver>
   <slot>setEnabled(bool)</slot>
   <hints>
    <hint type="sourcelabel">
     <x>60</x>
     <y>124</y>
    </hint>
    <hint type="destinationlabel">
     <x>236</x>
     <y>130</y>
    </hint>
   </hints>
  </connection>
 </connections>
</ui><|MERGE_RESOLUTION|>--- conflicted
+++ resolved
@@ -214,8 +214,6 @@
               <widget class="QLabel" name="l_unit">
                <property name="text">
                 <string>1 / sec</string>
-<<<<<<< HEAD
-=======
                </property>
               </widget>
              </item>
@@ -223,7 +221,6 @@
               <widget class="QCheckBox" name="chb_fix_phase">
                <property name="text">
                 <string>fix phase</string>
->>>>>>> 32975739
                </property>
               </widget>
              </item>
