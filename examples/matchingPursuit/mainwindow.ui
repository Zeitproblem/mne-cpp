<?xml version="1.0" encoding="UTF-8"?>
<ui version="4.0">
 <class>MainWindow</class>
 <widget class="QMainWindow" name="MainWindow">
  <property name="geometry">
   <rect>
    <x>0</x>
    <y>0</y>
    <width>1050</width>
    <height>700</height>
   </rect>
  </property>
  <property name="sizePolicy">
   <sizepolicy hsizetype="Preferred" vsizetype="Preferred">
    <horstretch>0</horstretch>
    <verstretch>0</verstretch>
   </sizepolicy>
  </property>
  <property name="windowTitle">
   <string>Matching-Pursuit-Toolbox</string>
  </property>
  <property name="windowIcon">
   <iconset resource="Ressourcen.qrc">
    <normaloff>:/images/icons/spanner.png</normaloff>:/images/icons/spanner.png</iconset>
  </property>
  <property name="layoutDirection">
   <enum>Qt::LeftToRight</enum>
  </property>
  <widget class="QWidget" name="centralWidget">
   <layout class="QHBoxLayout" name="horizontalLayout_4">
    <property name="spacing">
     <number>0</number>
    </property>
    <property name="leftMargin">
     <number>5</number>
    </property>
    <property name="topMargin">
     <number>5</number>
    </property>
    <property name="rightMargin">
     <number>5</number>
    </property>
    <property name="bottomMargin">
     <number>5</number>
    </property>
    <item>
     <widget class="QSplitter" name="splitter">
      <property name="sizePolicy">
       <sizepolicy hsizetype="Preferred" vsizetype="Preferred">
        <horstretch>0</horstretch>
        <verstretch>0</verstretch>
       </sizepolicy>
      </property>
      <property name="orientation">
       <enum>Qt::Horizontal</enum>
      </property>
      <property name="opaqueResize">
       <bool>true</bool>
      </property>
      <property name="childrenCollapsible">
       <bool>false</bool>
      </property>
      <widget class="QWidget" name="layoutWidget">
       <layout class="QVBoxLayout" name="verticalLayout">
        <item>
         <widget class="QFrame" name="frame">
          <property name="frameShape">
           <enum>QFrame::Box</enum>
          </property>
          <property name="frameShadow">
           <enum>QFrame::Raised</enum>
          </property>
          <layout class="QHBoxLayout" name="horizontalLayout">
           <property name="leftMargin">
            <number>6</number>
           </property>
           <property name="topMargin">
            <number>6</number>
           </property>
           <property name="rightMargin">
            <number>6</number>
           </property>
           <property name="bottomMargin">
            <number>6</number>
           </property>
           <item>
            <layout class="QGridLayout" name="l_Options" columnstretch="0,0,0,1">
             <property name="spacing">
              <number>5</number>
             </property>
             <item row="4" column="2">
              <widget class="QSpinBox" name="sb_Iterations">
               <property name="alignment">
                <set>Qt::AlignRight|Qt::AlignTrailing|Qt::AlignVCenter</set>
               </property>
              </widget>
             </item>
             <item row="6" column="3">
              <widget class="QLabel" name="lb_Prozent">
               <property name="sizePolicy">
                <sizepolicy hsizetype="Preferred" vsizetype="Preferred">
                 <horstretch>0</horstretch>
                 <verstretch>0</verstretch>
                </sizepolicy>
               </property>
               <property name="text">
                <string>%</string>
               </property>
              </widget>
             </item>
             <item row="6" column="0" colspan="2">
              <widget class="QCheckBox" name="chb_ResEnergy">
               <property name="text">
                <string>residuum energy:</string>
               </property>
               <property name="checked">
                <bool>true</bool>
               </property>
              </widget>
             </item>
             <item row="4" column="0" colspan="2">
              <widget class="QCheckBox" name="chb_Iterations">
               <property name="text">
                <string>max. iterations:</string>
               </property>
               <property name="checked">
                <bool>true</bool>
               </property>
              </widget>
             </item>
             <item row="9" column="1" colspan="3">
              <widget class="QComboBox" name="cb_Dicts">
               <property name="enabled">
                <bool>false</bool>
               </property>
               <property name="minimumSize">
                <size>
                 <width>70</width>
                 <height>0</height>
                </size>
               </property>
              </widget>
             </item>
             <item row="8" column="0" colspan="2">
              <widget class="QRadioButton" name="rb_adativMp">
               <property name="text">
                <string>adaptive MP</string>
               </property>
               <property name="checked">
                <bool>true</bool>
               </property>
              </widget>
             </item>
             <item row="2" column="0" colspan="2">
              <widget class="QLabel" name="lb_Criterion">
               <property name="sizePolicy">
                <sizepolicy hsizetype="Preferred" vsizetype="Fixed">
                 <horstretch>0</horstretch>
                 <verstretch>0</verstretch>
                </sizepolicy>
               </property>
               <property name="text">
                <string>truncation criterion</string>
               </property>
              </widget>
             </item>
             <item row="9" column="0">
              <widget class="QRadioButton" name="rb_OwnDictionary">
               <property name="text">
                <string>own dictionary:</string>
               </property>
              </widget>
             </item>
             <item row="6" column="2">
              <widget class="QDoubleSpinBox" name="dsb_energy">
               <property name="alignment">
                <set>Qt::AlignRight|Qt::AlignTrailing|Qt::AlignVCenter</set>
               </property>
               <property name="decimals">
                <number>1</number>
               </property>
               <property name="minimum">
                <double>0.100000000000000</double>
               </property>
              </widget>
             </item>
             <item row="10" column="2">
              <widget class="QSpinBox" name="sb_sample_rate">
               <property name="maximumSize">
                <size>
                 <width>60</width>
                 <height>16777215</height>
                </size>
               </property>
               <property name="alignment">
                <set>Qt::AlignRight|Qt::AlignTrailing|Qt::AlignVCenter</set>
               </property>
               <property name="minimum">
                <number>1</number>
               </property>
               <property name="maximum">
                <number>999999</number>
               </property>
              </widget>
             </item>
             <item row="10" column="0" colspan="2">
              <widget class="QLabel" name="label">
               <property name="text">
<<<<<<< HEAD
                <string>sample rate:</string>
=======
                <string>sample rate [1/sec]:</string>
>>>>>>> bc8fddb5
               </property>
              </widget>
             </item>
            </layout>
           </item>
          </layout>
         </widget>
        </item>
        <item>
         <layout class="QHBoxLayout" name="horizontalLayout_2" stretch="0,0,0">
          <property name="leftMargin">
           <number>5</number>
          </property>
          <property name="rightMargin">
           <number>5</number>
          </property>
          <item>
           <widget class="QPushButton" name="btt_OpenSignal">
            <property name="sizePolicy">
             <sizepolicy hsizetype="Fixed" vsizetype="Fixed">
              <horstretch>0</horstretch>
              <verstretch>0</verstretch>
             </sizepolicy>
            </property>
            <property name="layoutDirection">
             <enum>Qt::RightToLeft</enum>
            </property>
            <property name="text">
             <string>read signal</string>
            </property>
           </widget>
          </item>
          <item>
           <widget class="QComboBox" name="cb_channels"/>
          </item>
          <item>
           <widget class="QPushButton" name="btt_Calc">
            <property name="sizePolicy">
             <sizepolicy hsizetype="Fixed" vsizetype="Fixed">
              <horstretch>0</horstretch>
              <verstretch>0</verstretch>
             </sizepolicy>
            </property>
            <property name="layoutDirection">
             <enum>Qt::RightToLeft</enum>
            </property>
            <property name="text">
             <string>calculate</string>
            </property>
           </widget>
          </item>
         </layout>
        </item>
        <item>
         <widget class="QTableWidget" name="tbv_Results"/>
        </item>
        <item>
         <layout class="QVBoxLayout" name="verticalLayout_4">
          <property name="spacing">
           <number>0</number>
          </property>
          <property name="leftMargin">
           <number>5</number>
          </property>
          <property name="rightMargin">
           <number>5</number>
          </property>
          <item>
           <widget class="QProgressBar" name="progressBarCalc">
            <property name="sizePolicy">
             <sizepolicy hsizetype="Preferred" vsizetype="Fixed">
              <horstretch>0</horstretch>
              <verstretch>0</verstretch>
             </sizepolicy>
            </property>
            <property name="value">
             <number>24</number>
            </property>
           </widget>
          </item>
          <item>
           <layout class="QHBoxLayout" name="horizontalLayout_3">
            <property name="spacing">
             <number>0</number>
            </property>
            <item>
             <widget class="QLabel" name="lb_RestEnergieResiduum">
              <property name="sizePolicy">
               <sizepolicy hsizetype="Fixed" vsizetype="Preferred">
                <horstretch>0</horstretch>
                <verstretch>0</verstretch>
               </sizepolicy>
              </property>
              <property name="text">
               <string>residuum energy:</string>
              </property>
             </widget>
            </item>
            <item>
             <widget class="QLabel" name="lb_RestEnergieResiduumValue">
              <property name="sizePolicy">
               <sizepolicy hsizetype="Fixed" vsizetype="Preferred">
                <horstretch>0</horstretch>
                <verstretch>0</verstretch>
               </sizepolicy>
              </property>
              <property name="minimumSize">
               <size>
                <width>0</width>
                <height>0</height>
               </size>
              </property>
              <property name="text">
               <string>100%</string>
              </property>
             </widget>
            </item>
            <item>
             <spacer name="horizontalSpacer">
              <property name="orientation">
               <enum>Qt::Horizontal</enum>
              </property>
              <property name="sizeHint" stdset="0">
               <size>
                <width>40</width>
                <height>20</height>
               </size>
              </property>
             </spacer>
            </item>
           </layout>
          </item>
          <item>
           <layout class="QHBoxLayout" name="horizontalLayout_5">
            <property name="spacing">
             <number>0</number>
            </property>
            <item>
             <widget class="QLabel" name="lb_Iterationprogress">
              <property name="sizePolicy">
               <sizepolicy hsizetype="Fixed" vsizetype="Preferred">
                <horstretch>0</horstretch>
                <verstretch>0</verstretch>
               </sizepolicy>
              </property>
              <property name="text">
               <string>iterations:</string>
              </property>
             </widget>
            </item>
            <item>
             <widget class="QLabel" name="lb_IterationsProgressValue">
              <property name="sizePolicy">
               <sizepolicy hsizetype="Fixed" vsizetype="Preferred">
                <horstretch>0</horstretch>
                <verstretch>0</verstretch>
               </sizepolicy>
              </property>
              <property name="minimumSize">
               <size>
                <width>0</width>
                <height>0</height>
               </size>
              </property>
              <property name="text">
               <string>0</string>
              </property>
             </widget>
            </item>
            <item>
             <spacer name="horizontalSpacer_2">
              <property name="orientation">
               <enum>Qt::Horizontal</enum>
              </property>
              <property name="sizeHint" stdset="0">
               <size>
                <width>40</width>
                <height>20</height>
               </size>
              </property>
             </spacer>
            </item>
           </layout>
          </item>
         </layout>
        </item>
       </layout>
      </widget>
      <widget class="QWidget" name="layoutWidget">
       <layout class="QVBoxLayout" name="l_Input" stretch="0,0,0,0,0,0,0">
        <item>
         <widget class="QLabel" name="lb_InputSignal">
          <property name="sizePolicy">
           <sizepolicy hsizetype="Expanding" vsizetype="Fixed">
            <horstretch>0</horstretch>
            <verstretch>0</verstretch>
           </sizepolicy>
          </property>
          <property name="text">
           <string>signal:</string>
          </property>
         </widget>
        </item>
        <item>
         <layout class="QVBoxLayout" name="l_Graph"/>
        </item>
        <item>
         <widget class="QLabel" name="lb_AtomsSum">
          <property name="sizePolicy">
           <sizepolicy hsizetype="Preferred" vsizetype="Fixed">
            <horstretch>0</horstretch>
            <verstretch>0</verstretch>
           </sizepolicy>
          </property>
          <property name="text">
           <string>approximation:</string>
          </property>
         </widget>
        </item>
        <item>
         <layout class="QVBoxLayout" name="l_atoms"/>
        </item>
        <item>
         <widget class="QLabel" name="lb_Res">
          <property name="sizePolicy">
           <sizepolicy hsizetype="Preferred" vsizetype="Fixed">
            <horstretch>0</horstretch>
            <verstretch>0</verstretch>
           </sizepolicy>
          </property>
          <property name="text">
           <string>residuum:</string>
          </property>
         </widget>
        </item>
        <item>
         <layout class="QVBoxLayout" name="l_res"/>
        </item>
        <item>
         <layout class="QVBoxLayout" name="l_YAxis"/>
        </item>
       </layout>
      </widget>
     </widget>
    </item>
   </layout>
  </widget>
  <widget class="QMenuBar" name="menuBar">
   <property name="geometry">
    <rect>
     <x>0</x>
     <y>0</y>
     <width>1050</width>
     <height>21</height>
    </rect>
   </property>
   <widget class="QMenu" name="menuDatei">
    <property name="title">
     <string>File</string>
    </property>
    <addaction name="actionNeu"/>
    <addaction name="actionOeffnen"/>
    <addaction name="actionSpeicher"/>
    <addaction name="actionSpeicher_unter"/>
    <addaction name="actionExportieren"/>
    <addaction name="actionBeenden"/>
   </widget>
   <widget class="QMenu" name="menuBearbeiten">
    <property name="title">
     <string>Edit</string>
    </property>
    <addaction name="actionW_rterbucheditor"/>
    <addaction name="actionErweiterter_W_rterbucheditor"/>
    <addaction name="actionAtomformeleditor"/>
    <addaction name="actionCreate_treebased_dictionary"/>
   </widget>
   <widget class="QMenu" name="menuInfo">
    <property name="title">
     <string>Info</string>
    </property>
    <addaction name="actionVersionsinformation"/>
    <addaction name="actionHilfe"/>
   </widget>
   <addaction name="menuDatei"/>
   <addaction name="menuBearbeiten"/>
   <addaction name="menuInfo"/>
  </widget>
  <widget class="QToolBar" name="mainToolBar">
   <attribute name="toolBarArea">
    <enum>BottomToolBarArea</enum>
   </attribute>
   <attribute name="toolBarBreak">
    <bool>false</bool>
   </attribute>
  </widget>
  <action name="actionNeu">
   <property name="icon">
    <iconset resource="Ressourcen.qrc">
     <normaloff>:/images/icons/paper.png</normaloff>:/images/icons/paper.png</iconset>
   </property>
   <property name="text">
    <string>new...</string>
   </property>
  </action>
  <action name="actionOeffnen">
   <property name="icon">
    <iconset resource="Ressourcen.qrc">
     <normaloff>:/images/icons/folder.png</normaloff>:/images/icons/folder.png</iconset>
   </property>
   <property name="text">
    <string>open...</string>
   </property>
  </action>
  <action name="actionSpeicher">
   <property name="icon">
    <iconset resource="Ressourcen.qrc">
     <normaloff>:/images/icons/floppyDisk.png</normaloff>:/images/icons/floppyDisk.png</iconset>
   </property>
   <property name="text">
    <string>save</string>
   </property>
  </action>
  <action name="actionSpeicher_unter">
   <property name="icon">
    <iconset resource="Ressourcen.qrc">
     <normaloff>:/images/icons/floppyDisk.png</normaloff>:/images/icons/floppyDisk.png</iconset>
   </property>
   <property name="text">
    <string>save as...</string>
   </property>
  </action>
  <action name="actionExportieren">
   <property name="icon">
    <iconset resource="Ressourcen.qrc">
     <normaloff>:/images/icons/boxUpload.png</normaloff>:/images/icons/boxUpload.png</iconset>
   </property>
   <property name="text">
    <string>export...</string>
   </property>
  </action>
  <action name="actionBeenden">
   <property name="icon">
    <iconset resource="Ressourcen.qrc">
     <normaloff>:/images/icons/logOut.png</normaloff>:/images/icons/logOut.png</iconset>
   </property>
   <property name="text">
    <string>close</string>
   </property>
  </action>
  <action name="actionVersionsinformation">
   <property name="icon">
    <iconset resource="Ressourcen.qrc">
     <normaloff>:/images/icons/exclamation.png</normaloff>:/images/icons/exclamation.png</iconset>
   </property>
   <property name="text">
    <string>version</string>
   </property>
  </action>
  <action name="actionHilfe">
   <property name="icon">
    <iconset resource="Ressourcen.qrc">
     <normaloff>:/images/icons/questions.png</normaloff>:/images/icons/questions.png</iconset>
   </property>
   <property name="text">
    <string>help</string>
   </property>
  </action>
  <action name="actionW_rterbucheditor">
   <property name="icon">
    <iconset resource="Ressourcen.qrc">
     <normaloff>:/images/icons/pen.png</normaloff>:/images/icons/pen.png</iconset>
   </property>
   <property name="text">
    <string>dictionary editor</string>
   </property>
  </action>
  <action name="actionErweiterter_W_rterbucheditor">
   <property name="icon">
    <iconset resource="Ressourcen.qrc">
     <normaloff>:/images/icons/design.png</normaloff>:/images/icons/design.png</iconset>
   </property>
   <property name="text">
    <string>advanced dictionary editor</string>
   </property>
  </action>
  <action name="actionAtomformeleditor">
   <property name="icon">
    <iconset resource="Ressourcen.qrc">
     <normaloff>:/images/icons/ruler.png</normaloff>:/images/icons/ruler.png</iconset>
   </property>
   <property name="text">
    <string>atom formula editor</string>
   </property>
  </action>
  <action name="actionCreate_treebased_dictionary">
   <property name="text">
    <string>create treebased dictionary</string>
   </property>
  </action>
 </widget>
 <layoutdefault spacing="6" margin="11"/>
 <resources>
  <include location="Ressourcen.qrc"/>
 </resources>
 <connections>
  <connection>
   <sender>chb_Iterations</sender>
   <signal>clicked(bool)</signal>
   <receiver>sb_Iterations</receiver>
   <slot>setEnabled(bool)</slot>
   <hints>
    <hint type="sourcelabel">
     <x>89</x>
     <y>146</y>
    </hint>
    <hint type="destinationlabel">
     <x>198</x>
     <y>146</y>
    </hint>
   </hints>
  </connection>
  <connection>
   <sender>rb_OwnDictionary</sender>
   <signal>toggled(bool)</signal>
   <receiver>cb_Dicts</receiver>
   <slot>setEnabled(bool)</slot>
   <hints>
    <hint type="sourcelabel">
     <x>346</x>
     <y>178</y>
    </hint>
    <hint type="destinationlabel">
     <x>561</x>
     <y>190</y>
    </hint>
   </hints>
  </connection>
  <connection>
   <sender>chb_ResEnergy</sender>
   <signal>toggled(bool)</signal>
   <receiver>lb_Prozent</receiver>
   <slot>setEnabled(bool)</slot>
   <hints>
    <hint type="sourcelabel">
     <x>60</x>
     <y>124</y>
    </hint>
    <hint type="destinationlabel">
     <x>236</x>
     <y>130</y>
    </hint>
   </hints>
  </connection>
 </connections>
</ui><|MERGE_RESOLUTION|>--- conflicted
+++ resolved
@@ -206,11 +206,7 @@
              <item row="10" column="0" colspan="2">
               <widget class="QLabel" name="label">
                <property name="text">
-<<<<<<< HEAD
-                <string>sample rate:</string>
-=======
                 <string>sample rate [1/sec]:</string>
->>>>>>> bc8fddb5
                </property>
               </widget>
              </item>
