--- conflicted
+++ resolved
@@ -100,17 +100,10 @@
     xmlWriter.writeStartElement("builtAtomsTreebasedMP");
     xmlWriter.writeAttribute("sample_count", QString::number(sample_count));
 
-<<<<<<< HEAD
-
-    for(qint32 scale = 1; scale <= sample_count; scale++)
-    {
-        for(qint32 translation = 0; translation <sample_count; translation++)
-=======
     //ToDo: find good stepwidths
     for(qint32 scale = 1; scale <= sample_count; scale +=3)
     {
         for(qint32 translation = 0; translation <sample_count; translation +=2)
->>>>>>> ae4bf613
         {
             modulation = 0;
             while(modulation < floor(sample_count/2))
@@ -127,15 +120,9 @@
                     xmlWriter.writeEndElement();
 
                     count++;
-<<<<<<< HEAD
-                    phase += 2*PI / sample_count;//(4*PI)/360;
-                }
-                modulation += 0.5;//(sample_count/2) / 32;//floor(5/100*sample_count);
-=======
                 //    phase += 2*PI / sample_count;//(4*PI)/360;
                 }
                 modulation += 2;//(sample_count/2) / 32;//floor(5/100*sample_count);
->>>>>>> ae4bf613
             }
         }
     }
@@ -145,11 +132,7 @@
 
     file.close();
     std::cout << "number of atoms built: " << count << "\n";
-<<<<<<< HEAD
-    FixDictMp::create_tree_dict(save_path);
-=======
     //FixDictMp::create_tree_dict(save_path);
->>>>>>> ae4bf613
 
 }
 
