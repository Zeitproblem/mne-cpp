//=============================================================================================================
/**
* @file     mainwindow.h
* @author   Martin Henfling <martin.henfling@tu-ilmenau.de>;
*           Daniel Knobl <daniel.knobl@tu-ilmenau.de>;
*           Sebastian Krause <sebastian.krause@tu-ilmenau.de>
* @version  1.0
* @date     July, 2014
*
* @section  LICENSE
*
* Copyright (C) 2014, Martin Henfling, Daniel Knobl and Sebastian Krause. All rights reserved.
*
* Redistribution and use in source and binary forms, with or without modification, are permitted provided that
* the following conditions are met:
*     * Redistributions of source code must retain the above copyright notice, this list of conditions and the
*       following disclaimer.
*     * Redistributions in binary form must reproduce the above copyright notice, this list of conditions and
*       the following disclaimer in the documentation and/or other materials provided with the distribution.
*     * Neither the name of the Massachusetts General Hospital nor the names of its contributors may be used
*       to endorse or promote products derived from this software without specific prior written permission.
*
* THIS SOFTWARE IS PROVIDED BY THE COPYRIGHT HOLDERS AND CONTRIBUTORS "AS IS" AND ANY EXPRESS OR IMPLIED
* WARRANTIES, INCLUDING, BUT NOT LIMITED TO, THE IMPLIED WARRANTIES OF MERCHANTABILITY AND FITNESS FOR A
* PARTICULAR PURPOSE ARE DISCLAIMED. IN NO EVENT SHALL MASSACHUSETTS GENERAL HOSPITAL BE LIABLE FOR ANY DIRECT,
* INDIRECT, INCIDENTAL, SPECIAL, EXEMPLARY, OR CONSEQUENTIAL DAMAGES (INCLUDING, BUT NOT LIMITED TO,
* PROCUREMENT OF SUBSTITUTE GOODS OR SERVICES; LOSS OF USE, DATA, OR PROFITS; OR BUSINESS INTERRUPTION)
* HOWEVER CAUSED AND ON ANY THEORY OF LIABILITY, WHETHER IN CONTRACT, STRICT LIABILITY, OR TORT (INCLUDING
* NEGLIGENCE OR OTHERWISE) ARISING IN ANY WAY OUT OF THE USE OF THIS SOFTWARE, EVEN IF ADVISED OF THE
* POSSIBILITY OF SUCH DAMAGE.
*
*
* @brief    MainWindow class declaration shows the main window of the matching pursuit toolbox which includes
*           all main functions. It is composed of three widgets (input signal, approximation and residuum). One
*           can choose the truncation criterions and the typ of MP-Algorithm. Also the channels (if multichannel
*           data) and the calculated atoms could be selected. With the help of the toolbar above, signals can be
*           loaded and approximations can be saved. Furthermore one can open dictionary editor, advanced
*           dictionary editor und atom formula editor.
*/

#ifndef MAINWINDOW_H
#define MAINWINDOW_H

//*************************************************************************************************************
//=============================================================================================================
// INCLUDES
//=============================================================================================================

#include <mne/mne.h>
#include <utils/mp/atom.h>
#include <utils/mp/adaptivemp.h>

//*************************************************************************************************************
//=============================================================================================================
// Qt INCLUDES
//=============================================================================================================

#include <QMainWindow>
#include <QtGui>
#include <QAbstractTableModel>
#include <QImage>
#include <QAbstractItemDelegate>
#include <QFontMetrics>
#include <QModelIndex>
#include <QSize>

//=============================================================================================================
// USED NAMESPACES

using namespace MNELIB;

//=============================================================================================================


namespace Ui
{
    class MainWindow;  
}

enum TruncationCriterion;
class GraphWindow;
class ResiduumWindow;
class AtomSumWindow;
class Atom;

class MainWindow : public QMainWindow
{
    Q_OBJECT

public:
    explicit MainWindow(QWidget *parent = 0);
    ~MainWindow();

    typedef QList<GaborAtom> gabor_atom_list;

private slots:

    void on_btt_Calc_clicked();
    void on_actionW_rterbucheditor_triggered();
    void on_actionAtomformeleditor_triggered();
    void on_actionErweiterter_W_rterbucheditor_triggered();
    void on_actionNeu_triggered();
    void on_btt_OpenSignal_clicked();
    void on_tbv_Results_cellClicked(int row, int column);
    void cb_selection_changed(const QModelIndex&, const QModelIndex&);
    void tbv_selection_changed(const QModelIndex& topLeft, const QModelIndex& bottomRight);
    void recieve_result(qint32 current_iteration, qint32 max_iterations, qreal current_energy, qreal max_energy, gabor_atom_list atom_res_list);
    void calc_thread_finished();

signals:

    void send_input(MatrixXd send_signal, qint32 send_max_iterations, qreal send_epsilon);

private:

    Ui::MainWindow *ui;    
    GraphWindow *callGraphWindow;
    AtomSumWindow *callAtomSumWindow;
    ResiduumWindow *callResidumWindow;
    QStandardItemModel* cb_model;
    QStandardItem* cb_item;
    std::vector<QStandardItem*> cb_items;

    QStandardItemModel* tbv_model;
    QStandardItem* tbv_item;
    std::vector<QStandardItem*> tbv_items;

    void open_file();
    void read_matlab_file(QString fileName);
    void calc_adaptiv_mp(MatrixXd signal, TruncationCriterion criterion);
    qint32 read_fiff_file(QString fileName);
    QList<qreal> norm_signal(QList<qreal> signalSamples);
     //QStringList correlation(VectorXd signalSamples, QList<qreal> atomSamples, QString atomName);
    //VectorXd mpCalc(QFile& dictionary, VectorXd signalSamples, qint32 iterationsCount);

};

//*************************************************************************************************************
// Widget to paint inputsignal
class GraphWindow : public QWidget
{
    Q_OBJECT

protected:
   void paintEvent(QPaintEvent *event);
public:
<<<<<<< HEAD
   void PaintSignal(MatrixXd signalMatrix, QSize windowSize);
=======
   void paint_signal(MatrixXd signalMatrix, QSize windowSize);
>>>>>>> 4329c6de

};

//*************************************************************************************************************
// Widget to paint atoms
class AtomSumWindow : public QWidget
{
    Q_OBJECT

protected:
   void paintEvent(QPaintEvent *event);
public:
<<<<<<< HEAD
   void PaintAtomSum(MatrixXd atom_matrix, QSize windowSize, qreal signalMaximum, qreal signalNegativeMaximum);
=======

   //=========================================================================================================
   /**
   * AtomSumWIndow_paint_atom_sum
   *
   * ### MP toolbox GUI function ###
   *
   * painting sum of found atoms in butterfly plot
   *
   * @param[in] atom_matrix    matrix of found atoms for each channel
   * @param[in] windowSize
   * @param[in] signalMaximum
   * @param[in] signalNegativeMaximum
   *
   *
   * @return void
   */
   void paint_atom_sum(MatrixXd atom_matrix, QSize windowSize, qreal signalMaximum, qreal signalNegativeMaximum);
>>>>>>> 4329c6de

};

//*************************************************************************************************************
// Widget to paint residuum
class ResiduumWindow : public QWidget
{
    Q_OBJECT

  protected:
    void paintEvent(QPaintEvent *event);
public:
   void PaintResiduum(MatrixXd residuum_matrix, QSize windowSize, qreal maxPos, qreal maxNeg);


};

//*************************************************************************************************************
/*
class MatrixXdS : public MatrixXd
{
    Q_OBJECT


public:
   void set_selected(int index);
   bool is_selected(int index);


};
*/
//=============================================================================================================



#endif // MAINWINDOW_H<|MERGE_RESOLUTION|>--- conflicted
+++ resolved
@@ -144,11 +144,7 @@
 protected:
    void paintEvent(QPaintEvent *event);
 public:
-<<<<<<< HEAD
-   void PaintSignal(MatrixXd signalMatrix, QSize windowSize);
-=======
    void paint_signal(MatrixXd signalMatrix, QSize windowSize);
->>>>>>> 4329c6de
 
 };
 
@@ -161,9 +157,6 @@
 protected:
    void paintEvent(QPaintEvent *event);
 public:
-<<<<<<< HEAD
-   void PaintAtomSum(MatrixXd atom_matrix, QSize windowSize, qreal signalMaximum, qreal signalNegativeMaximum);
-=======
 
    //=========================================================================================================
    /**
@@ -182,7 +175,6 @@
    * @return void
    */
    void paint_atom_sum(MatrixXd atom_matrix, QSize windowSize, qreal signalMaximum, qreal signalNegativeMaximum);
->>>>>>> 4329c6de
 
 };
 
