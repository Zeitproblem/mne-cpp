--- conflicted
+++ resolved
@@ -62,10 +62,6 @@
     void on_actionNeu_triggered();
     void on_btt_OpenSignal_clicked();
     void on_tbv_Results_cellClicked(int row, int column);
-<<<<<<< HEAD
-    void iteration_counter(qint32 current_iteration, qint32 max_iterations, qreal current_energy, qreal max_energy, QList<GaborAtom> atom_res_list);
-    void cb_selection_changed(const QModelIndex&, const QModelIndex&);
-=======
     //void iteration_counter(qint32 current_iteration, qint32 max_iterations, qreal current_energy, qreal max_energy, QList<GaborAtom> atom_res_list);
     void cb_selection_changed(const QModelIndex&, const QModelIndex&);
     void recieve_result(qint32 current_iteration, qint32 max_iterations, qreal current_energy, qreal max_energy, gabor_atom_list atom_res_list);
@@ -73,7 +69,6 @@
 
 signals:
     void send_input(MatrixXd send_signal, qint32 send_max_iterations, qreal send_epsilon);
->>>>>>> a6407cc9
 
 private:
 
