--- conflicted
+++ resolved
@@ -17,12 +17,11 @@
 *       following disclaimer.
 *     * Redistributions in binary form must reproduce the above copyright notice, this list of conditions and
 *       the following disclaimer in the documentation and/or other materials provided with the distribution.
-*     * Neither the name of MNE-CPP authors nor the names of its contributors may be used
+*     * Neither the name of the Massachusetts General Hospital nor the names of its contributors may be used
 *       to endorse or promote products derived from this software without specific prior written permission.
 *
 * THIS SOFTWARE IS PROVIDED BY THE COPYRIGHT HOLDERS AND CONTRIBUTORS "AS IS" AND ANY EXPRESS OR IMPLIED
 * WARRANTIES, INCLUDING, BUT NOT LIMITED TO, THE IMPLIED WARRANTIES OF MERCHANTABILITY AND FITNESS FOR A
-* PARTICULAR PURPOSE ARE DISCLAIMED. IN NO EVENT SHALL THE COPYRIGHT OWNER OR CONTRIBUTORS BE LIABLE FOR ANY DIRECT,
 * INDIRECT, INCIDENTAL, SPECIAL, EXEMPLARY, OR CONSEQUENTIAL DAMAGES (INCLUDING, BUT NOT LIMITED TO,
 * PROCUREMENT OF SUBSTITUTE GOODS OR SERVICES; LOSS OF USE, DATA, OR PROFITS; OR BUSINESS INTERRUPTION)
 * HOWEVER CAUSED AND ON ANY THEORY OF LIABILITY, WHETHER IN CONTRACT, STRICT LIABILITY, OR TORT (INCLUDING
@@ -119,7 +118,6 @@
     typedef QList<GaborAtom> gabor_atom_list;
 
 private slots:
-<<<<<<< HEAD
     //==========================================================================================================
     /**
     * MainWindow_on_btt_Calc_clicked
@@ -130,8 +128,6 @@
     *
     * @return void
     */
-=======
->>>>>>> 32975739
     void on_btt_Calc_clicked();
     //==========================================================================================================
     /**
@@ -177,7 +173,6 @@
     * @return void
     */
     void on_actionNeu_triggered();
-<<<<<<< HEAD
     //==========================================================================================================
 
     void on_btt_OpenSignal_clicked();
@@ -193,9 +188,6 @@
     *
     * @return void
     */
-=======
-    void on_btt_OpenSignal_clicked();    
->>>>>>> 32975739
     void cb_selection_changed(const QModelIndex&, const QModelIndex&);
     //==========================================================================================================
     /**
@@ -225,12 +217,9 @@
     * @return void
     */
     void recieve_result(qint32 current_iteration, qint32 max_iterations, qreal current_energy, qreal max_energy, gabor_atom_list atom_res_list);
-<<<<<<< HEAD
-    //==========================================================================================================
-
-
-=======
->>>>>>> 32975739
+    //==========================================================================================================
+
+
     void calc_thread_finished();
     void on_actionCreate_treebased_dictionary_triggered();
     void on_sb_sample_rate_editingFinished();
@@ -243,11 +232,6 @@
     void on_cb_all_select_clicked();
 
 signals:
-<<<<<<< HEAD
-    void send_input(MatrixXd send_signal, qint32 send_max_iterations, qreal send_epsilon);
-=======
-    void send_input(MatrixXd send_signal, qint32 send_max_iterations, qreal send_epsilon, bool fix_phase);
->>>>>>> 32975739
 
 private:
     Ui::MainWindow *ui;    
@@ -313,7 +297,6 @@
     * @return   sample rate
     */
     qint32 read_fiff_file(QString fileName);
-<<<<<<< HEAD
     //==========================================================================================================
     /**
     * MainWindow_norm_signal
@@ -326,9 +309,7 @@
     *
     * @return
     */
-=======
     void read_fiff_file_new(QString file_name);
->>>>>>> 32975739
     QList<qreal> norm_signal(QList<qreal> signalSamples);
     //==========================================================================================================
 
@@ -405,6 +386,7 @@
 public:
     //=========================================================================================================
     /**
+    * AtomSumWindow_paint_atom_sum
     * AtomSumWindow_paint_residuum
     *
     * ### MP toolbox GUI function ###
