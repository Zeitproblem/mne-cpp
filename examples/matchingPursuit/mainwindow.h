//=============================================================================================================
/**
* @file     mainwindow.h
* @author   Martin Henfling <martin.henfling@tu-ilmenau.de>;
*           Daniel Knobl <daniel.knobl@tu-ilmenau.de>;
*           Sebastian Krause <sebastian.krause@tu-ilmenau.de>
* @version  1.0
* @date     July, 2014
*
* @section  LICENSE
*
* Copyright (C) 2014, Martin Henfling, Daniel Knobl and Sebastian Krause. All rights reserved.
*
* Redistribution and use in source and binary forms, with or without modification, are permitted provided that
* the following conditions are met:
*     * Redistributions of source code must retain the above copyright notice, this list of conditions and the
*       following disclaimer.
*     * Redistributions in binary form must reproduce the above copyright notice, this list of conditions and
*       the following disclaimer in the documentation and/or other materials provided with the distribution.
*     * Neither the name of the Massachusetts General Hospital nor the names of its contributors may be used
*       to endorse or promote products derived from this software without specific prior written permission.
*
* THIS SOFTWARE IS PROVIDED BY THE COPYRIGHT HOLDERS AND CONTRIBUTORS "AS IS" AND ANY EXPRESS OR IMPLIED
* WARRANTIES, INCLUDING, BUT NOT LIMITED TO, THE IMPLIED WARRANTIES OF MERCHANTABILITY AND FITNESS FOR A
* INDIRECT, INCIDENTAL, SPECIAL, EXEMPLARY, OR CONSEQUENTIAL DAMAGES (INCLUDING, BUT NOT LIMITED TO,
* PROCUREMENT OF SUBSTITUTE GOODS OR SERVICES; LOSS OF USE, DATA, OR PROFITS; OR BUSINESS INTERRUPTION)
* HOWEVER CAUSED AND ON ANY THEORY OF LIABILITY, WHETHER IN CONTRACT, STRICT LIABILITY, OR TORT (INCLUDING
* NEGLIGENCE OR OTHERWISE) ARISING IN ANY WAY OUT OF THE USE OF THIS SOFTWARE, EVEN IF ADVISED OF THE
* POSSIBILITY OF SUCH DAMAGE.
*
*
* @brief    MainWindow class declaration shows the main window of the matching pursuit toolbox which includes
*           all main functions. It is composed of three widgets (input signal, approximation and residuum). One
*           can choose the truncation criterions and the typ of MP-Algorithm. Also the channels (if multichannel
*           data) and the calculated atoms could be selected. With the help of the toolbar above, signals can be
*           loaded and approximations can be saved. Furthermore one can open dictionary editor, advanced
*           dictionary editor und atom formula editor.
*/

#ifndef MAINWINDOW_H
#define MAINWINDOW_H

//*************************************************************************************************************
//=============================================================================================================
// INCLUDES
//=============================================================================================================

#include <mne/mne.h>
#include <utils/mp/atom.h>
#include <utils/mp/adaptivemp.h>
#include <utils/mp/fixdictmp.h>

#include "editorwindow.h"
#include "ui_editorwindow.h"
#include "formulaeditor.h"
#include "ui_formulaeditor.h"
#include "enhancededitorwindow.h"
#include "ui_enhancededitorwindow.h"
#include "deletemessagebox.h"
#include "ui_deletemessagebox.h"
#include "processdurationmessagebox.h"
#include "ui_processdurationmessagebox.h"
#include "treebaseddictwindow.h"
#include "ui_treebaseddictwindow.h"
#include "settingwindow.h"
#include "ui_settingwindow.h"

//*************************************************************************************************************
//=============================================================================================================
// Qt INCLUDES
//=============================================================================================================

#include <QMainWindow>
#include <QtGui>
#include <QAbstractTableModel>
#include <QImage>
#include <QAbstractItemDelegate>
#include <QFontMetrics>
#include <QModelIndex>
#include <QSize>

#ifndef UINT32
typedef unsigned int        UINT32, *PUINT32;
#endif
#ifndef INT32
typedef signed int          INT32, *PINT32;
#endif
#ifndef MAXUINT32
#define MAXUINT32   ((UINT32)~((UINT32)0))
#endif
#ifndef MAXINT32
#define MAXINT32    ((INT32)(MAXUINT32 >> 1))
#endif
#ifndef MININT32
#define MININT32    ((INT32)~MAXINT32)
#endif


//=============================================================================================================
// USED NAMESPACES

using namespace MNELIB;

//=============================================================================================================

namespace Ui
{
    class MainWindow;
}


enum TruncationCriterion
{
    Iterations,
    SignalEnergy,
    Both
};

class GraphWindow;
class ResiduumWindow;
class AtomSumWindow;
class YAxisWindow;

class MainWindow : public QMainWindow
{
    Q_OBJECT

public:
    //**********************************************************************************************************
    //constructor
    explicit MainWindow(QWidget *parent = 0);
    ~MainWindow();
    //**********************************************************************************************************

<<<<<<< HEAD
=======
    typedef QList<GaborAtom> adaptive_atom_list;
    typedef QList<FixDictAtom> fix_dict_atom_list;
    typedef Eigen::VectorXd VectorXd;

>>>>>>> a8d88f72
    //==========================================================================================================
    /**
    * MainWindow_fill_dict_combobox
    *
    * ### MP toolbox main window function ###
    *
    * fills combobox with available dictionaries
    *
    * @return void
    */
    void fill_dict_combobox();
<<<<<<< HEAD
    //==========================================================================================================

    typedef QList<GaborAtom> adaptive_atom_list;
    typedef QList<FixDictAtom> fix_dict_atom_list;
    typedef Eigen::VectorXd VectorXd;    
=======

    //==========================================================================================================

>>>>>>> a8d88f72

private slots:
    //==========================================================================================================
    /**
    * MainWindow_on_btt_Calc_clicked
    *
    * ### MP toolbox main window slots ###
    *
    * starts calculation
    *
    * @return void
    */
    void on_btt_Calc_clicked();
<<<<<<< HEAD
=======

>>>>>>> a8d88f72
    //==========================================================================================================
    /**
    * MainWindow_on_actionW_rterbucheditor_triggered
    *
    * ### MP toolbox main window slots ###
    *
    * opens dictionary editor
    *
    * @return void
    */
    void on_actionW_rterbucheditor_triggered();
<<<<<<< HEAD
=======

>>>>>>> a8d88f72
    //==========================================================================================================
    /**
    * MainWindow_on_actionAtomformeleditor_triggered
    *
    * ### MP toolbox main window slots ###
    *
    * opens atom formular editor
    *
    * @return void
    */
    void on_actionAtomformeleditor_triggered();
<<<<<<< HEAD
=======

>>>>>>> a8d88f72
    //==========================================================================================================
    /**
    * MainWindow_on_actionErweiterter_W_rterbucheditor_triggered
    *
    * ### MP toolbox main window slots ###
    *
    * opens advanced dictionary editor
    *
    * @return void
    */
    void on_actionErweiterter_W_rterbucheditor_triggered();
<<<<<<< HEAD
=======

>>>>>>> a8d88f72
    //==========================================================================================================
    /**
    * MainWindow_on_actionNeu_triggered
    *
    * ### MP toolbox main window slots ###
    *
    * opens interface to select signal file
    *
    * @return void
    */
    void on_actionNeu_triggered();
<<<<<<< HEAD
    //==========================================================================================================

    void on_btt_OpenSignal_clicked();

=======

    //==========================================================================================================
    /**
    * MainWindow_on_btt_OpenSignal_clicked
    *
    * ### MP toolbox main window slots ###
    *
    * opens interface to select signal file
    *
    * @return void
    */
    void on_btt_OpenSignal_clicked();

    //==========================================================================================================
>>>>>>> a8d88f72
    /**
    * MainWindow_cb_selection_changed
    *
    * ### MP toolbox main window slots ###
    *
    * changes channel selection
    *
    * @param[in] QModelIndex    channel number
    *
    * @return void
    */
    void cb_selection_changed(const QModelIndex&, const QModelIndex&);
<<<<<<< HEAD
=======

>>>>>>> a8d88f72
    //==========================================================================================================
    /**
    * MainWindow_tbv_selection_changed
    *
    * ### MP toolbox main window slots ###
    *
    * selects/deselects all calculated atoms
    *
    * @return void
    */
    void tbv_selection_changed(const QModelIndex& topLeft, const QModelIndex& bottomRight);
<<<<<<< HEAD
=======

>>>>>>> a8d88f72
    //==========================================================================================================
    /**
    * MainWindow_recieve_result
    *
    * ### MP toolbox main window slots ###
    *
    * receives calculated atoms and updates remaining energy, iterations and progressbar
    *
    * @param[in]    current_iteration   number of current iteration
    * @param[in]    max_iterations      number of all iterations for current calculation
    * @param[in]    current_energy      energy of decomposition
    * @param[in]    max_energy          whole energy of given signal
    * @param[in]    atom_res_list       list of calculated atoms
    *
    * @return void
    */
    void recieve_result(qint32 current_iteration, qint32 max_iterations, qreal current_energy, qreal max_energy, MatrixXd residuum,
                        adaptive_atom_list adaptive_atom_res_list, fix_dict_atom_list fix_dict_atom_res_list);
<<<<<<< HEAD

    //==========================================================================================================

    void recieve_warnings(qint32 warning_number);

    //==========================================================================================================

    void calc_thread_finished();
    void on_actionCreate_treebased_dictionary_triggered();
    void on_dsb_from_editingFinished();
    void on_dsb_to_editingFinished();
    void on_dsb_to_valueChanged(double arg1);
    void on_dsb_from_valueChanged(double arg1);
    void on_sb_sample_count_editingFinished();
    void on_sb_sample_count_valueChanged(int arg1);
    void on_cb_all_select_clicked();
    void on_time_out();
    void on_actionSettings_triggered();
    void on_dicts_saved();
    void on_actionSpeicher_unter_triggered();
    void on_actionSpeicher_triggered();
    void on_actionExport_triggered();
    void on_dsb_sample_rate_editingFinished();

    void on_cb_Dicts_currentIndexChanged(const QString &arg1);

    void on_rb_adativMp_clicked();

    void activate_info_label();
=======

    //==========================================================================================================
    /**
    * MainWindow_recieve_warnings
    *
    * ### MP toolbox main window slots ###
    *
    * receives warnings from fix dict calculation errors
    *
    * @param[in]    warning_number     number of corresponding warning
    *
    * @return void
    */
    void recieve_warnings(qint32 warning_number);

    //==========================================================================================================
    /**
    * MainWindow_calc_thread_finished
    *
    * ### MP toolbox main window slots ###
    *
    * updates main window when calculation is finished
    *
    * @return void
    */
    void calc_thread_finished();

    //==========================================================================================================
    /**
    * MainWindow_on_actionCreate_treebased-dictionary_triggered
    *
    * ### MP toolbox main window slots ###
    *
    * opens editor for creating treebased dictionary
    *
    * @return void
    */
    void on_actionCreate_treebased_dictionary_triggered();

    //==========================================================================================================
    /**
    * MainWindow_on_dsb_from_editingFinished
    *
    * ### MP toolbox main window slots ###
    *
    * reads start value out of "from" double spin box
    *
    * @return void
    */
    void on_dsb_from_editingFinished();

    //==========================================================================================================
    /**
    * MainWindow_on_dsb_to_editingFinished
    *
    * ### MP toolbox main window slots ###
    *
    * reads end value out of "to" double spin box
    *
    * @return void
    */
    void on_dsb_to_editingFinished();

    //==========================================================================================================
    /**
    * MainWindow_on_dsb_to_valueChanged
    *
    * ### MP toolbox main window slots ###
    *
    * reads end value
    *
    * @param    arg1    value from "to" double spin box
    *
    * @return void
    */
    void on_dsb_to_valueChanged(double arg1);

    //==========================================================================================================
    /**
    * MainWindow_on_dsb_from_valueChanged
    *
    * ### MP toolbox main window slots ###
    *
    * reads start value
    *
    * @param    arg1    value from "from" double spin box
    *
    * @return void
    */
    void on_dsb_from_valueChanged(double arg1);

    //==========================================================================================================
    /**
    * MainWindow_on_sb_sample_count_editingFinished
    *
    * ### MP toolbox main window slots ###
    *
    * reads in fiff file after editing sample lenght
    *
    * @return void
    */
    void on_sb_sample_count_editingFinished();

    //==========================================================================================================
    /**
    * MainWindow_on_sb_sample_count_valueChanged
    *
    * ### MP toolbox main window slots ###
    *
    * calculates new end value when sample length is changed
    *
    * @param    arg1    sample lenght (64 to 4097)
    *
    * @return void
    */
    void on_sb_sample_count_valueChanged(int arg1);

    //==========================================================================================================
    /**
    * MainWindow_on_cb_all_select_clicked
    *
    * ### MP toolbox main window slots ###
    *
    * check button selects or deselects all founded atoms
    *
    * @return void
    */
    void on_cb_all_select_clicked();

    //==========================================================================================================
    /**
    * MainWindow_on_time_out
    *
    * ### MP toolbox main window slots ###
    *
    * stops calculation
    *
    * @return void
    */
    void on_time_out();

    //==========================================================================================================
    /**
    * MainWindow_on_actionSettings_triggered
    *
    * ### MP toolbox main window slots ###
    *
    * opens setting window
    *
    * @return void
    */
    void on_actionSettings_triggered();

    //==========================================================================================================
    /**
    * MainWindow_on_dicts_saved
    *
    * ### MP toolbox main window slots ###
    *
    * fills combobox with available dictionaries
    *
    * @return void
    */
    void on_dicts_saved();

    //==========================================================================================================
    /**
    * MainWindow_on_actionSpeicher_unter_triggered
    *
    * ### MP toolbox main window slots ###
    *
    * opens dialog window for saving approximation
    *
    * @return void
    */
    void on_actionSpeicher_unter_triggered();

    //==========================================================================================================
    /**
    * MainWindow_on_actionSpeicher_triggered
    *
    * ### MP toolbox main window slots ###
    *
    * saves approximation
    *
    * @return void
    */
    void on_actionSpeicher_triggered();

    //==========================================================================================================
    /**
    * MainWindow_on_actionExport_triggered
    *
    * ### MP toolbox main window slots ###
    *
    * saves calculated atoms as new dictionary
    *
    * @return void
    */
    void on_actionExport_triggered();

    //==========================================================================================================
    /**
    * MainWindow_on_dsb_sample_rate_editingFinished
    *
    * ### MP toolbox main window slots ###
    *
    * sends
    *
    * @return void
    */
    void on_dsb_sample_rate_editingFinished();

    //==========================================================================================================
    /**
    * MainWindow_on_cb_Dicts_currentIndexChanged
    *
    * ### MP toolbox main window slots ###
    *
    * ???
    *
    * @param
    *
    * @return void
    */
    void on_cb_Dicts_currentIndexChanged(const QString &arg1);

    //==========================================================================================================
    /**
    * MainWindow_on_rb_adaptivMP_clicked
    *
    * ### MP toolbox main window slots ###
    *
    * ???
    *
    * @return void
    */
    void on_rb_adativMp_clicked();

    //==========================================================================================================
    /**
    * MainWindow_activate_info_label
    *
    * ### MP toolbox main window slots ###
    *
    *
    *
    * @return void
    */
    void activate_info_label();

    //==========================================================================================================
>>>>>>> a8d88f72

signals:

    void send_input(MatrixXd send_signal, qint32 send_max_iterations, qreal send_epsilon, bool fix_phase, qint32 boost, qint32 simplex_it,
                    qreal simplex_reflection, qreal simplex_expansion, qreal simplex_contraction, qreal simplex_full_contraction);
    void send_input_fix_dict(MatrixXd send_signal, qint32 send_max_iterations, qreal send_epsilon, qint32 boost, QString path, qreal delta);

private:

    bool is_saved;
    bool tbv_is_loading;
    bool auto_change;
    bool was_partialchecked;
    bool come_from_sample_count;
    bool come_from_from;
    bool is_white;
    qreal to;
    qreal signal_energy;
    qreal residuum_energy;
    qint32 recieved_result_counter;
    qint32 max_tbv_header_width;
    QString save_path;
    QString file_name;
    QString last_open_path;
    QString last_save_path;
    QMap<qint32, bool> select_channel_map;
    QMap<qint32, bool> select_atoms_map;
    QList<QColor> original_colors;
    QList<GaborAtom> _adaptive_atom_list;
    QList<FixDictAtom> _fix_dict_atom_list;
    MatrixXd datas;
    MatrixXd times;
    MatrixXd original_signal_matrix;
    MatrixXd real_residuum_matrix;
    QTime counter_time;
    Ui::MainWindow *ui;    
    GraphWindow *callGraphWindow;
    AtomSumWindow *callAtomSumWindow;
    ResiduumWindow *callResidumWindow;
    YAxisWindow *callYAxisWindow;    
    QStandardItem* cb_item;
    QStandardItem* tbv_item;
    QStandardItemModel* cb_model;
    QStandardItemModel* tbv_model;
    std::vector<QStandardItem*> cb_items;
    std::vector<QStandardItem*> tbv_items;

    //==========================================================================================================
    /**
    * MainWindow_open_file
    *
    * ### MP toolbox main function ###
    *
    * opens files for read signals
    *
    * @return void
    */
    void open_file();

    //==========================================================================================================
    /**
    * MainWindow_read_matlab_file
    *
    * ### MP toolbox main function ###
    *
    * reads matlab files
    *
    * @param[in] fileName   name of matlab file
    *
    * @return void
    */
    void read_matlab_file(QString fileName);

    //==========================================================================================================
    /**
    * MainWindow_calc_adaptive_mp
    *
    * ### MP toolbox main function ###
    *
    * calculates atoms with adaptive matching pursuit algorithm
    *
    * @param[in] signal         input signal
    * @param[in] criterion      truncation criterion to end approximation
    *
    * @return void
    */
    void calc_adaptiv_mp(MatrixXd signal, TruncationCriterion criterion);

    //==========================================================================================================
    /**
    * MainWindow_read_fiff_file
    *
    * ### MP toolbox main function ###
    *
    * reads data from fiff files
    *
    * @param[in] fileName   name of fiff file
    *
    * @return gibt 0 zurück wenn erflogreich sonst ungleich 0
    */
    qint32 read_fiff_file(QString fileName);

    //==========================================================================================================
    /**
    * MainWindow_read_fiff_file
    *
    * ### MP toolbox main function ###
    *
    * reads data from fiff files
    *
    * @param[in] file_name   name of fiff file
    */
    void read_fiff_file_new(QString file_name);

    //==========================================================================================================
<<<<<<< HEAD

    //==========================================================================================================
=======
>>>>>>> a8d88f72
    /**
    * MainWindow_read_fiff_ave
    *
    * ### MP toolbox main function ###
    *
    * reads data from ave files
    *
    * @param[in] QString file name  name of average-file
    *
    * @return   void
    */
    void read_fiff_ave(QString file_name);

    //==========================================================================================================
    /**
    * MainWindow_fill channel_combobox
    *
    * ### MP toolbox main function ###
    *
    * fills combobox with channel indicies
    *
    * @return   void
    */
    void fill_channel_combobox();

    //==========================================================================================================
    /**
    * MainWindow_save_fif_file
    *
    * ### MP toolbox main function ###
    *
    * saves fiff-files
    *
    * @return   void
    */
    void save_fif_file();

    //==========================================================================================================
    /**
    * MainWindow_save_paramters
    *
    * ### MP toolbox main function ###
    *
    * saves parameters
    *
    * @return   void
    */
    void save_parameters();

    //==========================================================================================================
    /**
    * MainWindow_calc_fix_mp
    *
    * ### MP toolbox main function ###
    *
    * calculates MP-Algorithm with fix dictionaries
    *
    * @param    path
    * @param    signal      Matrix of input signal
    * @param    criterion
    *
    * @return   void
    */
    void calc_fix_mp(QString path, MatrixXd signal, TruncationCriterion criterion);

    //==========================================================================================================
    /**
    * MainWindow_closeEvent
    *
    * ### MP toolbox main function ###
    *
    * Qt close event
    *
    * @param    QCloseEvent
    *
    * @return   void
    */
    void closeEvent(QCloseEvent * event);

    //==========================================================================================================
    /**
    * MainWindow_sort_energie_adaptive
    *
    * ### MP toolbox main function ###
    *
    * sorts atoms from adaptive MP regarding to their energy
    *
    * @param    atom_1  first atom
    * @param    atom_2  second atom
    *
    * @return   static bool     sort_energie_adaptive
    */
    static bool sort_energie_adaptive(const GaborAtom atom_1, const GaborAtom atom_2);

    //==========================================================================================================
    /**
    * MainWindow_sort_energie_fix
    *
    * ### MP toolbox main function ###
    *
    * sorts atoms from fix dictionaries regarding to their energy
    *
    * @param    atom_1  first atom
    * @param    atom_2  second atom
    *
<<<<<<< HEAD
    * @return   static bool     sort_energie_fix
    */
    static bool sort_energie_fix(const FixDictAtom atom_1, const FixDictAtom atom_2);
=======
    * @return   sort_energie_fix    ???
    */
    static bool sort_energie_fix(const FixDictAtom atom_1, const FixDictAtom atom_2);

>>>>>>> a8d88f72
    //==========================================================================================================
};

//*************************************************************************************************************
// Widget to paint inputsignal
class GraphWindow : public QWidget
{
    Q_OBJECT

protected:
   void paintEvent(QPaintEvent *event);

public:
   //==========================================================================================================
   /**
   * GraphWindow_paint_signal
   *
   * ### MP toolbox GUI function ###
   *
   * painting input signal of chosen channels in butterfly plot
   *
   * @param[in] signalMatrix    matrix of input signal
   * @param[in] windowSize      size (height,width) of window
   *
   * @return void
   */
   void paint_signal(MatrixXd signalMatrix, QSize windowSize);

   //==========================================================================================================
};

//*************************************************************************************************************
// Widget to paint atoms
class AtomSumWindow : public QWidget
{
    Q_OBJECT

protected:
   void paintEvent(QPaintEvent *event);

public:
   //=========================================================================================================
   /**
   * AtomSumWindow_paint_atom_sum
   *
   * ### MP toolbox GUI function ###
   *
   * painting sum of found atoms in butterfly plot
   *
   * @param[in] atom_matrix             matrix of found atoms for each channel
   * @param[in] windowSize              size (height,width) of window
   * @param[in] signalMaximum           maximum value of atom signal
   * @param[in] signalNegativeMaximum   minimum value of atom signal
   *
   * @return void
   */
   void paint_atom_sum(MatrixXd atom_matrix, QSize windowSize, qreal signalMaximum, qreal signalNegativeMaximum);

   //==========================================================================================================
};

//*************************************************************************************************************
// Widget to paint residuum
class ResiduumWindow : public QWidget
{
    Q_OBJECT

  protected:
    void paintEvent(QPaintEvent *event);

public:
    //=========================================================================================================
    /**    
    * ResiduumWindow_paint_residuum
    *
    * ### MP toolbox GUI function ###
    *
    * painting residuum after each iteration in butterfly plot
    *
    * @param[in] residuum_matrix    matrix of found residuums for each channel
    * @param[in] windowSize         size (height,width) of window
    * @param[in] maxPos             maximum value of residuum signal
    * @param[in] maxNeg             minimum value of residuum signal
    *
    * @return void
    */
    void paint_residuum(MatrixXd residuum_matrix, QSize windowSize, qreal maxPos, qreal maxNeg);
<<<<<<< HEAD
=======

>>>>>>> a8d88f72
    //=========================================================================================================
};

// Widget to paint y-axis
class YAxisWindow : public QWidget
{
    Q_OBJECT

protected:
   void paintEvent(QPaintEvent *event);

public:
   //==========================================================================================================
   /**
   * YAxisWindow_paint_signal
   *
   * ### MP toolbox GUI function ###
   *
   * painting y-axis of chosen channels in butterfly plot
   *
   * @param[in] signalMatrix    matrix of input signal
   * @param[in] windowSize      size (height,width) of window
   *
   * @return void
   */
   void paint_axis(MatrixXd signalMatrix, QSize windowSize);

   //==========================================================================================================
};

//*************************************************************************************************************

#endif // MAINWINDOW_H<|MERGE_RESOLUTION|>--- conflicted
+++ resolved
@@ -132,13 +132,10 @@
     ~MainWindow();
     //**********************************************************************************************************
 
-<<<<<<< HEAD
-=======
     typedef QList<GaborAtom> adaptive_atom_list;
     typedef QList<FixDictAtom> fix_dict_atom_list;
     typedef Eigen::VectorXd VectorXd;
 
->>>>>>> a8d88f72
     //==========================================================================================================
     /**
     * MainWindow_fill_dict_combobox
@@ -150,17 +147,9 @@
     * @return void
     */
     void fill_dict_combobox();
-<<<<<<< HEAD
-    //==========================================================================================================
-
-    typedef QList<GaborAtom> adaptive_atom_list;
-    typedef QList<FixDictAtom> fix_dict_atom_list;
-    typedef Eigen::VectorXd VectorXd;    
-=======
-
-    //==========================================================================================================
-
->>>>>>> a8d88f72
+
+    //==========================================================================================================
+
 
 private slots:
     //==========================================================================================================
@@ -174,10 +163,7 @@
     * @return void
     */
     void on_btt_Calc_clicked();
-<<<<<<< HEAD
-=======
-
->>>>>>> a8d88f72
+
     //==========================================================================================================
     /**
     * MainWindow_on_actionW_rterbucheditor_triggered
@@ -189,10 +175,7 @@
     * @return void
     */
     void on_actionW_rterbucheditor_triggered();
-<<<<<<< HEAD
-=======
-
->>>>>>> a8d88f72
+
     //==========================================================================================================
     /**
     * MainWindow_on_actionAtomformeleditor_triggered
@@ -204,10 +187,7 @@
     * @return void
     */
     void on_actionAtomformeleditor_triggered();
-<<<<<<< HEAD
-=======
-
->>>>>>> a8d88f72
+
     //==========================================================================================================
     /**
     * MainWindow_on_actionErweiterter_W_rterbucheditor_triggered
@@ -219,10 +199,7 @@
     * @return void
     */
     void on_actionErweiterter_W_rterbucheditor_triggered();
-<<<<<<< HEAD
-=======
-
->>>>>>> a8d88f72
+
     //==========================================================================================================
     /**
     * MainWindow_on_actionNeu_triggered
@@ -234,27 +211,20 @@
     * @return void
     */
     void on_actionNeu_triggered();
-<<<<<<< HEAD
-    //==========================================================================================================
-
+
+    //==========================================================================================================
+    /**
+    * MainWindow_on_btt_OpenSignal_clicked
+    *
+    * ### MP toolbox main window slots ###
+    *
+    * opens interface to select signal file
+    *
+    * @return void
+    */
     void on_btt_OpenSignal_clicked();
 
-=======
-
-    //==========================================================================================================
-    /**
-    * MainWindow_on_btt_OpenSignal_clicked
-    *
-    * ### MP toolbox main window slots ###
-    *
-    * opens interface to select signal file
-    *
-    * @return void
-    */
-    void on_btt_OpenSignal_clicked();
-
-    //==========================================================================================================
->>>>>>> a8d88f72
+    //==========================================================================================================
     /**
     * MainWindow_cb_selection_changed
     *
@@ -267,10 +237,7 @@
     * @return void
     */
     void cb_selection_changed(const QModelIndex&, const QModelIndex&);
-<<<<<<< HEAD
-=======
-
->>>>>>> a8d88f72
+
     //==========================================================================================================
     /**
     * MainWindow_tbv_selection_changed
@@ -282,10 +249,7 @@
     * @return void
     */
     void tbv_selection_changed(const QModelIndex& topLeft, const QModelIndex& bottomRight);
-<<<<<<< HEAD
-=======
-
->>>>>>> a8d88f72
+
     //==========================================================================================================
     /**
     * MainWindow_recieve_result
@@ -304,290 +268,258 @@
     */
     void recieve_result(qint32 current_iteration, qint32 max_iterations, qreal current_energy, qreal max_energy, MatrixXd residuum,
                         adaptive_atom_list adaptive_atom_res_list, fix_dict_atom_list fix_dict_atom_res_list);
-<<<<<<< HEAD
-
-    //==========================================================================================================
-
+
+    //==========================================================================================================
+    /**
+    * MainWindow_recieve_warnings
+    *
+    * ### MP toolbox main window slots ###
+    *
+    * receives warnings from fix dict calculation errors
+    *
+    * @param[in]    warning_number     number of corresponding warning
+    *
+    * @return void
+    */
     void recieve_warnings(qint32 warning_number);
 
     //==========================================================================================================
-
+    /**
+    * MainWindow_calc_thread_finished
+    *
+    * ### MP toolbox main window slots ###
+    *
+    * updates main window when calculation is finished
+    *
+    * @return void
+    */
     void calc_thread_finished();
+
+    //==========================================================================================================
+    /**
+    * MainWindow_on_actionCreate_treebased-dictionary_triggered
+    *
+    * ### MP toolbox main window slots ###
+    *
+    * opens editor for creating treebased dictionary
+    *
+    * @return void
+    */
     void on_actionCreate_treebased_dictionary_triggered();
+
+    //==========================================================================================================
+    /**
+    * MainWindow_on_dsb_from_editingFinished
+    *
+    * ### MP toolbox main window slots ###
+    *
+    * reads start value out of "from" double spin box
+    *
+    * @return void
+    */
     void on_dsb_from_editingFinished();
+
+    //==========================================================================================================
+    /**
+    * MainWindow_on_dsb_to_editingFinished
+    *
+    * ### MP toolbox main window slots ###
+    *
+    * reads end value out of "to" double spin box
+    *
+    * @return void
+    */
     void on_dsb_to_editingFinished();
+
+    //==========================================================================================================
+    /**
+    * MainWindow_on_dsb_to_valueChanged
+    *
+    * ### MP toolbox main window slots ###
+    *
+    * reads end value
+    *
+    * @param    arg1    value from "to" double spin box
+    *
+    * @return void
+    */
     void on_dsb_to_valueChanged(double arg1);
+
+    //==========================================================================================================
+    /**
+    * MainWindow_on_dsb_from_valueChanged
+    *
+    * ### MP toolbox main window slots ###
+    *
+    * reads start value
+    *
+    * @param    arg1    value from "from" double spin box
+    *
+    * @return void
+    */
     void on_dsb_from_valueChanged(double arg1);
+
+    //==========================================================================================================
+    /**
+    * MainWindow_on_sb_sample_count_editingFinished
+    *
+    * ### MP toolbox main window slots ###
+    *
+    * reads in fiff file after editing sample lenght
+    *
+    * @return void
+    */
     void on_sb_sample_count_editingFinished();
+
+    //==========================================================================================================
+    /**
+    * MainWindow_on_sb_sample_count_valueChanged
+    *
+    * ### MP toolbox main window slots ###
+    *
+    * calculates new end value when sample length is changed
+    *
+    * @param    arg1    sample lenght (64 to 4097)
+    *
+    * @return void
+    */
     void on_sb_sample_count_valueChanged(int arg1);
+
+    //==========================================================================================================
+    /**
+    * MainWindow_on_cb_all_select_clicked
+    *
+    * ### MP toolbox main window slots ###
+    *
+    * check button selects or deselects all founded atoms
+    *
+    * @return void
+    */
     void on_cb_all_select_clicked();
+
+    //==========================================================================================================
+    /**
+    * MainWindow_on_time_out
+    *
+    * ### MP toolbox main window slots ###
+    *
+    * stops calculation
+    *
+    * @return void
+    */
     void on_time_out();
+
+    //==========================================================================================================
+    /**
+    * MainWindow_on_actionSettings_triggered
+    *
+    * ### MP toolbox main window slots ###
+    *
+    * opens setting window
+    *
+    * @return void
+    */
     void on_actionSettings_triggered();
+
+    //==========================================================================================================
+    /**
+    * MainWindow_on_dicts_saved
+    *
+    * ### MP toolbox main window slots ###
+    *
+    * fills combobox with available dictionaries
+    *
+    * @return void
+    */
     void on_dicts_saved();
+
+    //==========================================================================================================
+    /**
+    * MainWindow_on_actionSpeicher_unter_triggered
+    *
+    * ### MP toolbox main window slots ###
+    *
+    * opens dialog window for saving approximation
+    *
+    * @return void
+    */
     void on_actionSpeicher_unter_triggered();
+
+    //==========================================================================================================
+    /**
+    * MainWindow_on_actionSpeicher_triggered
+    *
+    * ### MP toolbox main window slots ###
+    *
+    * saves approximation
+    *
+    * @return void
+    */
     void on_actionSpeicher_triggered();
+
+    //==========================================================================================================
+    /**
+    * MainWindow_on_actionExport_triggered
+    *
+    * ### MP toolbox main window slots ###
+    *
+    * saves calculated atoms as new dictionary
+    *
+    * @return void
+    */
     void on_actionExport_triggered();
+
+    //==========================================================================================================
+    /**
+    * MainWindow_on_dsb_sample_rate_editingFinished
+    *
+    * ### MP toolbox main window slots ###
+    *
+    * sends
+    *
+    * @return void
+    */
     void on_dsb_sample_rate_editingFinished();
 
+    //==========================================================================================================
+    /**
+    * MainWindow_on_cb_Dicts_currentIndexChanged
+    *
+    * ### MP toolbox main window slots ###
+    *
+    * ???
+    *
+    * @param
+    *
+    * @return void
+    */
     void on_cb_Dicts_currentIndexChanged(const QString &arg1);
 
+    //==========================================================================================================
+    /**
+    * MainWindow_on_rb_adaptivMP_clicked
+    *
+    * ### MP toolbox main window slots ###
+    *
+    * ???
+    *
+    * @return void
+    */
     void on_rb_adativMp_clicked();
 
+    //==========================================================================================================
+    /**
+    * MainWindow_activate_info_label
+    *
+    * ### MP toolbox main window slots ###
+    *
+    *
+    *
+    * @return void
+    */
     void activate_info_label();
-=======
-
-    //==========================================================================================================
-    /**
-    * MainWindow_recieve_warnings
-    *
-    * ### MP toolbox main window slots ###
-    *
-    * receives warnings from fix dict calculation errors
-    *
-    * @param[in]    warning_number     number of corresponding warning
-    *
-    * @return void
-    */
-    void recieve_warnings(qint32 warning_number);
-
-    //==========================================================================================================
-    /**
-    * MainWindow_calc_thread_finished
-    *
-    * ### MP toolbox main window slots ###
-    *
-    * updates main window when calculation is finished
-    *
-    * @return void
-    */
-    void calc_thread_finished();
-
-    //==========================================================================================================
-    /**
-    * MainWindow_on_actionCreate_treebased-dictionary_triggered
-    *
-    * ### MP toolbox main window slots ###
-    *
-    * opens editor for creating treebased dictionary
-    *
-    * @return void
-    */
-    void on_actionCreate_treebased_dictionary_triggered();
-
-    //==========================================================================================================
-    /**
-    * MainWindow_on_dsb_from_editingFinished
-    *
-    * ### MP toolbox main window slots ###
-    *
-    * reads start value out of "from" double spin box
-    *
-    * @return void
-    */
-    void on_dsb_from_editingFinished();
-
-    //==========================================================================================================
-    /**
-    * MainWindow_on_dsb_to_editingFinished
-    *
-    * ### MP toolbox main window slots ###
-    *
-    * reads end value out of "to" double spin box
-    *
-    * @return void
-    */
-    void on_dsb_to_editingFinished();
-
-    //==========================================================================================================
-    /**
-    * MainWindow_on_dsb_to_valueChanged
-    *
-    * ### MP toolbox main window slots ###
-    *
-    * reads end value
-    *
-    * @param    arg1    value from "to" double spin box
-    *
-    * @return void
-    */
-    void on_dsb_to_valueChanged(double arg1);
-
-    //==========================================================================================================
-    /**
-    * MainWindow_on_dsb_from_valueChanged
-    *
-    * ### MP toolbox main window slots ###
-    *
-    * reads start value
-    *
-    * @param    arg1    value from "from" double spin box
-    *
-    * @return void
-    */
-    void on_dsb_from_valueChanged(double arg1);
-
-    //==========================================================================================================
-    /**
-    * MainWindow_on_sb_sample_count_editingFinished
-    *
-    * ### MP toolbox main window slots ###
-    *
-    * reads in fiff file after editing sample lenght
-    *
-    * @return void
-    */
-    void on_sb_sample_count_editingFinished();
-
-    //==========================================================================================================
-    /**
-    * MainWindow_on_sb_sample_count_valueChanged
-    *
-    * ### MP toolbox main window slots ###
-    *
-    * calculates new end value when sample length is changed
-    *
-    * @param    arg1    sample lenght (64 to 4097)
-    *
-    * @return void
-    */
-    void on_sb_sample_count_valueChanged(int arg1);
-
-    //==========================================================================================================
-    /**
-    * MainWindow_on_cb_all_select_clicked
-    *
-    * ### MP toolbox main window slots ###
-    *
-    * check button selects or deselects all founded atoms
-    *
-    * @return void
-    */
-    void on_cb_all_select_clicked();
-
-    //==========================================================================================================
-    /**
-    * MainWindow_on_time_out
-    *
-    * ### MP toolbox main window slots ###
-    *
-    * stops calculation
-    *
-    * @return void
-    */
-    void on_time_out();
-
-    //==========================================================================================================
-    /**
-    * MainWindow_on_actionSettings_triggered
-    *
-    * ### MP toolbox main window slots ###
-    *
-    * opens setting window
-    *
-    * @return void
-    */
-    void on_actionSettings_triggered();
-
-    //==========================================================================================================
-    /**
-    * MainWindow_on_dicts_saved
-    *
-    * ### MP toolbox main window slots ###
-    *
-    * fills combobox with available dictionaries
-    *
-    * @return void
-    */
-    void on_dicts_saved();
-
-    //==========================================================================================================
-    /**
-    * MainWindow_on_actionSpeicher_unter_triggered
-    *
-    * ### MP toolbox main window slots ###
-    *
-    * opens dialog window for saving approximation
-    *
-    * @return void
-    */
-    void on_actionSpeicher_unter_triggered();
-
-    //==========================================================================================================
-    /**
-    * MainWindow_on_actionSpeicher_triggered
-    *
-    * ### MP toolbox main window slots ###
-    *
-    * saves approximation
-    *
-    * @return void
-    */
-    void on_actionSpeicher_triggered();
-
-    //==========================================================================================================
-    /**
-    * MainWindow_on_actionExport_triggered
-    *
-    * ### MP toolbox main window slots ###
-    *
-    * saves calculated atoms as new dictionary
-    *
-    * @return void
-    */
-    void on_actionExport_triggered();
-
-    //==========================================================================================================
-    /**
-    * MainWindow_on_dsb_sample_rate_editingFinished
-    *
-    * ### MP toolbox main window slots ###
-    *
-    * sends
-    *
-    * @return void
-    */
-    void on_dsb_sample_rate_editingFinished();
-
-    //==========================================================================================================
-    /**
-    * MainWindow_on_cb_Dicts_currentIndexChanged
-    *
-    * ### MP toolbox main window slots ###
-    *
-    * ???
-    *
-    * @param
-    *
-    * @return void
-    */
-    void on_cb_Dicts_currentIndexChanged(const QString &arg1);
-
-    //==========================================================================================================
-    /**
-    * MainWindow_on_rb_adaptivMP_clicked
-    *
-    * ### MP toolbox main window slots ###
-    *
-    * ???
-    *
-    * @return void
-    */
-    void on_rb_adativMp_clicked();
-
-    //==========================================================================================================
-    /**
-    * MainWindow_activate_info_label
-    *
-    * ### MP toolbox main window slots ###
-    *
-    *
-    *
-    * @return void
-    */
-    void activate_info_label();
-
-    //==========================================================================================================
->>>>>>> a8d88f72
+
+    //==========================================================================================================
 
 signals:
 
@@ -703,11 +635,6 @@
     void read_fiff_file_new(QString file_name);
 
     //==========================================================================================================
-<<<<<<< HEAD
-
-    //==========================================================================================================
-=======
->>>>>>> a8d88f72
     /**
     * MainWindow_read_fiff_ave
     *
@@ -813,16 +740,10 @@
     * @param    atom_1  first atom
     * @param    atom_2  second atom
     *
-<<<<<<< HEAD
-    * @return   static bool     sort_energie_fix
+    * @return   sort_energie_fix    ???
     */
     static bool sort_energie_fix(const FixDictAtom atom_1, const FixDictAtom atom_2);
-=======
-    * @return   sort_energie_fix    ???
-    */
-    static bool sort_energie_fix(const FixDictAtom atom_1, const FixDictAtom atom_2);
-
->>>>>>> a8d88f72
+
     //==========================================================================================================
 };
 
@@ -910,10 +831,7 @@
     * @return void
     */
     void paint_residuum(MatrixXd residuum_matrix, QSize windowSize, qreal maxPos, qreal maxNeg);
-<<<<<<< HEAD
-=======
-
->>>>>>> a8d88f72
+
     //=========================================================================================================
 };
 
