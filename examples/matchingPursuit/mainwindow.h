--- conflicted
+++ resolved
@@ -135,12 +135,9 @@
     void on_dsb_to_editingFinished();
     void on_dsb_to_valueChanged(double arg1);
     void on_dsb_from_valueChanged(double arg1);
-<<<<<<< HEAD
-=======
     void on_sb_sample_count_editingFinished();
     void on_sb_sample_count_valueChanged(int arg1);
     void on_cb_all_select_clicked();
->>>>>>> 372f9799
 
 signals:
     void send_input(MatrixXd send_signal, qint32 send_max_iterations, qreal send_epsilon);
