//=============================================================================================================
/**
* @file     mainwindow.h
* @author   Martin Henfling <martin.henfling@tu-ilmenau.de>;
*           Daniel Knobl <daniel.knobl@tu-ilmenau.de>;
*           Sebastian Krause <sebastian.krause@tu-ilmenau.de>
* @version  1.0
* @date     July, 2014
*
* @section  LICENSE
*
* Copyright (C) 2014, Martin Henfling, Daniel Knobl and Sebastian Krause. All rights reserved.
*
* Redistribution and use in source and binary forms, with or without modification, are permitted provided that
* the following conditions are met:
*     * Redistributions of source code must retain the above copyright notice, this list of conditions and the
*       following disclaimer.
*     * Redistributions in binary form must reproduce the above copyright notice, this list of conditions and
*       the following disclaimer in the documentation and/or other materials provided with the distribution.
*     * Neither the name of the Massachusetts General Hospital nor the names of its contributors may be used
*       to endorse or promote products derived from this software without specific prior written permission.
*
* THIS SOFTWARE IS PROVIDED BY THE COPYRIGHT HOLDERS AND CONTRIBUTORS "AS IS" AND ANY EXPRESS OR IMPLIED
* WARRANTIES, INCLUDING, BUT NOT LIMITED TO, THE IMPLIED WARRANTIES OF MERCHANTABILITY AND FITNESS FOR A
* INDIRECT, INCIDENTAL, SPECIAL, EXEMPLARY, OR CONSEQUENTIAL DAMAGES (INCLUDING, BUT NOT LIMITED TO,
* PROCUREMENT OF SUBSTITUTE GOODS OR SERVICES; LOSS OF USE, DATA, OR PROFITS; OR BUSINESS INTERRUPTION)
* HOWEVER CAUSED AND ON ANY THEORY OF LIABILITY, WHETHER IN CONTRACT, STRICT LIABILITY, OR TORT (INCLUDING
* NEGLIGENCE OR OTHERWISE) ARISING IN ANY WAY OUT OF THE USE OF THIS SOFTWARE, EVEN IF ADVISED OF THE
* POSSIBILITY OF SUCH DAMAGE.
*
*
* @brief    MainWindow class declaration shows the main window of the matching pursuit toolbox which includes
*           all main functions. It is composed of three widgets (input signal, approximation and residuum). One
*           can choose the truncation criterions and the typ of MP-Algorithm. Also the channels (if multichannel
*           data) and the calculated atoms could be selected. With the help of the toolbar above, signals can be
*           loaded and approximations can be saved. Furthermore one can open dictionary editor, advanced
*           dictionary editor und atom formula editor.
*/

#ifndef MAINWINDOW_H
#define MAINWINDOW_H

//*************************************************************************************************************
//=============================================================================================================
// INCLUDES
//=============================================================================================================

#include <mne/mne.h>
#include <utils/mp/atom.h>
#include <utils/mp/adaptivemp.h>
#include <utils/mp/fixdictmp.h>

#include "editorwindow.h"
#include "ui_editorwindow.h"
#include "formulaeditor.h"
#include "ui_formulaeditor.h"
#include "enhancededitorwindow.h"
#include "ui_enhancededitorwindow.h"
#include "deletemessagebox.h"
#include "ui_deletemessagebox.h"
#include "processdurationmessagebox.h"
#include "ui_processdurationmessagebox.h"
#include "treebaseddictwindow.h"
#include "ui_treebaseddictwindow.h"
#include "settingwindow.h"
#include "ui_settingwindow.h"

//*************************************************************************************************************
//=============================================================================================================
// Qt INCLUDES
//=============================================================================================================

#include <QMainWindow>
#include <QtGui>
#include <QAbstractTableModel>
#include <QImage>
#include <QAbstractItemDelegate>
#include <QFontMetrics>
#include <QModelIndex>
#include <QSize>

#ifndef UINT32
typedef unsigned int        UINT32, *PUINT32;
#endif
#ifndef INT32
typedef signed int          INT32, *PINT32;
#endif
#ifndef MAXUINT32
#define MAXUINT32   ((UINT32)~((UINT32)0))
#endif
#ifndef MAXINT32
#define MAXINT32    ((INT32)(MAXUINT32 >> 1))
#endif
#ifndef MININT32
#define MININT32    ((INT32)~MAXINT32)
#endif


//=============================================================================================================
// USED NAMESPACES

using namespace MNELIB;

//=============================================================================================================

namespace Ui
{
    class MainWindow;
}


enum TruncationCriterion
{
    Iterations,
    SignalEnergy,
    Both
};

class GraphWindow;
class ResiduumWindow;
class AtomSumWindow;
class XAxisWindow;

class MainWindow : public QMainWindow
{
    Q_OBJECT

public:
    //**********************************************************************************************************
    //constructor
    explicit MainWindow(QWidget *parent = 0);
    ~MainWindow();
    //**********************************************************************************************************

    typedef QList<GaborAtom> adaptive_atom_list;
    typedef QList<FixDictAtom> fix_dict_atom_list;
    typedef QMap<qint32, bool> select_map;
    typedef Eigen::VectorXd VectorXd;
    typedef Eigen::RowVectorXi RowVectorXi;
    //==========================================================================================================
    /**
    * MainWindow_fill_dict_combobox
    *
    * ### MP toolbox main window function ###
    *
    * fills combobox with available dictionaries
    *
    * @return void
    */
    void fill_dict_combobox();

    //==========================================================================================================


    void save_fif_file();
private slots:
    //==========================================================================================================
    /**
    * MainWindow_on_btt_Calc_clicked
    *
    * ### MP toolbox main window slots ###
    *
    * starts calculation
    *
    * @return void
    */
    void on_btt_Calc_clicked();

    //==========================================================================================================
    /**
    * MainWindow_on_actionW_rterbucheditor_triggered
    *
    * ### MP toolbox main window slots ###
    *
    * opens dictionary editor
    *
    * @return void
    */
    void on_actionW_rterbucheditor_triggered();

    //==========================================================================================================
    /**
    * MainWindow_on_actionAtomformeleditor_triggered
    *
    * ### MP toolbox main window slots ###
    *
    * opens atom formular editor
    *
    * @return void
    */
    void on_actionAtomformeleditor_triggered();

    //==========================================================================================================
    /**
    * MainWindow_on_actionErweiterter_W_rterbucheditor_triggered
    *
    * ### MP toolbox main window slots ###
    *
    * opens advanced dictionary editor
    *
    * @return void
    */
    void on_actionErweiterter_W_rterbucheditor_triggered();

    //==========================================================================================================
    /**
    * MainWindow_on_actionNeu_triggered
    *
    * ### MP toolbox main window slots ###
    *
    * opens interface to select signal file
    *
    * @return void
    */
    void on_actionNeu_triggered();

    //==========================================================================================================
    /**
    * MainWindow_on_btt_OpenSignal_clicked
    *
    * ### MP toolbox main window slots ###
    *
    * opens interface to select signal file
    *
    * @return void
    */
    void on_btt_OpenSignal_clicked();

    //==========================================================================================================
    /**
    * MainWindow_cb_selection_changed
    *
    * ### MP toolbox main window slots ###
    *
    * changes channel selection
    *
    * @param[in] QModelIndex    channel number
    *
    * @return void
    */
    void cb_selection_changed(const QModelIndex&, const QModelIndex&);

    //==========================================================================================================
    /**
    * MainWindow_tbv_selection_changed
    *
    * ### MP toolbox main window slots ###
    *
    * selects/deselects all calculated atoms
    *
    * @return void
    */
    void tbv_selection_changed(const QModelIndex& topLeft, const QModelIndex& bottomRight);

    //==========================================================================================================
    /**
    * MainWindow_recieve_result
    *
    * ### MP toolbox main window slots ###
    *
    * receives calculated atoms and updates remaining energy, iterations and progressbar
    *
    * @param[in]    current_iteration   number of current iteration
    * @param[in]    max_iterations      number of all iterations for current calculation
    * @param[in]    current_energy      energy of decomposition
    * @param[in]    max_energy          whole energy of given signal
    * @param[in]    atom_res_list       list of calculated atoms
    *
    * @return void
    */
    void recieve_result(qint32 current_iteration, qint32 max_iterations, qreal current_energy, qreal max_energy, MatrixXd residuum,
                        adaptive_atom_list adaptive_atom_res_list, fix_dict_atom_list fix_dict_atom_res_list);

    //==========================================================================================================
    /**
    * MainWindow_recieve_warnings
    *
    * ### MP toolbox main window slots ###
    *
    * receives warnings and infos from fixDict and adaptive MP Algorithm to show in GUI
    *
    * @param[in]    warning_number     number of corresponding warning
    *
    * @return void
    *
    * warning_number and meaning:
    *
    * "1"   fixDict MP: dict excludes atoms to approximate the signal more closely. Calculation terminated.
    * "2"   fixDict MP: No matching sample count between atoms and signal. This may lead to discontinuities.
    * "10"  fixDict, adaptive MP: Algorithm canceled by user interaction. (click on btt cancel)
    * "11"  adaptive MP: Max. Simplex Iteration limit achieved, result may not be optimal.   *
    *
    */
    void recieve_warnings(qint32 warning_number);

    //==========================================================================================================
    /**
    * MainWindow_calc_thread_finished
    *
    * ### MP toolbox main window slots ###
    *
    * updates main window when calculation is finished
    *
    * @return void
    */
    void calc_thread_finished();

    //==========================================================================================================
    /**
    * MainWindow_on_actionCreate_treebased-dictionary_triggered
    *
    * ### MP toolbox main window slots ###
    *
    * opens editor for creating treebased dictionary
    *
    * @return void
    */
    void on_actionCreate_treebased_dictionary_triggered();

    //==========================================================================================================
    /**
    * MainWindow_on_dsb_from_editingFinished
    *
    * ### MP toolbox main window slots ###
    *
    * reads start value out of "from" double spin box
    *
    * @return void
    */
    void on_dsb_from_editingFinished();

    //==========================================================================================================
    /**
    * MainWindow_on_dsb_to_editingFinished
    *
    * ### MP toolbox main window slots ###
    *
    * reads end value out of "to" double spin box
    *
    * @return void
    */
    void on_dsb_to_editingFinished();

    //==========================================================================================================
    /**
    * MainWindow_on_dsb_to_valueChanged
    *
    * ### MP toolbox main window slots ###
    *
    * reads end value
    *
    * @param    arg1    value from "to" double spin box
    *
    * @return void
    */
    void on_dsb_to_valueChanged(double arg1);

    //==========================================================================================================
    /**
    * MainWindow_on_dsb_from_valueChanged
    *
    * ### MP toolbox main window slots ###
    *
    * reads start value
    *
    * @param    arg1    value from "from" double spin box
    *
    * @return void
    */
    void on_dsb_from_valueChanged(double arg1);

    //==========================================================================================================
    /**
    * MainWindow_on_sb_sample_count_editingFinished
    *
    * ### MP toolbox main window slots ###
    *
    * reads in fiff file after editing sample lenght
    *
    * @return void
    */
    void on_sb_sample_count_editingFinished();

    //==========================================================================================================
    /**
    * MainWindow_on_sb_sample_count_valueChanged
    *
    * ### MP toolbox main window slots ###
    *
    * calculates new end value when sample length is changed
    *
    * @param    arg1    sample lenght (64 to 4097)
    *
    * @return void
    */
    void on_sb_sample_count_valueChanged(int arg1);

    //==========================================================================================================
    /**
    * MainWindow_on_cb_all_select_clicked
    *
    * ### MP toolbox main window slots ###
    *
    * check button selects or deselects all founded atoms
    *
    * @return void
    */
    void on_cb_all_select_clicked();

    //==========================================================================================================
    /**
    * MainWindow_on_time_out
    *
    * ### MP toolbox main window slots ###
    *
    * stops calculation
    *
    * @return void
    */
    void on_time_out();

    //==========================================================================================================
    /**
    * MainWindow_on_actionSettings_triggered
    *
    * ### MP toolbox main window slots ###
    *
    * opens setting window
    *
    * @return void
    */
    void on_actionSettings_triggered();

    //==========================================================================================================
    /**
    * MainWindow_on_dicts_saved
    *
    * ### MP toolbox main window slots ###
    *
    * fills combobox with available dictionaries
    *
    * @return void
    */
    void on_dicts_saved();

    //==========================================================================================================
    /**
    * MainWindow_on_actionSpeicher_unter_triggered
    *
    * ### MP toolbox main window slots ###
    *
    * opens dialog window for saving approximation
    *
    * @return void
    */
    void on_actionSpeicher_unter_triggered();

    //==========================================================================================================
    /**
    * MainWindow_on_actionSpeicher_triggered
    *
    * ### MP toolbox main window slots ###
    *
    * saves approximation
    *
    * @return void
    */
    void on_actionSpeicher_triggered();

    //==========================================================================================================
    /**
    * MainWindow_on_actionExport_triggered
    *
    * ### MP toolbox main window slots ###
    *
    * saves calculated atoms as new dictionary
    *
    * @return void
    */
    void on_actionExport_triggered();

    //==========================================================================================================
    /**
    * MainWindow_on_dsb_sample_rate_editingFinished
    *
    * ### MP toolbox main window slots ###
    *
    * sends
    *
    * @return void
    */
    void on_dsb_sample_rate_editingFinished();

    //==========================================================================================================
    /**
    * MainWindow_on_cb_Dicts_currentIndexChanged
    *
    * ### MP toolbox main window slots ###
    *
    * ???
    *
    * @param
    *
    * @return void
    */
    void on_cb_Dicts_currentIndexChanged(const QString &arg1);

    //==========================================================================================================
    /**
    * MainWindow_on_rb_adaptivMP_clicked
    *
    * ### MP toolbox main window slots ###
    *
    * ???
    *
    * @return void
    */
    void on_rb_adativMp_clicked();

    //==========================================================================================================
    /**
    * MainWindow_activate_info_label
    *
    * ### MP toolbox main window slots ###
    *
    *
    *
    * @return void
    */
    void activate_info_label();

    //==========================================================================================================
    /**
    * MainWindow_recieve_save_progress
    *
    * ### MP toolbox main window slots ###
    *
    *
    *
    * @return void
    */
    void recieve_save_progress(qint32 current_progress, qint32 finished);

    //==========================================================================================================

    void on_dsb_energy_valueChanged(double arg1);
<<<<<<< HEAD

    void on_actionBeenden_triggered();

=======
    void on_actionBeenden_triggered();
>>>>>>> 5f1ec95e
    void on_mouse_button_release();

signals:

    void send_input(MatrixXd send_signal, qint32 send_max_iterations, qreal send_epsilon, bool fix_phase, qint32 boost, qint32 simplex_it,
                    qreal simplex_reflection, qreal simplex_expansion, qreal simplex_contraction, qreal simplex_full_contraction);
    void send_input_fix_dict(MatrixXd send_signal, qint32 send_max_iterations, qreal send_epsilon, qint32 boost, QString path, qreal delta);
    void to_save(QString source_path, QString save_path, fiff_int_t start_change, fiff_int_t end_change, MatrixXd changes, select_map select_channel_map, RowVectorXi picks);

private:

    bool is_saved;
    bool has_warning;
    bool is_save_white;
    bool tbv_is_loading;
    bool auto_change;
    bool was_partialchecked;
    bool read_fiff_changed;
    bool is_white;
    bool is_calulating;
    fiff_int_t last_to;
    fiff_int_t last_from;
    qint32 last_sample_count;
    qreal residuum_energy;
    qint32 recieved_result_counter;
    qint32 max_tbv_header_width;
    QString save_path;
    QString file_name;
    QString last_open_path;
    QString last_save_path;
    QStringList matlab_signal;
    QMap<qint32, bool> select_channel_map;
    QMap<qint32, bool> select_atoms_map;
    QList<QColor> original_colors;
    QList<GaborAtom> _adaptive_atom_list;
    QList<FixDictAtom> _fix_dict_atom_list;
    MatrixXd datas;
<<<<<<< HEAD
    MatrixXd times;
    MatrixXd original_signal_matrix;
=======
    RowVectorXf times_vec;
    MatrixXd times;
    MatrixXd original_signal_matrix;
    MatrixXd reference_matrix;
>>>>>>> 5f1ec95e
    MatrixXd real_residuum_matrix;
    QTime counter_time;
    Ui::MainWindow *ui;    
    GraphWindow *callGraphWindow;
    AtomSumWindow *callAtomSumWindow;
    ResiduumWindow *callResidumWindow;
    XAxisWindow *callXAxisWindow;
    QStandardItem* cb_item;
    QStandardItemModel* cb_model;
    std::vector<QStandardItem*> cb_items;
    RowVectorXi picks;
    FiffInfo pick_info;
    QPalette pal;

    QTimer *_counter_timer;
    QThread* mp_Thread;
    AdaptiveMp *adaptive_Mp;
    FixDictMp *fixDict_Mp ;

    //==========================================================================================================
    /**
    * MainWindow_open_file
    *
    * ### MP toolbox main function ###
    *
    * opens files for read signals
    *
    * @return void
    */
    void open_file();

    //==========================================================================================================
    /**
    * MainWindow_read_matlab_file
    *
    * ### MP toolbox main function ###
    *
    * reads matlab files
    *
    * @param[in] fileName   name of matlab file
    *
    * @return void
    */
    bool read_matlab_file(QString fileName);

    //==========================================================================================================
    /**
    * MainWindow_read_matlab_file_new
    *
    * ### MP toolbox main function ###
    *
    * reads matlab files new
    *
    * @param[in] fileName   name of matlab file
    *
    * @return void
    */
    void read_matlab_file_new();

    //==========================================================================================================
    /**
    * MainWindow_calc_adaptive_mp
    *
    * ### MP toolbox main function ###
    *
    * calculates atoms with adaptive matching pursuit algorithm
    *
    * @param[in] signal         input signal
    * @param[in] criterion      truncation criterion to end approximation
    *
    * @return void
    */
    void calc_adaptiv_mp(MatrixXd signal, TruncationCriterion criterion);

    //==========================================================================================================
    /**
    * MainWindow_read_fiff_file
    *
    * ### MP toolbox main function ###
    *
    * reads data from fiff files
    *
    * @param[in] fileName   name of fiff file
    *
    * @return gibt 0 zurück wenn erflogreich sonst ungleich 0
    */
    bool read_fiff_file(QString fileName);

    //==========================================================================================================
    /**
    * MainWindow_read_fiff_file
    *
    * ### MP toolbox main function ###
    *
    * reads data from fiff files
    *
    * @param[in] file_name   name of fiff file
    */
    void read_fiff_file_new(QString file_name);

    //==========================================================================================================
    /**
    * MainWindow_read_fiff_ave
    *
    * ### MP toolbox main function ###
    *
    * reads data from ave files
    *
    * @param[in] QString file name  name of average-file
    *
<<<<<<< HEAD
    * @return   void
    */
    void read_fiff_ave(QString file_name);
=======
    * @return   bool
    */
    bool read_fiff_ave(QString file_name);

    //==========================================================================================================
    /**
    * MainWindow_read_fiff_ave
    *
    * ### MP toolbox main function ###
    *
    * reads data from ave files
    *
    * @param[in] QString file name  name of average-file
    *
    * @return   bool
    */
    void read_fiff_ave_new();
>>>>>>> 5f1ec95e

    //==========================================================================================================
    /**
    * MainWindow_fill channel_combobox
    *
    * ### MP toolbox main function ###
    *
    * fills combobox with channel indicies
    *
    * @return   void
    */
    void fill_channel_combobox();


    //==========================================================================================================
    /**
    * MainWindow_save_paramters
    *
    * ### MP toolbox main function ###
    *
    * saves parameters
    *
    * @return   void
    */
    void save_parameters();

    //==========================================================================================================
    /**
    * MainWindow_calc_fix_mp
    *
    * ### MP toolbox main function ###
    *
    * calculates MP-Algorithm with fix dictionaries
    *
    * @param    path
    * @param    signal      Matrix of input signal
    * @param    criterion
    *
    * @return   void
    */
    void calc_fix_mp(QString path, MatrixXd signal, TruncationCriterion criterion);

    //==========================================================================================================
    /**
    * MainWindow_create_display_text
    *
    * ### MP toolbox main function ###
    *
    * creates the display texts of found atoms to show in the result list
    *
    * @param[in]    global_best_matching    best matching atom, which text should be created
    *
    * @return       QString                 display text
    */
    QString create_display_text(FixDictAtom global_best_matching);

    //==========================================================================================================
    /**
    * MainWindow_closeEvent
    *
    * ### MP toolbox main function ###
    *
    * Qt close event
    *
    * @param    QCloseEvent
    *
    * @return   void
    */
    void closeEvent(QCloseEvent * event);

    //==========================================================================================================
    /**
    * MainWindow_sort_energie_adaptive
    *
    * ### MP toolbox main function ###
    *
    * sorts atoms from adaptive MP regarding to their energy
    *
    * @param    atom_1  first atom
    * @param    atom_2  second atom
    *
    * @return   static bool     sort_energie_adaptive
    */
    static bool sort_energie_adaptive(const GaborAtom atom_1, const GaborAtom atom_2);

    //==========================================================================================================
    /**
    * MainWindow_sort_energie_fix
    *
    * ### MP toolbox main function ###
    *
    * sorts atoms from fix dictionaries regarding to their energy
    *
    * @param    atom_1  first atom
    * @param    atom_2  second atom
    *
    * @return   sort_energie_fix    ???
    */
    static bool sort_energie_fix(const FixDictAtom atom_1, const FixDictAtom atom_2);

    //==========================================================================================================
};

//*************************************************************************************************************
// Widget to paint inputsignal
class GraphWindow : public QWidget
{
    Q_OBJECT
private:
    fiff_int_t press_pos;

protected:
   void paintEvent(QPaintEvent *event);
   void mouseMoveEvent(QMouseEvent *event);
   void mousePressEvent(QMouseEvent *event);
   void mouseReleaseEvent(QMouseEvent *event);
   void wheelEvent (QWheelEvent *event);

public:
   //==========================================================================================================
   /**
   * GraphWindow_paint_signal
   *
   * ### MP toolbox GUI function ###
   *
   * painting input signal of chosen channels in butterfly plot
   *
   * @param[in] signalMatrix    matrix of input signal
   * @param[in] windowSize      size (height,width) of window
   *
   * @return void
   */
   void paint_signal(MatrixXd signalMatrix, QSize windowSize);

signals:
    void read_new();

   //==========================================================================================================
};

//*************************************************************************************************************
// Widget to paint atoms
class AtomSumWindow : public QWidget
{
    Q_OBJECT

protected:
   void paintEvent(QPaintEvent *event);
   void mouseMoveEvent(QMouseEvent *event);

public:
   //=========================================================================================================
   /**
   * AtomSumWindow_paint_atom_sum
   *
   * ### MP toolbox GUI function ###
   *
   * painting sum of found atoms in butterfly plot
   *
   * @param[in] atom_matrix             matrix of found atoms for each channel
   * @param[in] windowSize              size (height,width) of window
   * @param[in] signalMaximum           maximum value of atom signal
   * @param[in] signalNegativeMaximum   minimum value of atom signal
   *
   * @return void
   */
   void paint_atom_sum(MatrixXd atom_matrix, QSize windowSize, qreal signalMaximum, qreal signalNegativeMaximum);

   //==========================================================================================================
};

//*************************************************************************************************************
// Widget to paint residuum
class ResiduumWindow : public QWidget
{
    Q_OBJECT

  protected:
    void paintEvent(QPaintEvent *event);
    void mouseMoveEvent(QMouseEvent *event);

public:
    //=========================================================================================================
    /**    
    * ResiduumWindow_paint_residuum
    *
    * ### MP toolbox GUI function ###
    *
    * painting residuum after each iteration in butterfly plot
    *
    * @param[in] residuum_matrix    matrix of found residuums for each channel
    * @param[in] windowSize         size (height,width) of window
    * @param[in] maxPos             maximum value of residuum signal
    * @param[in] maxNeg             minimum value of residuum signal
    *
    * @return void
    */
    void paint_residuum(MatrixXd residuum_matrix, QSize windowSize, qreal maxPos, qreal maxNeg);

    //=========================================================================================================
};

// Widget to paint x-axis
class XAxisWindow : public QWidget
{
    Q_OBJECT

protected:
   void paintEvent(QPaintEvent *event);

public:
   //==========================================================================================================
   /**
   * XAxisWindow_paint_signal
   *
   * ### MP toolbox GUI function ###
   *
   * painting x-axis of chosen channels in butterfly plot
   *
   * @param[in] signalMatrix    matrix of input signal
   * @param[in] windowSize      size (height,width) of window
   *
   * @return void
   */
   void paint_axis(MatrixXd signalMatrix, QSize windowSize);

   //==========================================================================================================
};

//save fif file class
class SaveFifFile : public QThread
{
    Q_OBJECT

    typedef QMap<qint32, bool> select_map;
    typedef Eigen::MatrixXd MatrixXd;
    typedef FIFFLIB::fiff_int_t fiff_int_t;
    typedef Eigen::RowVectorXi RowVectorXi;

public:
    SaveFifFile();

    ~SaveFifFile();

private slots:
    //==========================================================================================================
    /**
    * MainWindow_save_fif_file
    *
    * ### MP toolbox main function ###
    *
    * saves fiff-files
    *
    * @return   void
    */
    void save_fif_file(QString source_path, QString save_path, fiff_int_t start_change, fiff_int_t end_change, MatrixXd changes, select_map select_channel_map, RowVectorXi picks);

signals:
    void save_progress(qint32 current_progress, qint32 finished);
};

//*************************************************************************************************************

#endif // MAINWINDOW_H<|MERGE_RESOLUTION|>--- conflicted
+++ resolved
@@ -544,13 +544,7 @@
     //==========================================================================================================
 
     void on_dsb_energy_valueChanged(double arg1);
-<<<<<<< HEAD
-
     void on_actionBeenden_triggered();
-
-=======
-    void on_actionBeenden_triggered();
->>>>>>> 5f1ec95e
     void on_mouse_button_release();
 
 signals:
@@ -588,15 +582,10 @@
     QList<GaborAtom> _adaptive_atom_list;
     QList<FixDictAtom> _fix_dict_atom_list;
     MatrixXd datas;
-<<<<<<< HEAD
-    MatrixXd times;
-    MatrixXd original_signal_matrix;
-=======
     RowVectorXf times_vec;
     MatrixXd times;
     MatrixXd original_signal_matrix;
     MatrixXd reference_matrix;
->>>>>>> 5f1ec95e
     MatrixXd real_residuum_matrix;
     QTime counter_time;
     Ui::MainWindow *ui;    
@@ -707,11 +696,6 @@
     *
     * @param[in] QString file name  name of average-file
     *
-<<<<<<< HEAD
-    * @return   void
-    */
-    void read_fiff_ave(QString file_name);
-=======
     * @return   bool
     */
     bool read_fiff_ave(QString file_name);
@@ -729,7 +713,6 @@
     * @return   bool
     */
     void read_fiff_ave_new();
->>>>>>> 5f1ec95e
 
     //==========================================================================================================
     /**
