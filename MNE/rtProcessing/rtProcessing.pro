#--------------------------------------------------------------------------------------------------------------
#
# @file     rtProcessing.pro
# @author   Christoph Dinh <chdinh@nmr.mgh.harvard.edu>;
#           Lorenz Esch <Lorenz.Esch@tu-ilmenau.de>;
#           Matti Hamalainen <msh@nmr.mgh.harvard.edu>
# @version  1.0
# @date     January, 2015
#
# @section  LICENSE
#
# Copyright (C) 2015, Christoph Dinh, Lorenz Esch and Matti Hamalainen. All rights reserved.
#
# Redistribution and use in source and binary forms, with or without modification, are permitted provided that
# the following conditions are met:
#     * Redistributions of source code must retain the above copyright notice, this list of conditions and the
#       following disclaimer.
#     * Redistributions in binary form must reproduce the above copyright notice, this list of conditions and
#       the following disclaimer in the documentation and/or other materials provided with the distribution.
#     * Neither the name of MNE-CPP authors nor the names of its contributors may be used
#       to endorse or promote products derived from this software without specific prior written permission.
#
# THIS SOFTWARE IS PROVIDED BY THE COPYRIGHT HOLDERS AND CONTRIBUTORS "AS IS" AND ANY EXPRESS OR IMPLIED
# WARRANTIES, INCLUDING, BUT NOT LIMITED TO, THE IMPLIED WARRANTIES OF MERCHANTABILITY AND FITNESS FOR A
# PARTICULAR PURPOSE ARE DISCLAIMED. IN NO EVENT SHALL THE COPYRIGHT OWNER OR CONTRIBUTORS BE LIABLE FOR ANY DIRECT,
# INDIRECT, INCIDENTAL, SPECIAL, EXEMPLARY, OR CONSEQUENTIAL DAMAGES (INCLUDING, BUT NOT LIMITED TO,
# PROCUREMENT OF SUBSTITUTE GOODS OR SERVICES; LOSS OF USE, DATA, OR PROFITS; OR BUSINESS INTERRUPTION)
# HOWEVER CAUSED AND ON ANY THEORY OF LIABILITY, WHETHER IN CONTRACT, STRICT LIABILITY, OR TORT (INCLUDING
# NEGLIGENCE OR OTHERWISE) ARISING IN ANY WAY OUT OF THE USE OF THIS SOFTWARE, EVEN IF ADVISED OF THE
# POSSIBILITY OF SUCH DAMAGE.
#
#
# @brief    This project file builds the RtProcessing library.
#
#--------------------------------------------------------------------------------------------------------------

include(../../mne-cpp.pri)

TEMPLATE = lib

QT       += concurrent
QT       -= gui

DEFINES += RTPROCESSING_LIBRARY

TARGET = RtProcessing
TARGET = $$join(TARGET,,MNE$$MNE_LIB_VERSION,)
CONFIG(debug, debug|release) {
    TARGET = $$join(TARGET,,,d)
}

LIBS += -L$${MNE_LIBRARY_DIR}
CONFIG(debug, debug|release) {
    LIBS += -lMNE$${MNE_LIB_VERSION}Genericsd \
            -lMNE$${MNE_LIB_VERSION}Utilsd \
            -lMNE$${MNE_LIB_VERSION}Fsd \
            -lMNE$${MNE_LIB_VERSION}Fiffd \
            -lMNE$${MNE_LIB_VERSION}Mned
}
else {
    LIBS += -lMNE$${MNE_LIB_VERSION}Generics \
            -lMNE$${MNE_LIB_VERSION}Utils \
            -lMNE$${MNE_LIB_VERSION}Fs \
            -lMNE$${MNE_LIB_VERSION}Fiff \
            -lMNE$${MNE_LIB_VERSION}Mne
}

DESTDIR = $${MNE_LIBRARY_DIR}

contains(MNECPP_CONFIG, build_MNECPP_Static_Lib) {
    CONFIG += staticlib
    DEFINES += BUILD_MNECPP_STATIC_LIB
}
else {
    CONFIG += dll

    #
    # win32: copy dll's to bin dir
    # unix: add lib folder to LD_LIBRARY_PATH
    #
    win32 {
        FILE = $${DESTDIR}/$${TARGET}.dll
        BINDIR = $${DESTDIR}/../bin
        FILE ~= s,/,\\,g
        BINDIR ~= s,/,\\,g
        QMAKE_POST_LINK += $${QMAKE_COPY} $$quote($${FILE}) $$quote($${BINDIR}) $$escape_expand(\\n\\t)
    }
}

SOURCES += \
        rtcov.cpp \
        rtinvop.cpp \
        rtave.cpp \
        rtnoise.cpp \
        rthpis.cpp \
        rtfilter.cpp

HEADERS +=  \
        rtprocessing_global.h \
        rtcov.h \
        rtinvop.h \
        rtave.h \
        rtnoise.h \
        rthpis.h \
<<<<<<< HEAD
    ttt.h
=======
        rtfilter.h
>>>>>>> aef6e33a

INCLUDEPATH += $${EIGEN_INCLUDE_DIR}
INCLUDEPATH += $${MNE_INCLUDE_DIR}

# Install headers to include directory
header_files.files = ./*.h
header_files.path = $${MNE_INCLUDE_DIR}/rtProcessing

INSTALLS += header_files

unix: QMAKE_CXXFLAGS += -isystem $$EIGEN_INCLUDE_DIR

# suppress visibility warnings
unix: QMAKE_CXXFLAGS += -Wno-attributes

# Deploy Qt Dependencies
win32 {
    isEmpty(TARGET_EXT) {
        TARGET_CUSTOM_EXT = .dll
    } else {
        TARGET_CUSTOM_EXT = $${TARGET_EXT}
    }

    DEPLOY_COMMAND = windeployqt

    DEPLOY_TARGET = $$shell_quote($$shell_path($${MNE_BINARY_DIR}/$${TARGET}$${TARGET_CUSTOM_EXT}))

    #  # Uncomment the following line to help debug the deploy command when running qmake
    #  warning($${DEPLOY_COMMAND} $${DEPLOY_TARGET})
    QMAKE_POST_LINK += $${DEPLOY_COMMAND} $${DEPLOY_TARGET}
}<|MERGE_RESOLUTION|>--- conflicted
+++ resolved
@@ -102,11 +102,8 @@
         rtave.h \
         rtnoise.h \
         rthpis.h \
-<<<<<<< HEAD
-    ttt.h
-=======
-        rtfilter.h
->>>>>>> aef6e33a
+        rtfilter.h \
+        ttt.h
 
 INCLUDEPATH += $${EIGEN_INCLUDE_DIR}
 INCLUDEPATH += $${MNE_INCLUDE_DIR}
