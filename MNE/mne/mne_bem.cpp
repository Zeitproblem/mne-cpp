//=============================================================================================================
/**
* @file     mne_bem.cpp
* @author   Jana Kiesel <jana.kiesel@tu-ilmenau.de>;
*           Christoph Dinh <chdinh@nmr.mgh.harvard.edu>;
*           Matti Hamalainen <msh@nmr.mgh.harvard.edu>
* @version  1.0
* @date     June, 2015
*
* @section  LICENSE
*
* Copyright (C) 2015, Jana Kiesel, Christoph Dinh and Matti Hamalainen. All rights reserved.
*
* Redistribution and use in source and binary forms, with or without modification, are permitted provided that
* the following conditions are met:
*     * Redistributions of source code must retain the above copyright notice, this list of conditions and the
*       following disclaimer.
*     * Redistributions in binary form must reproduce the above copyright notice, this list of conditions and
*       the following disclaimer in the documentation and/or other materials provided with the distribution.
*     * Neither the name of MNE-CPP authors nor the names of its contributors may be used
*       to endorse or promote products derived from this software without specific prior written permission.
* 
* THIS SOFTWARE IS PROVIDED BY THE COPYRIGHT HOLDERS AND CONTRIBUTORS "AS IS" AND ANY EXPRESS OR IMPLIED
* WARRANTIES, INCLUDING, BUT NOT LIMITED TO, THE IMPLIED WARRANTIES OF MERCHANTABILITY AND FITNESS FOR A
* PARTICULAR PURPOSE ARE DISCLAIMED. IN NO EVENT SHALL THE COPYRIGHT OWNER OR CONTRIBUTORS BE LIABLE FOR ANY DIRECT,
* INDIRECT, INCIDENTAL, SPECIAL, EXEMPLARY, OR CONSEQUENTIAL DAMAGES (INCLUDING, BUT NOT LIMITED TO,
* PROCUREMENT OF SUBSTITUTE GOODS OR SERVICES; LOSS OF USE, DATA, OR PROFITS; OR BUSINESS INTERRUPTION)
* HOWEVER CAUSED AND ON ANY THEORY OF LIABILITY, WHETHER IN CONTRACT, STRICT LIABILITY, OR TORT (INCLUDING
* NEGLIGENCE OR OTHERWISE) ARISING IN ANY WAY OUT OF THE USE OF THIS SOFTWARE, EVEN IF ADVISED OF THE
* POSSIBILITY OF SUCH DAMAGE.
*
*
* @brief    MNEBem class implementation.
*
*/

//*************************************************************************************************************
//=============================================================================================================
// INCLUDES
//=============================================================================================================

#include "mne_bem.h"

#include <utils/mnemath.h>
#include <fs/label.h>


//*************************************************************************************************************
//=============================================================================================================
// USED NAMESPACES
//=============================================================================================================

using namespace UTILSLIB;
using namespace FSLIB;
using namespace MNELIB;


//*************************************************************************************************************
//=============================================================================================================
// DEFINE MEMBER METHODS
//=============================================================================================================

MNEBem::MNEBem()
{
}


//*************************************************************************************************************

MNEBem::MNEBem(const MNEBem &p_MNEBem)
: m_qListBemSurface(p_MNEBem.m_qListBemSurface)
{

}


//*************************************************************************************************************

MNEBem::MNEBem(QIODevice &p_IODevice)   //const MNESourceSpace &p_MNESourceSpace
//: m_qListBemSurface()
{
    FiffStream::SPtr t_pStream(new FiffStream(&p_IODevice));
    FiffDirTree t_Tree;
//    QList<FiffDirEntry>fiffDirEntries;

//    if(!t_pStream->open(t_Tree, fiffDirEntries))
//    {
//        qCritical() << "Could not open FIFF stream!";
////        return false;
//    }

    if(!MNEBem::readFromStream(t_pStream, true, t_Tree, *this))
    {
        t_pStream->device()->close();
        std::cout << "Could not read the source spaces\n"; // ToDo throw error
        //ToDo error(me,'Could not read the source spaces (%s)',mne_omit_first_line(lasterr));
//        return false;
    }

    bool testStream =t_pStream->device()->isOpen();
}


//*************************************************************************************************************

MNEBem::~MNEBem()
{

}


//*************************************************************************************************************

bool MNEBem::readFromStream(FiffStream::SPtr& p_pStream, bool add_geom, FiffDirTree& p_Tree, MNEBem& p_Bem)
{
    //
    //   Open the file, create directory
    //
    bool open_here = false;
<<<<<<< HEAD
    QFile t_file;
=======
    QFile t_file;//ToDo TCPSocket;
>>>>>>> ba22284a

    if (!p_pStream->device()->isOpen())
    {
        QList<FiffDirEntry> t_Dir;
        QString t_sFileName = p_pStream->streamName();

<<<<<<< HEAD
        t_file.setFileName(t_sFileName);//ToDo TCPSocket;
=======
        t_file.setFileName(t_sFileName);
>>>>>>> ba22284a
        p_pStream = FiffStream::SPtr(new FiffStream(&t_file));
        if(!p_pStream->open(p_Tree, t_Dir))
            return false;
        open_here = true;
<<<<<<< HEAD
=======
//        if(t_pDir)
//            delete t_pDir;
>>>>>>> ba22284a
    }

    //
    //   Find all BEM surfaces
    //

<<<<<<< HEAD
    //
    //   Find all BEM surfaces
    //

=======
>>>>>>> ba22284a
    QList<FiffDirTree>bem = p_Tree.dir_tree_find(FIFFB_BEM);
    if(bem.isEmpty())
    {
        qCritical() << "No BEM block found!";
<<<<<<< HEAD
        if(open_here)
            p_pStream->device()->close();
=======
>>>>>>> ba22284a
        return false;
    }

    QList<FiffDirTree>bemsurf = p_Tree.dir_tree_find(FIFFB_BEM_SURF);
    if(bemsurf.isEmpty())
    {
        qCritical() << "No BEM surfaces found!";
<<<<<<< HEAD
        if(open_here)
            p_pStream->device()->close();
=======
>>>>>>> ba22284a
        return false;
    }

    for(int k = 0; k < bemsurf.size(); ++k)
    {
        MNEBemSurface  p_BemSurface;
        printf("\tReading a BEM surface...");
        MNEBem::readBemSurface(p_pStream.data(), bemsurf[k], p_BemSurface);
        p_BemSurface.addTriangleData();
         if (add_geom)
            p_BemSurface.addVertexNormals();
        printf("\t[done]\n" );
<<<<<<< HEAD

        p_Bem.m_qListBemSurface.append(p_BemSurface);
    }

    printf("\t%d bem surfaces read\n", bemsurf.size());

    if(open_here)
        p_pStream->device()->close();
=======

        p_Bem.m_qListBemSurface.append(p_BemSurface);

//           src(k) = this;
    }
>>>>>>> ba22284a

    if(open_here)
        p_pStream->device()->close();

    return true;
}



//*************************************************************************************************************

bool MNEBem::readBemSurface(FiffStream *p_pStream, const FiffDirTree &p_Tree, MNEBemSurface &p_BemSurface)
{
    p_BemSurface.clear();

    FiffTag::SPtr t_pTag;

    //=====================================================================
    if(!p_Tree.find_tag(p_pStream, FIFF_BEM_SURF_ID, t_pTag))
         p_BemSurface.id = FIFFV_BEM_SURF_ID_UNKNOWN;
    else
         p_BemSurface.id = *t_pTag->toInt();

        qDebug() << "Read SourceSpace ID; type:" << t_pTag->getType() << "value:" << *t_pTag->toInt();

    //=====================================================================
    if(!p_Tree.find_tag(p_pStream, FIFF_BEM_SIGMA, t_pTag))
         p_BemSurface.sigma = 1.0;
    else
         p_BemSurface.sigma = *t_pTag->toFloat();

//        qDebug() <<

    //=====================================================================
    if(!p_Tree.find_tag(p_pStream, FIFF_BEM_SURF_NNODE, t_pTag))
    {
        p_pStream->device()->close();
        std::cout << "np not found!";
        return false;
    }
    else
         p_BemSurface.np = *t_pTag->toInt();

//        qDebug() <<

    //=====================================================================
    if(!p_Tree.find_tag(p_pStream, FIFF_BEM_SURF_NTRI, t_pTag))
    {
        p_pStream->device()->close();
        std::cout << "ntri not found!";
        return false;
    }
    else
         p_BemSurface.ntri = *t_pTag->toInt();

//        qDebug() <<

    //=====================================================================
    if(!p_Tree.find_tag(p_pStream, FIFF_MNE_COORD_FRAME, t_pTag))
    {
        qWarning() << "FIFF_MNE_COORD_FRAME not found, trying FIFF_BEM_COORD_FRAME.";
        if(!p_Tree.find_tag(p_pStream, FIFF_BEM_COORD_FRAME, t_pTag))
        {
            p_pStream->device()->close();
            std::cout << "Coordinate frame information not found."; //ToDo: throw error.
            return false;
        }
        else
            p_BemSurface.coord_frame = *t_pTag->toInt();
    }
    else
         p_BemSurface.coord_frame = *t_pTag->toInt();

//        qDebug() <<

    //=====================================================================
    //
    //   Vertices, normals, and triangles
    //
    //=====================================================================
    if(!p_Tree.find_tag(p_pStream, FIFF_BEM_SURF_NODES, t_pTag))
    {
        p_pStream->device()->close();
        std::cout << "Vertex data not found."; //ToDo: throw error.
        return false;
    }

    p_BemSurface.rr = t_pTag->toFloatMatrix().transpose();
    qint32 rows_rr = p_BemSurface.rr.rows();
        qDebug() << "last element rr: " << p_BemSurface.rr(rows_rr-1, 0) << p_BemSurface.rr(rows_rr-1, 1) << p_BemSurface.rr(rows_rr-1, 2);

    if (rows_rr != p_BemSurface.np)
    {
        p_pStream->device()->close();
        std::cout << "Vertex information is incorrect."; //ToDo: throw error.
        return false;
    }
        qDebug() << "Surf Nodes; type:" << t_pTag->getType();

    //=====================================================================
    if(!p_Tree.find_tag(p_pStream, FIFF_BEM_SURF_NORMALS, t_pTag))
    {
        if(!p_Tree.find_tag(p_pStream, FIFF_MNE_SOURCE_SPACE_NORMALS, t_pTag))
        {
            p_pStream->device()->close();
            std::cout << "Vertex normals not found."; //ToDo: throw error.
            return false;
        }

        p_BemSurface.nn = t_pTag->toFloatMatrix().transpose();
    }
    else
    {
        p_BemSurface.nn = t_pTag->toFloatMatrix().transpose();
    }

    if (p_BemSurface.nn.rows() != p_BemSurface.np)
    {
        p_pStream->device()->close();
        std::cout << "Vertex normal information is incorrect."; //ToDo: throw error.
        return false;
    }

    qDebug() << "Source Space Normals; type:" << t_pTag->getType();

    //=====================================================================
    if (p_BemSurface.ntri > 0)
    {
        if(!p_Tree.find_tag(p_pStream, FIFF_BEM_SURF_TRIANGLES, t_pTag))
        {
            if(!p_Tree.find_tag(p_pStream, FIFF_MNE_SOURCE_SPACE_TRIANGLES, t_pTag))
            {
                p_pStream->device()->close();
                std::cout << "Triangulation not found."; //ToDo: throw error.
                return false;
            }
            else
            {
                p_BemSurface.tris = t_pTag->toIntMatrix().transpose();
                p_BemSurface.tris -= MatrixXi::Constant(p_BemSurface.tris.rows(),3,1);//0 based indizes
            }
        }
        else
        {
            p_BemSurface.tris = t_pTag->toIntMatrix().transpose();
            p_BemSurface.tris -= MatrixXi::Constant(p_BemSurface.tris.rows(),3,1);//0 based indizes
        }

        if (p_BemSurface.tris.rows() != p_BemSurface.ntri)
        {
            p_pStream->device()->close();
            std::cout << "Triangulation information is incorrect."; //ToDo: throw error.
            return false;
        }
    }
    else
    {
        MatrixXi p_defaultMatrix(0, 0);
        p_BemSurface.tris = p_defaultMatrix;
    }
        qDebug() << "Triangles; type:" << t_pTag->getType() << "rows:" << p_BemSurface.tris.rows() << "cols:" << p_BemSurface.tris.cols();
        qDebug() << "First Triangle: " << p_BemSurface.tris(0, 0) << p_BemSurface.tris(0, 1) << p_BemSurface.tris(0, 2);
        qDebug() << "Last Triangle: " << p_BemSurface.tris(p_BemSurface.tris.rows()-1, 0) << p_BemSurface.tris(p_BemSurface.tris.rows()-1, 1) << p_BemSurface.tris(p_BemSurface.tris.rows()-1, 2);

    return true;
}


//*************************************************************************************************************

void MNEBem::write(QIODevice &p_IODevice)
{
    //
    //   Open the file, create directory
    //

    // Create the file and save the essentials
    FiffStream::SPtr t_pStream = FiffStream::start_file(p_IODevice);
    printf("Write BEM surface in %s...", t_pStream->streamName().toUtf8().constData());
    this->writeToStream(t_pStream.data());
    bool test= t_pStream->device()->isOpen();
}

//*************************************************************************************************************

void MNEBem::writeToStream(FiffStream* p_pStream)
{
    for(qint32 h = 0; h < m_qListBemSurface.size(); ++h)
    {
        printf("\tWrite a bem surface... ");
        p_pStream->start_block(FIFFB_BEM_SURF);
        m_qListBemSurface[h].writeToStream(p_pStream);
        p_pStream->end_block(FIFFB_BEM_SURF);
        printf("[done]\n");
    }
    printf("\t%d bem surfaces written\n", m_qListBemSurface.size());
}


//*************************************************************************************************************

const MNEBemSurface& MNEBem::operator[] (qint32 idx) const
{
    if (idx>=m_qListBemSurface.length())
    {
        qWarning("Warning: Required surface doesn't exist! Returning surface '0'.");
        idx=0;
    }
    return m_qListBemSurface[idx];
}


//*************************************************************************************************************

MNEBemSurface& MNEBem::operator[] (qint32 idx)
{
    if (idx>=m_qListBemSurface.length())
    {
        qWarning("Warning: Required surface doesn't exist! Returning surface '0'.");
        idx=0;
    }
    return m_qListBemSurface[idx];

//    if(idx == 0)
//        return m_qListBemSurface[0];
//    else if(idx == 1)
//        return m_qListBemSurface[1];
//    else if(idx == 2)
//        return m_qListBemSurface[2];
//    else
//    {
//        qWarning("Warning: Index is not '0', '1' or '2'! Returning '0'.");
//        return m_qListBemSurface[0];
//    }
}<|MERGE_RESOLUTION|>--- conflicted
+++ resolved
@@ -81,19 +81,12 @@
 {
     FiffStream::SPtr t_pStream(new FiffStream(&p_IODevice));
     FiffDirTree t_Tree;
-//    QList<FiffDirEntry>fiffDirEntries;
-
-//    if(!t_pStream->open(t_Tree, fiffDirEntries))
-//    {
-//        qCritical() << "Could not open FIFF stream!";
-////        return false;
-//    }
 
     if(!MNEBem::readFromStream(t_pStream, true, t_Tree, *this))
     {
         t_pStream->device()->close();
-        std::cout << "Could not read the source spaces\n"; // ToDo throw error
-        //ToDo error(me,'Could not read the source spaces (%s)',mne_omit_first_line(lasterr));
+        std::cout << "Could not read the bem surfaces\n"; // ToDo throw error
+        //ToDo error(me,'Could not read the bem surfaces (%s)',mne_omit_first_line(lasterr));
 //        return false;
     }
 
@@ -117,53 +110,32 @@
     //   Open the file, create directory
     //
     bool open_here = false;
-<<<<<<< HEAD
-    QFile t_file;
-=======
     QFile t_file;//ToDo TCPSocket;
->>>>>>> ba22284a
 
     if (!p_pStream->device()->isOpen())
     {
         QList<FiffDirEntry> t_Dir;
         QString t_sFileName = p_pStream->streamName();
 
-<<<<<<< HEAD
-        t_file.setFileName(t_sFileName);//ToDo TCPSocket;
-=======
-        t_file.setFileName(t_sFileName);
->>>>>>> ba22284a
-        p_pStream = FiffStream::SPtr(new FiffStream(&t_file));
+        t_file.setFileName(t_sFileName);        p_pStream = FiffStream::SPtr(new FiffStream(&t_file));
         if(!p_pStream->open(p_Tree, t_Dir))
             return false;
         open_here = true;
-<<<<<<< HEAD
-=======
 //        if(t_pDir)
 //            delete t_pDir;
->>>>>>> ba22284a
     }
 
     //
     //   Find all BEM surfaces
     //
 
-<<<<<<< HEAD
-    //
-    //   Find all BEM surfaces
-    //
-
-=======
->>>>>>> ba22284a
+
     QList<FiffDirTree>bem = p_Tree.dir_tree_find(FIFFB_BEM);
     if(bem.isEmpty())
     {
         qCritical() << "No BEM block found!";
-<<<<<<< HEAD
         if(open_here)
             p_pStream->device()->close();
-=======
->>>>>>> ba22284a
         return false;
     }
 
@@ -171,11 +143,8 @@
     if(bemsurf.isEmpty())
     {
         qCritical() << "No BEM surfaces found!";
-<<<<<<< HEAD
         if(open_here)
             p_pStream->device()->close();
-=======
->>>>>>> ba22284a
         return false;
     }
 
@@ -188,26 +157,16 @@
          if (add_geom)
             p_BemSurface.addVertexNormals();
         printf("\t[done]\n" );
-<<<<<<< HEAD
 
         p_Bem.m_qListBemSurface.append(p_BemSurface);
+//           src(k) = this;
     }
 
     printf("\t%d bem surfaces read\n", bemsurf.size());
 
     if(open_here)
         p_pStream->device()->close();
-=======
-
-        p_Bem.m_qListBemSurface.append(p_BemSurface);
-
-//           src(k) = this;
-    }
->>>>>>> ba22284a
-
-    if(open_here)
-        p_pStream->device()->close();
-
+    bool testStream =p_pStream->device()->isOpen();
     return true;
 }
 
@@ -365,7 +324,8 @@
         p_BemSurface.tris = p_defaultMatrix;
     }
         qDebug() << "Triangles; type:" << t_pTag->getType() << "rows:" << p_BemSurface.tris.rows() << "cols:" << p_BemSurface.tris.cols();
-        qDebug() << "First Triangle: " << p_BemSurface.tris(0, 0) << p_BemSurface.tris(0, 1) << p_BemSurface.tris(0, 2);
+//        qDebug() << "First Triangle: " << p_BemSurface.tris(0, 0) << p_BemSurface.tris(0, 1) << p_BemSurface.tris(0, 2);
+        std::cout << "Here is the first row of the final matrix skin.tris:" << std::endl << p_BemSurface.tris.topRows(9) << std::endl;
         qDebug() << "Last Triangle: " << p_BemSurface.tris(p_BemSurface.tris.rows()-1, 0) << p_BemSurface.tris(p_BemSurface.tris.rows()-1, 1) << p_BemSurface.tris(p_BemSurface.tris.rows()-1, 2);
 
     return true;
@@ -391,6 +351,7 @@
 
 void MNEBem::writeToStream(FiffStream* p_pStream)
 {
+    p_pStream->start_block(FIFFB_BEM);
     for(qint32 h = 0; h < m_qListBemSurface.size(); ++h)
     {
         printf("\tWrite a bem surface... ");
@@ -400,6 +361,8 @@
         printf("[done]\n");
     }
     printf("\t%d bem surfaces written\n", m_qListBemSurface.size());
+    p_pStream->end_block(FIFFB_BEM);
+    p_pStream->end_file();
 }
 
 
@@ -426,16 +389,22 @@
         idx=0;
     }
     return m_qListBemSurface[idx];
-
-//    if(idx == 0)
-//        return m_qListBemSurface[0];
-//    else if(idx == 1)
-//        return m_qListBemSurface[1];
-//    else if(idx == 2)
-//        return m_qListBemSurface[2];
-//    else
-//    {
-//        qWarning("Warning: Index is not '0', '1' or '2'! Returning '0'.");
-//        return m_qListBemSurface[0];
-//    }
+}
+
+
+//*************************************************************************************************************
+
+MNEBem &MNEBem::operator<<(const MNEBemSurface &surf)
+{
+    this->m_qListBemSurface.append(surf);
+    return *this;
+}
+
+
+//*************************************************************************************************************
+
+MNEBem &MNEBem::operator<<(const MNEBemSurface *surf)
+{
+    this->m_qListBemSurface.append(*surf);
+    return *this;
 }