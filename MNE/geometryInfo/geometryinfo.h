--- conflicted
+++ resolved
@@ -124,16 +124,15 @@
 
     //=========================================================================================================
     /**
-     * @brief projectSensor
-     * @param inSurface
-     * @param sensorPositions
-     * @return
+     * @brief calcualtes the nearest neighbor (euclidian distance) vertex to each sensor
+     * @param inSurface: holds all vertex information that is needed for the claculation in its public member rr
+     * @param sensorPositions: each sensor postion in saved in an Eigen vector with x, y & z cord.
+     * @return  pointer to output vector where the vecotr index position represents the id of the sensor and the int in each cell is the vertex it is mapped to
      */
-    static QSharedPointer<QVector<qint32>> projectSensor(const MNELIB::MNEBemSurface &inSurface, const QVector<Eigen::Vector3d> &sensorPositions);
+    static QSharedPointer<QVector<qint32>> linProjectSensor(const MNELIB::MNEBemSurface &inSurface, const QVector<Eigen::Vector3d> &sensorPositions);
 
     //=========================================================================================================
     /**
-<<<<<<< HEAD
      * @brief iterativeDijkstra Calculates shortest distances for each vertex of vertSubset between index begin and index end
      * @param ptr The matrix in which the distances will be stored
      * @param inSurface The surface on which distances should be calculated
@@ -144,6 +143,7 @@
      */
     static void iterativeDijkstra(QSharedPointer<Eigen::MatrixXd> ptr, const MNELIB::MNEBemSurface &inSurface, const QVector<qint32> &vertSubSet, qint32 begin, qint32 end, double cancelDist);
 
+
     //=========================================================================================================
     /**
      * @brief matrixDump Creates a file named 'filename' and writes the contents of ptr into it
@@ -151,15 +151,6 @@
      * @param filename The file to be written to
      */
     static void matrixDump(QSharedPointer<Eigen::MatrixXd> ptr, std::string filename);
-=======
-     * @brief calcualtes the nearest neighbor (euclidian distance) vertex to each sensor
-     * @param inSurface: holds all vertex information that is needed for the claculation in its public member rr
-     * @param sensorPositions: each sensor postion in saved in an Eigen vector with x, y & z cord.
-     * @return  pointer to output vector where the vecotr index position represents the id of the sensor and the int in each cell is the vertex it is mapped to
-     */
-    static QSharedPointer<QVector<qint32>> linProjectSensor(const MNELIB::MNEBemSurface &inSurface, const QVector<Eigen::Vector3d> &sensorPositions);
-
->>>>>>> a54176d9
 
 protected:
 
