--- conflicted
+++ resolved
@@ -440,19 +440,10 @@
 
 //*************************************************************************************************************
 
-<<<<<<< HEAD
-void MneEstimateTreeItem::onNewRtData(const QPair<MatrixX3f, MatrixX3f>& sourceColors)
-{    
-    QVariant data;
-    data.setValue(sourceColors);
-
-    emit sourceVertColorChanged(data);
-=======
 void MneEstimateTreeItem::onNewRtData(const QPair<MatrixX3f, MatrixX3f>& sourceColorSamples)
 {
     std::cout << "i got new values" << std::endl;
     emit rtVertColorChanged(sourceColorSamples);
->>>>>>> 17949091
 }
 
 
