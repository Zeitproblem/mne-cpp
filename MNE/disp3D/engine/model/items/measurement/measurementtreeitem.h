--- conflicted
+++ resolved
@@ -177,14 +177,8 @@
                                 const MNELIB::MNEBemSurface &bemSurface,
                                 const FIFFLIB::FiffInfo &fiffInfo,
                                 const QString &sSensorType,
-<<<<<<< HEAD
                                 const double dCancelDist,
-                                const QString &sInterpolationFunction,
-                                const QString &sDataType);
-=======
-                                const double &dCancelDist,
                                 const QString &sInterpolationFunction);
->>>>>>> a515db0f
 
     //=========================================================================================================
     /**
