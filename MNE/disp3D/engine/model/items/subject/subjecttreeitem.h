--- conflicted
+++ resolved
@@ -97,9 +97,6 @@
     */
     explicit SubjectTreeItem(int iType = Data3DTreeModelItemTypes::SubjectItem, const QString& text = "");
 
-<<<<<<< HEAD
-    void connectMeasurementToBemHeadItems(MeasurementTreeItem* pMeasurementItem);
-=======
     //=========================================================================================================
     /**
     * Connects measurement items and their data (i.e. MNE source data) to already loaded MRI data
@@ -122,7 +119,6 @@
     *
     * @param[in] pMeasurementItem       The measurement item which is to be connected.
     */
->>>>>>> c8359ded
     void connectMeasurementToSensorItems(MeasurementTreeItem* pMeasurementItem);
 
 protected:
