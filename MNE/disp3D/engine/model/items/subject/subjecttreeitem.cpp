--- conflicted
+++ resolved
@@ -39,9 +39,6 @@
 //=============================================================================================================
 
 #include "subjecttreeitem.h"
-#include "../measurement/measurementtreeitem.h"
-#include "../mri/mritreeitem.h"
-#include "../bem/bemsurfacetreeitem.h"
 
 
 //*************************************************************************************************************
@@ -89,7 +86,6 @@
     this->setToolTip("Subject");
 }
 
-<<<<<<< HEAD
 
 //*************************************************************************************************************
 
@@ -158,18 +154,4 @@
             }
         }
     }
-=======
-void SubjectTreeItem::connectMeasurementToBemHeadItems(MeasurementTreeItem* pMeasurementItem) {
-    QList<QStandardItem*> bemItemList = this->findChildren(Data3DTreeModelItemTypes::BemItem);
-
-    for (int i = 0; i < bemItemList.size(); ++i) {
-        if (BemItem* pBemItem = dynamic_cast<BemItem*> (bemItemList.at(i))) {
-            // connect
-        }
-    }
-}
-
-void SubjectTreeItem::connectMeasurementToSensorItems(MeasurementTreeItem* pMeasurementItem) {
-
->>>>>>> 17949091
 }