--- conflicted
+++ resolved
@@ -39,9 +39,6 @@
 //=============================================================================================================
 
 #include "subjecttreeitem.h"
-#include "../measurement/measurementtreeitem.h"
-#include "../mri/mritreeitem.h"
-#include "../bem/bemsurfacetreeitem.h"
 
 
 //*************************************************************************************************************
@@ -89,20 +86,6 @@
     this->setToolTip("Subject");
 }
 
-<<<<<<< HEAD
-void SubjectTreeItem::connectMeasurementToBemHeadItems(MeasurementTreeItem* pMeasurementItem) {
-    QList<QStandardItem*> bemItemList = this->findChildren(Data3DTreeModelItemTypes::BemItem);
-
-    for (int i = 0; i < bemItemList.size(); ++i) {
-        if (BemItem* pBemItem = dynamic_cast<BemItem*> (bemItemList.at(i))) {
-            // connect
-        }
-    }
-}
-
-void SubjectTreeItem::connectMeasurementToSensorItems(MeasurementTreeItem* pMeasurementItem) {
-
-=======
 
 //*************************************************************************************************************
 
@@ -171,5 +154,4 @@
             }
         }
     }
->>>>>>> c8359ded
 }