//=============================================================================================================
/**
* @file     brainsurfacesettreeitem.cpp
* @author   Lorenz Esch <Lorenz.Esch@tu-ilmenau.de>;
*           Matti Hamalainen <msh@nmr.mgh.harvard.edu>
* @version  1.0
* @date     November, 2015
*
* @section  LICENSE
*
* Copyright (C) 2015, Lorenz Esch and Matti Hamalainen. All rights reserved.
*
* Redistribution and use in source and binary forms, with or without modification, are permitted provided that
* the following conditions are met:
*     * Redistributions of source code must retain the above copyright notice, this list of conditions and the
*       following disclaimer.
*     * Redistributions in binary form must reproduce the above copyright notice, this list of conditions and
*       the following disclaimer in the documentation and/or other materials provided with the distribution.
*     * Neither the name of MNE-CPP authors nor the names of its contributors may be used
*       to endorse or promote products derived from this software without specific prior written permission.
*
* THIS SOFTWARE IS PROVIDED BY THE COPYRIGHT HOLDERS AND CONTRIBUTORS "AS IS" AND ANY EXPRESS OR IMPLIED
* WARRANTIES, INCLUDING, BUT NOT LIMITED TO, THE IMPLIED WARRANTIES OF MERCHANTABILITY AND FITNESS FOR A
* PARTICULAR PURPOSE ARE DISCLAIMED. IN NO EVENT SHALL THE COPYRIGHT OWNER OR CONTRIBUTORS BE LIABLE FOR ANY DIRECT,
* INDIRECT, INCIDENTAL, SPECIAL, EXEMPLARY, OR CONSEQUENTIAL DAMAGES (INCLUDING, BUT NOT LIMITED TO,
* PROCUREMENT OF SUBSTITUTE GOODS OR SERVICES; LOSS OF USE, DATA, OR PROFITS; OR BUSINESS INTERRUPTION)
* HOWEVER CAUSED AND ON ANY THEORY OF LIABILITY, WHETHER IN CONTRACT, STRICT LIABILITY, OR TORT (INCLUDING
* NEGLIGENCE OR OTHERWISE) ARISING IN ANY WAY OUT OF THE USE OF THIS SOFTWARE, EVEN IF ADVISED OF THE
* POSSIBILITY OF SUCH DAMAGE.
*
*
* @brief    BrainSurfaceSetTreeItem class definition.
*
*/

//*************************************************************************************************************
//=============================================================================================================
// INCLUDES
//=============================================================================================================

#include "brainsurfacesettreeitem.h"

#include "brainhemispheretreeitem.h"
#include "brainrtsourcelocdatatreeitem.h"
#include "brainrtconnectivitydatatreeitem.h"
#include "brainsurfacetreeitem.h"
#include "brainannotationtreeitem.h"
#include "../digitizer/digitizersettreeitem.h"
#include "../digitizer/digitizertreeitem.h"


#include "fs/label.h"
#include "fs/annotationset.h"
#include "fs/surfaceset.h"

#include "mne/mne_sourceestimate.h"
#include "mne/mne_sourcespace.h"

#include <fiff/fiff_dig_point_set.h>


//*************************************************************************************************************
//=============================================================================================================
// Qt INCLUDES
//=============================================================================================================

#include <QList>
#include <QVariant>
#include <QStringList>
#include <QColor>
#include <QStandardItem>
#include <QStandardItemModel>


//*************************************************************************************************************
//=============================================================================================================
// Eigen INCLUDES
//=============================================================================================================

#include <Eigen/Core>


//*************************************************************************************************************
//=============================================================================================================
// USED NAMESPACES
//=============================================================================================================

using namespace FSLIB;
using namespace MNELIB;
using namespace DISP3DLIB;


//*************************************************************************************************************
//=============================================================================================================
// DEFINE MEMBER METHODS
//=============================================================================================================

BrainSurfaceSetTreeItem::BrainSurfaceSetTreeItem(int iType, const QString& text)
: AbstractTreeItem(iType, text)
, m_pBrainRTSourceLocDataTreeItem(new BrainRTSourceLocDataTreeItem())
, m_pBrainRTConnectivityDataTreeItem(new BrainRTConnectivityDataTreeItem())
{
    this->setEditable(false);
    this->setCheckable(true);
    this->setCheckState(Qt::Checked);
    this->setToolTip("Brain surface set");
}


//*************************************************************************************************************

BrainSurfaceSetTreeItem::~BrainSurfaceSetTreeItem()
{
}


//*************************************************************************************************************

QVariant BrainSurfaceSetTreeItem::data(int role) const
{
    switch(role) {
        case Data3DTreeModelItemRoles::SurfaceSetName:
            return QVariant();
    }

    return AbstractTreeItem::data(role);
}


//*************************************************************************************************************

void  BrainSurfaceSetTreeItem::setData(const QVariant& value, int role)
{
    AbstractTreeItem::setData(value, role);
}


//*************************************************************************************************************

bool BrainSurfaceSetTreeItem::addData(const SurfaceSet& tSurfaceSet, const AnnotationSet& tAnnotationSet, Qt3DCore::QEntity* p3DEntityParent)
{
    //Generate child items based on surface set input parameters
    bool state = false;

    QList<QStandardItem*> itemList = this->findChildren(Data3DTreeModelItemTypes::HemisphereItem);

    //If there are more hemispheres in tSourceSpace than in the tree model
    bool hemiItemFound = false;

    //Search for already created hemi items and add source space data respectivley
    for(int i = 0; i < tSurfaceSet.size(); ++i) {
        for(int j = 0; j < itemList.size(); ++j) {
            BrainHemisphereTreeItem* pHemiItem = dynamic_cast<BrainHemisphereTreeItem*>(itemList.at(j));

            if(pHemiItem->data(Data3DTreeModelItemRoles::SurfaceHemi).toInt() == tSurfaceSet[i].hemi()) {
                hemiItemFound = true;

                if(i < tAnnotationSet.size()) {
                    if(tAnnotationSet[i].hemi() == tSurfaceSet[i].hemi()) {
                        state = pHemiItem->addData(tSurfaceSet[i], tAnnotationSet[i], p3DEntityParent);
                    } else {
                        state = pHemiItem->addData(tSurfaceSet[i], Annotation(), p3DEntityParent);
                    }
                } else {
                    state = pHemiItem->addData(tSurfaceSet[i], Annotation(), p3DEntityParent);
                }
            }
        }

        if(!hemiItemFound) {
            //Item does not exist yet, create it here.
            BrainHemisphereTreeItem* pHemiItem = new BrainHemisphereTreeItem(Data3DTreeModelItemTypes::HemisphereItem);            

            QList<QStandardItem*> list;
            list << pHemiItem;
            list << new QStandardItem(pHemiItem->toolTip());
            this->appendRow(list);

            if(i < tAnnotationSet.size()) {
                if(tAnnotationSet[i].hemi() == tSurfaceSet[i].hemi()) {
                    state = pHemiItem->addData(tSurfaceSet[i], tAnnotationSet[i], p3DEntityParent);
                } else {
                    state = pHemiItem->addData(tSurfaceSet[i], Annotation(), p3DEntityParent);
                }
            } else {
                state = pHemiItem->addData(tSurfaceSet[i], Annotation(), p3DEntityParent);
            }

            connect(pHemiItem->getSurfaceItem(), &BrainSurfaceTreeItem::colorInfoOriginChanged,
                this, &BrainSurfaceSetTreeItem::onColorInfoOriginChanged);
        }

        hemiItemFound = false;
    }

    return state;
}


//*************************************************************************************************************

bool BrainSurfaceSetTreeItem::addData(const Surface& tSurface, const Annotation& tAnnotation, Qt3DCore::QEntity* p3DEntityParent)
{
    //Generate child items based on surface set input parameters
    bool state = false;

    QList<QStandardItem*> itemList = this->findChildren(Data3DTreeModelItemTypes::HemisphereItem);

    bool hemiItemFound = false;

    //Search for already created hemi items and add source space data respectivley
    for(int j = 0; j < itemList.size(); ++j) {
        if(BrainHemisphereTreeItem* pHemiItem = dynamic_cast<BrainHemisphereTreeItem*>(itemList.at(j))) {
            if(pHemiItem->data(Data3DTreeModelItemRoles::SurfaceHemi).toInt() == tSurface.hemi()) {
                hemiItemFound = true;

                if(tAnnotation.hemi() == tSurface.hemi()) {
                    state = pHemiItem->addData(tSurface, tAnnotation, p3DEntityParent);
                } else {
                    state = pHemiItem->addData(tSurface, Annotation(), p3DEntityParent);
                }
            }
        }
    }

    if(!hemiItemFound) {
        //Item does not exist yet, create it here.
        BrainHemisphereTreeItem* pHemiItem = new BrainHemisphereTreeItem(Data3DTreeModelItemTypes::HemisphereItem);

        if(tAnnotation.hemi() == tSurface.hemi()) {
            state = pHemiItem->addData(tSurface, tAnnotation, p3DEntityParent);
        } else {
            state = pHemiItem->addData(tSurface, Annotation(), p3DEntityParent);
        }

        QList<QStandardItem*> list;
        list << pHemiItem;
        list << new QStandardItem(pHemiItem->toolTip());
        this->appendRow(list);

        connect(pHemiItem->getSurfaceItem(), &BrainSurfaceTreeItem::colorInfoOriginChanged,
            this, &BrainSurfaceSetTreeItem::onColorInfoOriginChanged);
    }

    return state;
}


//*************************************************************************************************************

bool BrainSurfaceSetTreeItem::addData(const MNESourceSpace& tSourceSpace, Qt3DCore::QEntity* p3DEntityParent)
{
    //Generate child items based on surface set input parameters
    bool state = false;

    QList<QStandardItem*> itemList = this->findChildren(Data3DTreeModelItemTypes::HemisphereItem);

    //If there are more hemispheres in tSourceSpace than in the tree model
    bool hemiItemFound = false;

    //Search for already created hemi items and add source space data respectivley
    for(int i = 0; i < tSourceSpace.size(); ++i) {
        for(int j = 0; j < itemList.size(); ++j) {
            if(BrainHemisphereTreeItem* pHemiItem = dynamic_cast<BrainHemisphereTreeItem*>(itemList.at(j))) {
                if(pHemiItem->data(Data3DTreeModelItemRoles::SurfaceHemi).toInt() == i) {
                    hemiItemFound = true;
                    state = pHemiItem->addData(tSourceSpace[i], p3DEntityParent);
                }
            }
        }

        if(!hemiItemFound) {
            //Item does not exist yet, create it here.
            BrainHemisphereTreeItem* pHemiItem = new BrainHemisphereTreeItem(Data3DTreeModelItemTypes::HemisphereItem);

            state = pHemiItem->addData(tSourceSpace[i], p3DEntityParent);

            QList<QStandardItem*> list;
            list << pHemiItem;
            list << new QStandardItem(pHemiItem->toolTip());
            this->appendRow(list);
        }

        hemiItemFound = false;
    }

    return state;
}


//*************************************************************************************************************

BrainRTSourceLocDataTreeItem* BrainSurfaceSetTreeItem::addData(const MNESourceEstimate& tSourceEstimate, const MNEForwardSolution& tForwardSolution)
{
    if(!tSourceEstimate.isEmpty()) {
        //Add source estimation data as child
        if(this->findChildren(Data3DTreeModelItemTypes::RTSourceLocDataItem).size() == 0) {
            //If rt data item does not exists yet, create it here!
            if(!tForwardSolution.isEmpty()) {
                m_pBrainRTSourceLocDataTreeItem = new BrainRTSourceLocDataTreeItem();

                QList<QStandardItem*> list;
                list << m_pBrainRTSourceLocDataTreeItem;
                list << new QStandardItem(m_pBrainRTSourceLocDataTreeItem->toolTip());
                this->appendRow(list);

                connect(m_pBrainRTSourceLocDataTreeItem, &BrainRTSourceLocDataTreeItem::rtVertColorChanged,
                        this, &BrainSurfaceSetTreeItem::onRtVertColorChanged);

                //Divide into left right hemi
                QList<QStandardItem*> itemList = this->findChildren(Data3DTreeModelItemTypes::HemisphereItem);

                BrainSurfaceTreeItem* pSurfaceTreeItemLeft = Q_NULLPTR;
                BrainSurfaceTreeItem* pSurfaceTreeItemRight = Q_NULLPTR;
                BrainAnnotationTreeItem* pAnnotTreeItemLeft = Q_NULLPTR;
                BrainAnnotationTreeItem* pAnnotTreeItemRight = Q_NULLPTR;

                for(int j = 0; j < itemList.size(); ++j) {
                    if(BrainHemisphereTreeItem* pHemiItem = dynamic_cast<BrainHemisphereTreeItem*>(itemList.at(j))) {
                        if(pHemiItem->data(Data3DTreeModelItemRoles::SurfaceHemi).toInt() == 0) {
                            pSurfaceTreeItemLeft = pHemiItem->getSurfaceItem();
                            pAnnotTreeItemLeft = pHemiItem->getAnnotItem();
                        } else if(pHemiItem->data(Data3DTreeModelItemRoles::SurfaceHemi).toInt() == 1) {
                            pSurfaceTreeItemRight = pHemiItem->getSurfaceItem();
                            pAnnotTreeItemRight = pHemiItem->getAnnotItem();
                        }
                    }
                }

                if(pSurfaceTreeItemLeft && pSurfaceTreeItemRight && pAnnotTreeItemLeft && pAnnotTreeItemRight) {
                    m_pBrainRTSourceLocDataTreeItem->init(tForwardSolution,
                                                        pSurfaceTreeItemLeft->data(Data3DTreeModelItemRoles::SurfaceCurrentColorVert).value<QByteArray>(),
                                                        pSurfaceTreeItemRight->data(Data3DTreeModelItemRoles::SurfaceCurrentColorVert).value<QByteArray>(),
                                                        pAnnotTreeItemLeft->data(Data3DTreeModelItemRoles::LabeIds).value<VectorXi>(),
                                                        pAnnotTreeItemRight->data(Data3DTreeModelItemRoles::LabeIds).value<VectorXi>(),
                                                        pAnnotTreeItemLeft->data(Data3DTreeModelItemRoles::LabeList).value<QList<FSLIB::Label>>(),
                                                        pAnnotTreeItemRight->data(Data3DTreeModelItemRoles::LabeList).value<QList<FSLIB::Label>>());
                }

                m_pBrainRTSourceLocDataTreeItem->addData(tSourceEstimate);
            } else {
                qDebug() << "BrainSurfaceSetTreeItem::addData - Cannot add real time data since the forwad solution was not provided and therefore the rt source localization data item has not been initilaized yet. Returning...";
            }
        } else {
            m_pBrainRTSourceLocDataTreeItem->addData(tSourceEstimate);
        }

        return m_pBrainRTSourceLocDataTreeItem;
    } else {
        qDebug() << "BrainSurfaceSetTreeItem::addData - tSourceEstimate is empty";
    }

    return new BrainRTSourceLocDataTreeItem();
}


//*************************************************************************************************************

<<<<<<< HEAD
BrainRTConnectivityDataTreeItem* BrainSurfaceSetTreeItem::addData(const Eigen::MatrixXd& matConnection, const MNEForwardSolution& tForwardSolution, Qt3DCore::QEntity* p3DEntityParent)
{
    if(matConnection.rows() != 0 || matConnection.cols() != 0) {
        //Add source estimation data as child
        if(this->findChildren(Data3DTreeModelItemTypes::RTConnectivityDataItem).size() == 0) {
            //If rt data item does not exists yet, create it here!
            if(!tForwardSolution.isEmpty()) {
                m_pBrainRTConnectivityDataTreeItem = new BrainRTConnectivityDataTreeItem();

                QList<QStandardItem*> list;
                list << m_pBrainRTConnectivityDataTreeItem;
                list << new QStandardItem(m_pBrainRTConnectivityDataTreeItem->toolTip());
                this->appendRow(list);

                m_pBrainRTConnectivityDataTreeItem->init(tForwardSolution, p3DEntityParent);
                m_pBrainRTConnectivityDataTreeItem->addData(matConnection);
            } else {
                qDebug() << "BrainSurfaceSetTreeItem::addData - Cannot add real time connectivity data since the forwad solution was not provided and therefore the rt connecntivity data item has not been initilaized yet. Returning...";
            }
        } else {
            m_pBrainRTConnectivityDataTreeItem->addData(matConnection);
        }

        return m_pBrainRTConnectivityDataTreeItem;
    } else {
        qDebug() << "BrainSurfaceSetTreeItem::addData - matConnection is empty";
    }

    return new BrainRTConnectivityDataTreeItem();
=======
bool BrainSurfaceSetTreeItem::addData(const FiffDigPointSet &tDigitizer, Qt3DCore::QEntity *p3DEntityParent)
{
    //Find the digitizerkind
    QList<QStandardItem*> itemDigitizerList = this->findChildren(Data3DTreeModelItemTypes::DigitizerSetItem);

    //If digitizer does not exist, create a new one
    if(itemDigitizerList.size() == 0) {
        DigitizerSetTreeItem* digitizerSetItem = new DigitizerSetTreeItem(Data3DTreeModelItemTypes::DigitizerSetItem,"Digitizer");
        itemDigitizerList << digitizerSetItem;
        itemDigitizerList << new QStandardItem(digitizerSetItem->toolTip());
        this->appendRow(itemDigitizerList);
    }

    // Add Data to the first Digitizer Set Item
    bool state = false;

    //Check if it is really a digitizer tree item
    if((itemDigitizerList.at(0)->type() == Data3DTreeModelItemTypes::DigitizerSetItem)) {
        DigitizerSetTreeItem* pDigitizerSetItem = dynamic_cast<DigitizerSetTreeItem*>(itemDigitizerList.at(0));
        state = pDigitizerSetItem->addData(tDigitizer, p3DEntityParent);
    }
    else{
        state = false;
    }

    return state;
>>>>>>> c9a2cff2
}


//*************************************************************************************************************

void BrainSurfaceSetTreeItem::onCheckStateChanged(const Qt::CheckState& checkState)
{
    for(int i = 0; i < this->rowCount(); ++i) {
        if(this->child(i)->isCheckable()) {
            this->child(i)->setCheckState(checkState);
        }
    }
}


//*************************************************************************************************************

void BrainSurfaceSetTreeItem::onRtVertColorChanged(const QPair<QByteArray, QByteArray>& sourceColorSamples)
{
    QList<QStandardItem*> itemList = this->findChildren(Data3DTreeModelItemTypes::HemisphereItem);

    for(int j = 0; j < itemList.size(); ++j) {
        if(BrainHemisphereTreeItem* pHemiItem = dynamic_cast<BrainHemisphereTreeItem*>(itemList.at(j))) {
            if(pHemiItem->data(Data3DTreeModelItemRoles::SurfaceHemi).toInt() == 0) {
                pHemiItem->onRtVertColorChanged(sourceColorSamples.first);
            } else if (pHemiItem->data(Data3DTreeModelItemRoles::SurfaceHemi).toInt() == 1) {
                pHemiItem->onRtVertColorChanged(sourceColorSamples.second);
            }
        }
    }
}


//*************************************************************************************************************

void BrainSurfaceSetTreeItem::onColorInfoOriginChanged()
{
    QList<QStandardItem*> itemList = this->findChildren(Data3DTreeModelItemTypes::HemisphereItem);

    BrainSurfaceTreeItem* pSurfaceTreeItemLeft = Q_NULLPTR;
    BrainSurfaceTreeItem* pSurfaceTreeItemRight = Q_NULLPTR;

    for(int j = 0; j < itemList.size(); ++j) {
        if(BrainHemisphereTreeItem* pHemiItem = dynamic_cast<BrainHemisphereTreeItem*>(itemList.at(j))) {
            if(pHemiItem->data(Data3DTreeModelItemRoles::SurfaceHemi).toInt() == 0) {
                pSurfaceTreeItemLeft = pHemiItem->getSurfaceItem();
            } else if(pHemiItem->data(Data3DTreeModelItemRoles::SurfaceHemi).toInt() == 1) {
                pSurfaceTreeItemRight = pHemiItem->getSurfaceItem();
            }
        }
    }

    if(pSurfaceTreeItemLeft && pSurfaceTreeItemRight) {
        m_pBrainRTSourceLocDataTreeItem->onColorInfoOriginChanged(pSurfaceTreeItemLeft->data(Data3DTreeModelItemRoles::SurfaceCurrentColorVert).value<QByteArray>(),
                                            pSurfaceTreeItemRight->data(Data3DTreeModelItemRoles::SurfaceCurrentColorVert).value<QByteArray>());
    }
}
<|MERGE_RESOLUTION|>--- conflicted
+++ resolved
@@ -356,7 +356,37 @@
 
 //*************************************************************************************************************
 
-<<<<<<< HEAD
+bool BrainSurfaceSetTreeItem::addData(const FiffDigPointSet &tDigitizer, Qt3DCore::QEntity *p3DEntityParent)
+{
+    //Find the digitizerkind
+    QList<QStandardItem*> itemDigitizerList = this->findChildren(Data3DTreeModelItemTypes::DigitizerSetItem);
+
+    //If digitizer does not exist, create a new one
+    if(itemDigitizerList.size() == 0) {
+        DigitizerSetTreeItem* digitizerSetItem = new DigitizerSetTreeItem(Data3DTreeModelItemTypes::DigitizerSetItem,"Digitizer");
+        itemDigitizerList << digitizerSetItem;
+        itemDigitizerList << new QStandardItem(digitizerSetItem->toolTip());
+        this->appendRow(itemDigitizerList);
+    }
+
+    // Add Data to the first Digitizer Set Item
+    bool state = false;
+
+    //Check if it is really a digitizer tree item
+    if((itemDigitizerList.at(0)->type() == Data3DTreeModelItemTypes::DigitizerSetItem)) {
+        DigitizerSetTreeItem* pDigitizerSetItem = dynamic_cast<DigitizerSetTreeItem*>(itemDigitizerList.at(0));
+        state = pDigitizerSetItem->addData(tDigitizer, p3DEntityParent);
+    }
+    else{
+        state = false;
+    }
+
+    return state;
+}
+
+
+//*************************************************************************************************************
+
 BrainRTConnectivityDataTreeItem* BrainSurfaceSetTreeItem::addData(const Eigen::MatrixXd& matConnection, const MNEForwardSolution& tForwardSolution, Qt3DCore::QEntity* p3DEntityParent)
 {
     if(matConnection.rows() != 0 || matConnection.cols() != 0) {
@@ -386,34 +416,6 @@
     }
 
     return new BrainRTConnectivityDataTreeItem();
-=======
-bool BrainSurfaceSetTreeItem::addData(const FiffDigPointSet &tDigitizer, Qt3DCore::QEntity *p3DEntityParent)
-{
-    //Find the digitizerkind
-    QList<QStandardItem*> itemDigitizerList = this->findChildren(Data3DTreeModelItemTypes::DigitizerSetItem);
-
-    //If digitizer does not exist, create a new one
-    if(itemDigitizerList.size() == 0) {
-        DigitizerSetTreeItem* digitizerSetItem = new DigitizerSetTreeItem(Data3DTreeModelItemTypes::DigitizerSetItem,"Digitizer");
-        itemDigitizerList << digitizerSetItem;
-        itemDigitizerList << new QStandardItem(digitizerSetItem->toolTip());
-        this->appendRow(itemDigitizerList);
-    }
-
-    // Add Data to the first Digitizer Set Item
-    bool state = false;
-
-    //Check if it is really a digitizer tree item
-    if((itemDigitizerList.at(0)->type() == Data3DTreeModelItemTypes::DigitizerSetItem)) {
-        DigitizerSetTreeItem* pDigitizerSetItem = dynamic_cast<DigitizerSetTreeItem*>(itemDigitizerList.at(0));
-        state = pDigitizerSetItem->addData(tDigitizer, p3DEntityParent);
-    }
-    else{
-        state = false;
-    }
-
-    return state;
->>>>>>> c9a2cff2
 }
 
 
