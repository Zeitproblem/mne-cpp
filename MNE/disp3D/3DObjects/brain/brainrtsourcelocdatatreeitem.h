//=============================================================================================================
/**
* @file     brainrtsourcelocdatatreeitem.h
* @author   Lorenz Esch <Lorenz.Esch@tu-ilmenau.de>;
*           Matti Hamalainen <msh@nmr.mgh.harvard.edu>
* @version  1.0
* @date     November, 2015
*
* @section  LICENSE
*
* Copyright (C) 2015, Lorenz Esch and Matti Hamalainen. All rights reserved.
*
* Redistribution and use in source and binary forms, with or without modification, are permitted provided that
* the following conditions are met:
*     * Redistributions of source code must retain the above copyright notice, this list of conditions and the
*       following disclaimer.
*     * Redistributions in binary form must reproduce the above copyright notice, this list of conditions and
*       the following disclaimer in the documentation and/or other materials provided with the distribution.
*     * Neither the name of MNE-CPP authors nor the names of its contributors may be used
*       to endorse or promote products derived from this software without specific prior written permission.
*
* THIS SOFTWARE IS PROVIDED BY THE COPYRIGHT HOLDERS AND CONTRIBUTORS "AS IS" AND ANY EXPRESS OR IMPLIED
* WARRANTIES, INCLUDING, BUT NOT LIMITED TO, THE IMPLIED WARRANTIES OF MERCHANTABILITY AND FITNESS FOR A
* PARTICULAR PURPOSE ARE DISCLAIMED. IN NO EVENT SHALL THE COPYRIGHT OWNER OR CONTRIBUTORS BE LIABLE FOR ANY DIRECT,
* INDIRECT, INCIDENTAL, SPECIAL, EXEMPLARY, OR CONSEQUENTIAL DAMAGES (INCLUDING, BUT NOT LIMITED TO,
* PROCUREMENT OF SUBSTITUTE GOODS OR SERVICES; LOSS OF USE, DATA, OR PROFITS; OR BUSINESS INTERRUPTION)
* HOWEVER CAUSED AND ON ANY THEORY OF LIABILITY, WHETHER IN CONTRACT, STRICT LIABILITY, OR TORT (INCLUDING
* NEGLIGENCE OR OTHERWISE) ARISING IN ANY WAY OUT OF THE USE OF THIS SOFTWARE, EVEN IF ADVISED OF THE
* POSSIBILITY OF SUCH DAMAGE.
*
*
* @brief     BrainRTSourceLocDataTreeItem class declaration.
*
*/

#ifndef BRAINRTSOURCELOCDATATREEITEM_H
#define BRAINRTSOURCELOCDATATREEITEM_H

//*************************************************************************************************************
//=============================================================================================================
// INCLUDES
//=============================================================================================================

#include "../../disp3D_global.h"

#include "../../helpers/abstracttreeitem.h"
#include "../../helpers/types.h"
#include "../../rt/rtSourceLoc/rtsourcelocdataworker.h"

#include "../common/metatreeitem.h"

#include "fiff/fiff_types.h"

#include "mne/mne_sourceestimate.h"
#include "mne/mne_forwardsolution.h"


//*************************************************************************************************************
//=============================================================================================================
// Qt INCLUDES
//=============================================================================================================

#include <QList>
#include <QVariant>
#include <QStringList>
#include <QColor>
#include <QStandardItem>
#include <QStandardItemModel>


//*************************************************************************************************************
//=============================================================================================================
// Eigen INCLUDES
//=============================================================================================================

#include <Eigen/Core>


//*************************************************************************************************************
//=============================================================================================================
// DEFINE NAMESPACE DISP3DLIB
//=============================================================================================================

namespace DISP3DLIB
{


//*************************************************************************************************************
//=============================================================================================================
// FORWARD DECLARATIONS
//=============================================================================================================


//=============================================================================================================
/**
* BrainRTSourceLocDataTreeItem provides a generic item to hold information about real time source localization data to plot onto the brain surface.
*
* @brief Provides a generic brain tree item to hold real time data.
*/
class DISP3DNEWSHARED_EXPORT BrainRTSourceLocDataTreeItem : public AbstractTreeItem
{
    Q_OBJECT

public:
    typedef QSharedPointer<BrainRTSourceLocDataTreeItem> SPtr;             /**< Shared pointer type for BrainRTSourceLocDataTreeItem class. */
    typedef QSharedPointer<const BrainRTSourceLocDataTreeItem> ConstSPtr;  /**< Const shared pointer type for BrainRTSourceLocDataTreeItem class. */

    //=========================================================================================================
    /**
    * Default constructor.
    *
    * @param[in] iType      The type of the item. See types.h for declaration and definition.
    * @param[in] text       The text of this item. This is also by default the displayed name of the item in a view.
    */
    explicit BrainRTSourceLocDataTreeItem(int iType = Data3DTreeModelItemTypes::RTSourceLocDataItem, const QString& text = "RT Source Loc Data");

    //=========================================================================================================
    /**
    * Default destructor
    */
    ~BrainRTSourceLocDataTreeItem();

    //=========================================================================================================
    /**
    * AbstractTreeItem functions
    */
    QVariant data(int role = Qt::UserRole + 1) const;
    void setData(const QVariant& value, int role = Qt::UserRole + 1);

    //=========================================================================================================
    /**
    * Initializes the rt data item with neccessary information for visualization computations.
    *
    * @param[in] tForwardSolution       The MNEForwardSolution.
    * @param[in] hemi                   The hemispehre of this brain rt data item. This information is important in order to cut out the wanted source estimations from the MNESourceEstimate
    * @param[in] arraySurfaceVertColor  The vertex colors for the surface where the data is to be plotted on.
    * @param[in] vecLabelIds            The label ids for each surface vertex index.
    * @param[in] lLabels                The label list.
    *
    * @return                           Returns true if successful.
    */
    bool init(const MNELIB::MNEForwardSolution& tForwardSolution, const QByteArray &arraySurfaceVertColor, int iHemi, const Eigen::VectorXi& vecLabelIds = FIFFLIB::defaultVectorXi, const QList<FSLIB::Label>& lLabels = QList<FSLIB::Label>());

    //=========================================================================================================
    /**
    * Adds actual rt data which is streamed by this item's worker thread item. In order for this function to worker, you must call init(...) beforehand.
    *
    * @param[in] tSourceEstimate    The MNESourceEstimate data.
    *
    * @return                       Returns true if successful.
    */
    bool addData(const MNELIB::MNESourceEstimate& tSourceEstimate);

    //=========================================================================================================
    /**
    * Updates the rt data which is streamed by this item's worker thread item.
    *
    * @return                       Returns true if this item is initialized.
    */
    inline bool isInit() const;

    //=========================================================================================================
    /**
    * This function sets the loop flag.
    *
    * @param[in] state     Whether to loop the data or not.
    */
    void setLoopState(bool state);

    //=========================================================================================================
    /**
    * This function sets the data streaming.
    *
    * @param[in] state     Whether to stream the data to the display or not.
    */
    void setStreamingActive(bool state);

    //=========================================================================================================
    /**
    * This function sets the time interval for streaming.
    *
    * @param[in] iMSec     The waiting time inbetween samples.
    */
    void setTimeInterval(int iMSec);

    //=========================================================================================================
    /**
    * This function sets the number of averages.
    *
    * @param[in] iNumberAverages     The new number of averages.
    */
    void setNumberAverages(int iNumberAverages);

    //=========================================================================================================
    /**
    * This function sets the colortable type.
    *
    * @param[in] sColortable     The new colortable ("Hot Negative 1" etc.).
    */
    void setColortable(const QString& sColortable);

    //=========================================================================================================
    /**
    * This function sets the visualization type.
    *
    * @param[in] sVisualizationType     The new visualization type ("Annotation based" etc.).
    */
    void setVisualizationType(const QString& sVisualizationType);

    //=========================================================================================================
    /**
    * This function set the normalization value.
    *
    * @param[in] vecThresholds     The new threshold values used for normalizing the data.
    */
<<<<<<< HEAD
    void setNormalization(QVector3D vecNormalization);
=======
    void setNormalization(const QVector3D& vecThresholds);
>>>>>>> cabc8ac3

    //=========================================================================================================
    /**
    * This function gets called whenever the origin of the surface vertex color (curvature, annoation, etc.) changed.
    *
    * @param[in] arrayVertColor     The new vertex colors.
    */
    void onColorInfoOriginChanged(const QByteArray& arrayVertColor);

private:
    //=========================================================================================================
    /**
    * This function gets called whenever the check/actiation state of the rt data worker changed.
    *
    * @param[in] checkState     The check state of the worker.
    */
    void onCheckStateWorkerChanged(const Qt::CheckState& checkState);

    //=========================================================================================================
    /**
    * This function gets called whenever this item receives new color values for each estimated source.
    *
    * @param[in] sourceColorSamples     The color values for each estimated source.
    */
    void onNewRtData(const QByteArray& sourceColorSamples);

    //=========================================================================================================
    /**
    * This function gets called whenever the used colormap type changed.
    *
    * @param[in] sColormapType     The name of the new colormap type.
    */
    void onColormapTypeChanged(const QString& sColormapType);

    //=========================================================================================================
    /**
    * This function gets called whenever the time interval in between the streamed samples changed.
    *
    * @param[in] iMSec     The new time in milliseconds waited in between each streamed sample.
    */
    void onTimeIntervalChanged(int iMSec);

    //=========================================================================================================
    /**
    * This function gets called whenever the normaization value changed. The normalization value is used to normalize the estimated source activation.
    *
    * @param[in] vecThresholds     The new threshold values used for normalizing the data.
    */
    void onDataNormalizationValueChanged(const QVector3D& vecThresholds);

    //=========================================================================================================
    /**
    * This function gets called whenever the preferred visualization type changes (single vertex, smoothing, annotation based). This functions translates from QString to m_iVisualizationType.
    *
    * @param[in] sVisType     The new visualization type.
    */
    void onVisualizationTypeChanged(const QString& sVisType);

    //=========================================================================================================
    /**
    * This function gets called whenever the check/actiation state of the looped streaming state changed.
    *
    * @param[in] checkState     The check state of the looped streaming state.
    */
    void onCheckStateLoopedStateChanged(const Qt::CheckState& checkState);

    //=========================================================================================================
    /**
    * This function gets called whenever the number of averages of the streamed samples changed.
    *
    * @param[in] iNumAvr     The new number of averages.
    */
    void onNumberAveragesChanged(int iNumAvr);

    bool                        m_bIsInit;                      /**< The init flag. */

    RtSourceLocDataWorker*      m_pSourceLocRtDataWorker;       /**< The source data worker. This worker streams the rt data to this item.*/

signals:
    //=========================================================================================================
    /**
    * Emit this signal whenever you want to provide newly generated colors from the stream rt data.
    *
    * @param[in] sourceColorSamples     The color values for each estimated source.
    */
    void rtVertColorChanged(const QByteArray& sourceColorSamples);
};

//*************************************************************************************************************
//=============================================================================================================
// INLINE DEFINITIONS
//=============================================================================================================

inline bool BrainRTSourceLocDataTreeItem::isInit() const
{
    return m_bIsInit;
}

} //NAMESPACE DISP3DLIB

#endif // BRAINRTSOURCELOCDATATREEITEM_H<|MERGE_RESOLUTION|>--- conflicted
+++ resolved
@@ -213,11 +213,7 @@
     *
     * @param[in] vecThresholds     The new threshold values used for normalizing the data.
     */
-<<<<<<< HEAD
-    void setNormalization(QVector3D vecNormalization);
-=======
     void setNormalization(const QVector3D& vecThresholds);
->>>>>>> cabc8ac3
 
     //=========================================================================================================
     /**
