//=============================================================================================================
/**
* @file     brainsurfacesettreeitem.h
* @author   Lorenz Esch <Lorenz.Esch@tu-ilmenau.de>;
*           Matti Hamalainen <msh@nmr.mgh.harvard.edu>
* @version  1.0
* @date     November, 2015
*
* @section  LICENSE
*
* Copyright (C) 2015, Lorenz Esch and Matti Hamalainen. All rights reserved.
*
* Redistribution and use in source and binary forms, with or without modification, are permitted provided that
* the following conditions are met:
*     * Redistributions of source code must retain the above copyright notice, this list of conditions and the
*       following disclaimer.
*     * Redistributions in binary form must reproduce the above copyright notice, this list of conditions and
*       the following disclaimer in the documentation and/or other materials provided with the distribution.
*     * Neither the name of MNE-CPP authors nor the names of its contributors may be used
*       to endorse or promote products derived from this software without specific prior written permission.
*
* THIS SOFTWARE IS PROVIDED BY THE COPYRIGHT HOLDERS AND CONTRIBUTORS "AS IS" AND ANY EXPRESS OR IMPLIED
* WARRANTIES, INCLUDING, BUT NOT LIMITED TO, THE IMPLIED WARRANTIES OF MERCHANTABILITY AND FITNESS FOR A
* PARTICULAR PURPOSE ARE DISCLAIMED. IN NO EVENT SHALL THE COPYRIGHT OWNER OR CONTRIBUTORS BE LIABLE FOR ANY DIRECT,
* INDIRECT, INCIDENTAL, SPECIAL, EXEMPLARY, OR CONSEQUENTIAL DAMAGES (INCLUDING, BUT NOT LIMITED TO,
* PROCUREMENT OF SUBSTITUTE GOODS OR SERVICES; LOSS OF USE, DATA, OR PROFITS; OR BUSINESS INTERRUPTION)
* HOWEVER CAUSED AND ON ANY THEORY OF LIABILITY, WHETHER IN CONTRACT, STRICT LIABILITY, OR TORT (INCLUDING
* NEGLIGENCE OR OTHERWISE) ARISING IN ANY WAY OUT OF THE USE OF THIS SOFTWARE, EVEN IF ADVISED OF THE
* POSSIBILITY OF SUCH DAMAGE.
*
*
* @brief     BrainSurfaceSetTreeItem class declaration.
*
*/

#ifndef BRAINSURFACESETTREEITEM_H
#define BRAINSURFACESETTREEITEM_H

//*************************************************************************************************************
//=============================================================================================================
// INCLUDES
//=============================================================================================================

#include "../../disp3D_global.h"

#include "../../helpers/abstracttreeitem.h"

#include "mne/mne_forwardsolution.h"


//*************************************************************************************************************
//=============================================================================================================
// Qt INCLUDES
//=============================================================================================================


//*************************************************************************************************************
//=============================================================================================================
// Eigen INCLUDES
//=============================================================================================================


//*************************************************************************************************************
//=============================================================================================================
// FORWARD DECLARATIONS
//=============================================================================================================

namespace FSLIB {
    class SurfaceSet;
    class AnnotationSet;
    class Surface;
    class Annotation;
}

namespace MNELIB {
    class MNESourceSpace;
    class MNESourceEstimate;
}

namespace FIFFLIB{
    class FiffDigPointSet;
}


//*************************************************************************************************************
//=============================================================================================================
// DEFINE NAMESPACE DISP3DLIB
//=============================================================================================================

namespace DISP3DLIB
{

//*************************************************************************************************************
//=============================================================================================================
// FORWARD DECLARATIONS
//=============================================================================================================

class BrainRTSourceLocDataTreeItem;
class BrainRTConnectivityDataTreeItem;


//=============================================================================================================
/**
* BrainSurfaceSetTreeItem provides a generic brain tree item to hold of brain data (hemi, vertices, tris, etc.) from different sources (FreeSurfer, etc.).
*
* @brief Provides a generic BrainSurfaceSetTreeItem.
*/
class DISP3DNEWSHARED_EXPORT BrainSurfaceSetTreeItem : public AbstractTreeItem
{
    Q_OBJECT

public:
    typedef QSharedPointer<BrainSurfaceSetTreeItem> SPtr;             /**< Shared pointer type for BrainSurfaceSetTreeItem class. */
    typedef QSharedPointer<const BrainSurfaceSetTreeItem> ConstSPtr;  /**< Const shared pointer type for BrainSurfaceSetTreeItem class. */

    //=========================================================================================================
    /**
    * Default constructor.
    *
    * @param[in] iType      The type of the item. See types.h for declaration and definition.
    * @param[in] text       The text of this item. This is also by default the displayed name of the item in a view.
    */
    explicit BrainSurfaceSetTreeItem(int iType = Data3DTreeModelItemTypes::SurfaceSetItem, const QString& text = "");

    //=========================================================================================================
    /**
    * Default destructor
    */
    ~BrainSurfaceSetTreeItem();

    //=========================================================================================================
    /**
    * AbstractTreeItem functions
    */
    QVariant data(int role = Qt::UserRole + 1) const;
    void setData(const QVariant& value, int role = Qt::UserRole + 1);

    //=========================================================================================================
    /**
    * Adds FreeSurfer data based on surfaces and annotation SETS to this item.
    *
    * @param[in] tSurfaceSet        FreeSurfer surface set.
    * @param[in] tAnnotationSet     FreeSurfer annotation set.
    * @param[in] p3DEntityParent    The Qt3D entity parent of the new item.
    *
    * @return                       Returns true if successful.
    */
    bool addData(const FSLIB::SurfaceSet& tSurfaceSet, const FSLIB::AnnotationSet& tAnnotationSet, Qt3DCore::QEntity* p3DEntityParent = 0);

    //=========================================================================================================
    /**
    * Adds FreeSurfer data based on surfaces and annotation data to this item.
    *
    * @param[in] tSurface           FreeSurfer surface.
    * @param[in] tAnnotation        FreeSurfer annotation.
    * @param[in] p3DEntityParent    The Qt3D entity parent of the new item.
    *
    * @return                       Returns true if successful.
    */
    bool addData(const FSLIB::Surface& tSurface, const FSLIB::Annotation& tAnnotation, Qt3DCore::QEntity* p3DEntityParent = 0);

    //=========================================================================================================
    /**
    * Adds source space data to this item.
    *
    * @param[in] tSourceSpace       The source space data.
    * @param[in] p3DEntityParent    The Qt3D entity parent of the new item.
    *
    * @return                       Returns true if successful.
    */
    bool addData(const MNELIB::MNESourceSpace& tSourceSpace, Qt3DCore::QEntity* p3DEntityParent = 0);

    //=========================================================================================================
    /**
    * Adds source estimated activation data.
    *
    * @param[in] tSourceEstimate    The MNESourceEstimate.
    * @param[in] tForwardSolution   The MNEForwardSolution.
    *
    * @return                       Returns a list with the tree items which now hold the activation data. Use this list to update the data, i.e. during real time applications.
    */
    BrainRTSourceLocDataTreeItem* addData(const MNELIB::MNESourceEstimate& tSourceEstimate, const MNELIB::MNEForwardSolution& tForwardSolution = MNELIB::MNEForwardSolution());

    //=========================================================================================================
    /**
<<<<<<< HEAD
    * Adds connectivity estimation data.
    *
    * @param[in] matConnection      The connectivity matrix.
    * @param[in] tForwardSolution   The MNEForwardSolution.
    *
    * @return                       Returns a list with the tree items which now hold the activation data. Use this list to update the data, i.e. during real time applications.
    */
    BrainRTConnectivityDataTreeItem* addData(const Eigen::MatrixXd& matConnection,  const MNELIB::MNEForwardSolution& tForwardSolution = MNELIB::MNEForwardSolution(), Qt3DCore::QEntity* p3DEntityParent = 0);
=======
    * Adds digitizer data to this item.
    *
    * @param[in] digitizerkind      The kind of the digitizer data.
    * @param[in] tDigitizer         The digitizer data.
    * @param[in] p3DEntityParent    The Qt3D entity parent of the new item.
    *
    * @return                       Returns true if successful.
    */
    bool addData(const FIFFLIB::FiffDigPointSet& tDigitizer, Qt3DCore::QEntity* p3DEntityParent = 0);
>>>>>>> c9a2cff2

private:
    //=========================================================================================================
    /**
    * Call this function whenever the check box of this item was checked.
    *
    * @param[in] checkState        The current checkstate.
    */
    virtual void onCheckStateChanged(const Qt::CheckState& checkState);

    //=========================================================================================================
    /**
    * Call this function whenever new colors for the activation data plotting are available.
    *
    * @param[in] sourceColorSamples     The color values for each estimated source for left and right hemisphere.
    */
    void onRtVertColorChanged(const QPair<QByteArray, QByteArray>& sourceColorSamples);

    //=========================================================================================================
    /**
    * This function gets called whenever the origin of the surface vertex color (curvature, annoation, etc.) changed.
    */
    void onColorInfoOriginChanged();

    BrainRTSourceLocDataTreeItem*       m_pBrainRTSourceLocDataTreeItem;        /**< The rt source loc data item of this hemisphere item. Multiple rt data item's can be added to this hemipshere item. */
    BrainRTConnectivityDataTreeItem*    m_pBrainRTConnectivityDataTreeItem;     /**< The rt connecntivity data item of this hemisphere item. Multiple rt data item's can be added to this hemipshere item. */
};

} //NAMESPACE DISP3DLIB

#endif // BRAINSURFACESETTREEITEM_H<|MERGE_RESOLUTION|>--- conflicted
+++ resolved
@@ -183,7 +183,18 @@
 
     //=========================================================================================================
     /**
-<<<<<<< HEAD
+    * Adds digitizer data to this item.
+    *
+    * @param[in] digitizerkind      The kind of the digitizer data.
+    * @param[in] tDigitizer         The digitizer data.
+    * @param[in] p3DEntityParent    The Qt3D entity parent of the new item.
+    *
+    * @return                       Returns true if successful.
+    */
+    bool addData(const FIFFLIB::FiffDigPointSet& tDigitizer, Qt3DCore::QEntity* p3DEntityParent = 0);
+
+    //=========================================================================================================
+    /**
     * Adds connectivity estimation data.
     *
     * @param[in] matConnection      The connectivity matrix.
@@ -192,17 +203,6 @@
     * @return                       Returns a list with the tree items which now hold the activation data. Use this list to update the data, i.e. during real time applications.
     */
     BrainRTConnectivityDataTreeItem* addData(const Eigen::MatrixXd& matConnection,  const MNELIB::MNEForwardSolution& tForwardSolution = MNELIB::MNEForwardSolution(), Qt3DCore::QEntity* p3DEntityParent = 0);
-=======
-    * Adds digitizer data to this item.
-    *
-    * @param[in] digitizerkind      The kind of the digitizer data.
-    * @param[in] tDigitizer         The digitizer data.
-    * @param[in] p3DEntityParent    The Qt3D entity parent of the new item.
-    *
-    * @return                       Returns true if successful.
-    */
-    bool addData(const FIFFLIB::FiffDigPointSet& tDigitizer, Qt3DCore::QEntity* p3DEntityParent = 0);
->>>>>>> c9a2cff2
 
 private:
     //=========================================================================================================
