--- conflicted
+++ resolved
@@ -82,10 +82,7 @@
 namespace DISP3DLIB
 {
 
-<<<<<<< HEAD
 
-=======
->>>>>>> 882b2214
 //*************************************************************************************************************
 //=============================================================================================================
 // FORWARD DECLARATIONS
@@ -113,7 +110,7 @@
     * @param[in] iType      The type of the item. See types.h for declaration and definition.
     * @param[in] text       The text of this item. This is also by default the displayed name of the item in a view.
     */
-    explicit BrainAnnotationTreeItem( int iType = BrainTreeModelItemTypes::AnnotationItem, const QString& text = "Annotation" );
+    explicit BrainAnnotationTreeItem(int iType = BrainTreeModelItemTypes::AnnotationItem, const QString& text = "Annotation" );
 
     //=========================================================================================================
     /**
