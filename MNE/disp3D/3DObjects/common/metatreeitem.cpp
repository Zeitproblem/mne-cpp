//=============================================================================================================
/**
* @file     metatreeitem.cpp
* @author   Lorenz Esch <Lorenz.Esch@tu-ilmenau.de>;
*           Matti Hamalainen <msh@nmr.mgh.harvard.edu>
* @version  1.0
* @date     May, 2016
*
* @section  LICENSE
*
* Copyright (C) 2016, Lorenz Esch and Matti Hamalainen. All rights reserved.
*
* Redistribution and use in source and binary forms, with or without modification, are permitted provided that
* the following conditions are met:
*     * Redistributions of source code must retain the above copyright notice, this list of conditions and the
*       following disclaimer.
*     * Redistributions in binary form must reproduce the above copyright notice, this list of conditions and
*       the following disclaimer in the documentation and/or other materials provided with the distribution.
*     * Neither the name of MNE-CPP authors nor the names of its contributors may be used
*       to endorse or promote products derived from this software without specific prior written permission.
*
* THIS SOFTWARE IS PROVIDED BY THE COPYRIGHT HOLDERS AND CONTRIBUTORS "AS IS" AND ANY EXPRESS OR IMPLIED
* WARRANTIES, INCLUDING, BUT NOT LIMITED TO, THE IMPLIED WARRANTIES OF MERCHANTABILITY AND FITNESS FOR A
* PARTICULAR PURPOSE ARE DISCLAIMED. IN NO EVENT SHALL THE COPYRIGHT OWNER OR CONTRIBUTORS BE LIABLE FOR ANY DIRECT,
* INDIRECT, INCIDENTAL, SPECIAL, EXEMPLARY, OR CONSEQUENTIAL DAMAGES (INCLUDING, BUT NOT LIMITED TO,
* PROCUREMENT OF SUBSTITUTE GOODS OR SERVICES; LOSS OF USE, DATA, OR PROFITS; OR BUSINESS INTERRUPTION)
* HOWEVER CAUSED AND ON ANY THEORY OF LIABILITY, WHETHER IN CONTRACT, STRICT LIABILITY, OR TORT (INCLUDING
* NEGLIGENCE OR OTHERWISE) ARISING IN ANY WAY OUT OF THE USE OF THIS SOFTWARE, EVEN IF ADVISED OF THE
* POSSIBILITY OF SUCH DAMAGE.
*
*
* @brief    MetaTreeItem class definition.
*
*/

//*************************************************************************************************************
//=============================================================================================================
// INCLUDES
//=============================================================================================================

#include "metatreeitem.h"


//*************************************************************************************************************
//=============================================================================================================
// USED NAMESPACES
//=============================================================================================================

using namespace DISP3DLIB;


//*************************************************************************************************************
//=============================================================================================================
// DEFINE MEMBER METHODS
//=============================================================================================================

MetaTreeItem::MetaTreeItem(int iType, const QString& text)
: AbstractTreeItem(iType, text)
{
    QString sToolTip;

    switch(m_iType) {
        case MetaTreeItemTypes::FileName:
            sToolTip = "File name";
            break;
        case MetaTreeItemTypes::FilePath:
            sToolTip = "File path";
            break;
        case MetaTreeItemTypes::SurfaceType:
            sToolTip = "Surface type";
            break;
        case MetaTreeItemTypes::SurfaceColorGyri:
            sToolTip = "Color Gyri";
            break;
        case MetaTreeItemTypes::SurfaceColorSulci:
            sToolTip = "Color Sulci";
            break;
        case MetaTreeItemTypes::RTDataStreamStatus:
            sToolTip = "Turn real time data streaming on/off";
            break;
        case MetaTreeItemTypes::RTDataSourceSpaceType:
            sToolTip = "The source space type";
            break;
        case MetaTreeItemTypes::RTDataColormapType:
            sToolTip = "The color map type";
            break;
        case MetaTreeItemTypes::RTDataTimeInterval:
            sToolTip = "The m seconds waited in between each sample";
            break;
        case MetaTreeItemTypes::RTDataLoopedStreaming:
            sToolTip = "Turn looped streaming on/off";
            break;
        case MetaTreeItemTypes::RTDataNumberAverages:
            sToolTip = "The number of samples averaged together (downsampling)";
            break;
        case MetaTreeItemTypes::RTDataNormalizationValue:
            sToolTip = "The value to normalize the source localization result";
            break;
        case MetaTreeItemTypes::RTDataVisualizationType:
            sToolTip = "The visualization type";
            break;
        case MetaTreeItemTypes::SurfaceColor:
            sToolTip = "Surface color item";
            break;
        case MetaTreeItemTypes::SurfaceAlpha:
            sToolTip = "Surface alpha value";
            break;
        case MetaTreeItemTypes::SurfaceTranslateX:
            sToolTip = "Surface x translation value";
            break;
        case MetaTreeItemTypes::SurfaceTranslateY:
            sToolTip = "Surface y translation value";
            break;
        case MetaTreeItemTypes::SurfaceTranslateZ:
            sToolTip = "Surface z translation value";
            break;
        default: // do nothing;
            break;
    }

    this->setToolTip(sToolTip);
}


//*************************************************************************************************************

MetaTreeItem::~MetaTreeItem()
{
}


//*************************************************************************************************************

QVariant MetaTreeItem::data(int role) const
{
    return AbstractTreeItem::data(role);
}


//*************************************************************************************************************

void  MetaTreeItem::setData(const QVariant& value, int role)
{
    AbstractTreeItem::setData(value, role);

    switch(role) {
        case MetaTreeItemRoles::SurfaceColorSulci: {
            emit curvColorsChanged();
            break;
        }

        case MetaTreeItemRoles::SurfaceColorGyri: {
            emit curvColorsChanged();
            break;
        }

        case MetaTreeItemRoles::RTDataTimeInterval: {
            emit rtDataTimeIntervalChanged(value.toInt());
            break;
        }

        case MetaTreeItemRoles::RTDataNormalizationValue: {
<<<<<<< HEAD
            //emit rtDataNormalizationValueChanged(value.toDouble());
=======
            QVector3D vecTemp = value.value<QVector3D>();
            emit rtDataNormalizationValueChanged(vecTemp);
>>>>>>> cabc8ac3
            break;
        }

        case MetaTreeItemRoles::RTDataColormapType: {
            emit rtDataColormapTypeChanged(value.toString());
            break;
        }

        case MetaTreeItemRoles::RTDataVisualizationType: {
            emit rtDataVisualizationTypeChanged(value.toString());
            break;
        }

        case MetaTreeItemRoles::SurfaceColor: {
            emit surfaceColorChanged(value.value<QColor>());
            break;
        }

        case MetaTreeItemRoles::RTDataNumberAverages: {
            emit rtDataNumberAveragesChanged(value.toInt());
            break;
        }

        case MetaTreeItemRoles::SurfaceAlpha: {
            emit surfaceAlphaChanged(value.toFloat());
            break;
        }

        case MetaTreeItemRoles::SurfaceTranslateX: {
            emit surfaceTranslationXChanged(value.toFloat());
            break;
        }

        case MetaTreeItemRoles::SurfaceTranslateY: {
            emit surfaceTranslationYChanged(value.toFloat());
            break;
        }

        case MetaTreeItemRoles::SurfaceTranslateZ: {
            emit surfaceTranslationZChanged(value.toFloat());
            break;
        }

        default: // do nothing;
            break;
    }
}
<|MERGE_RESOLUTION|>--- conflicted
+++ resolved
@@ -160,12 +160,8 @@
         }
 
         case MetaTreeItemRoles::RTDataNormalizationValue: {
-<<<<<<< HEAD
-            //emit rtDataNormalizationValueChanged(value.toDouble());
-=======
             QVector3D vecTemp = value.value<QVector3D>();
             emit rtDataNormalizationValueChanged(vecTemp);
->>>>>>> cabc8ac3
             break;
         }
 
