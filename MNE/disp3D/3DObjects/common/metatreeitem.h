//=============================================================================================================
/**
* @file     metatreeitem.h
* @author   Lorenz Esch <Lorenz.Esch@tu-ilmenau.de>;
*           Matti Hamalainen <msh@nmr.mgh.harvard.edu>
* @version  1.0
* @date     May, 2016
*
* @section  LICENSE
*
* Copyright (C) 2016, Lorenz Esch and Matti Hamalainen. All rights reserved.
*
* Redistribution and use in source and binary forms, with or without modification, are permitted provided that
* the following conditions are met:
*     * Redistributions of source code must retain the above copyright notice, this list of conditions and the
*       following disclaimer.
*     * Redistributions in binary form must reproduce the above copyright notice, this list of conditions and
*       the following disclaimer in the documentation and/or other materials provided with the distribution.
*     * Neither the name of MNE-CPP authors nor the names of its contributors may be used
*       to endorse or promote products derived from this software without specific prior written permission.
*
* THIS SOFTWARE IS PROVIDED BY THE COPYRIGHT HOLDERS AND CONTRIBUTORS "AS IS" AND ANY EXPRESS OR IMPLIED
* WARRANTIES, INCLUDING, BUT NOT LIMITED TO, THE IMPLIED WARRANTIES OF MERCHANTABILITY AND FITNESS FOR A
* PARTICULAR PURPOSE ARE DISCLAIMED. IN NO EVENT SHALL THE COPYRIGHT OWNER OR CONTRIBUTORS BE LIABLE FOR ANY DIRECT,
* INDIRECT, INCIDENTAL, SPECIAL, EXEMPLARY, OR CONSEQUENTIAL DAMAGES (INCLUDING, BUT NOT LIMITED TO,
* PROCUREMENT OF SUBSTITUTE GOODS OR SERVICES; LOSS OF USE, DATA, OR PROFITS; OR BUSINESS INTERRUPTION)
* HOWEVER CAUSED AND ON ANY THEORY OF LIABILITY, WHETHER IN CONTRACT, STRICT LIABILITY, OR TORT (INCLUDING
* NEGLIGENCE OR OTHERWISE) ARISING IN ANY WAY OUT OF THE USE OF THIS SOFTWARE, EVEN IF ADVISED OF THE
* POSSIBILITY OF SUCH DAMAGE.
*
*
* @brief     MetaTreeItem class declaration.
*
*/

#ifndef METATREEITEM_H
#define METATREEITEM_H

//*************************************************************************************************************
//=============================================================================================================
// INCLUDES
//=============================================================================================================

#include "../../disp3D_global.h"
#include "../../helpers/abstracttreeitem.h"


//*************************************************************************************************************
//=============================================================================================================
// Qt INCLUDES
//=============================================================================================================

#include <QList>
#include <QVariant>
#include <QStringList>
#include <QColor>
#include <QStandardItem>
#include <QStandardItemModel>


//*************************************************************************************************************
//=============================================================================================================
// Eigen INCLUDES
//=============================================================================================================

#include <Eigen/Core>


//*************************************************************************************************************
//=============================================================================================================
// DEFINE NAMESPACE DISP3DLIB
//=============================================================================================================

namespace DISP3DLIB
{


//*************************************************************************************************************
//=============================================================================================================
// FORWARD DECLARATIONS
//=============================================================================================================


//=============================================================================================================
/**
* MetaTreeItem provides a generic brain tree item to hold meta information about other brain tree items.
*
* @brief Provides a generic brain tree item.
*/
class DISP3DNEWSHARED_EXPORT MetaTreeItem : public AbstractTreeItem
{
    Q_OBJECT

public:
    typedef QSharedPointer<MetaTreeItem> SPtr;             /**< Shared pointer type for MetaTreeItem class. */
    typedef QSharedPointer<const MetaTreeItem> ConstSPtr;  /**< Const shared pointer type for MetaTreeItem class. */

    //=========================================================================================================
    /**
    * Default constructor.
    *
    * @param[in] iType      The type of the item. See types.h for declaration and definition.
    * @param[in] text       The text of this item. This is also by default the displayed name of the item in a view.
    */
    explicit MetaTreeItem(int iType = MetaTreeItemTypes::UnknownItem, const QString& text = "");

    //=========================================================================================================
    /**
    * Default destructor
    */
    ~MetaTreeItem();

    //=========================================================================================================
    /**
    * AbstractTreeItem functions
    */
    QVariant data(int role = Qt::UserRole + 1) const;
    void setData(const QVariant& value, int role = Qt::UserRole + 1);

signals:
    //=========================================================================================================
    /**
    * Emit this signal whenever the color of the curvature data changed.
    */
    void curvColorsChanged();

    //=========================================================================================================
    /**
    * Emit this signal whenever the time interval of the data streaming changed.
    *
    * @param[in] iMSec     The time interval in mSecs.
    */
    void rtDataTimeIntervalChanged(int iMSec);

    //=========================================================================================================
    /**
    * Emit this signal whenever the normalization value of the data streaming changed.
    *
    * @param[in] vecThresholds     The new threshold values used for normalizing the data.
    */
<<<<<<< HEAD
    void rtDataNormalizationValueChanged(QVector3D vecThresholdValues);
=======
    void rtDataNormalizationValueChanged(const QVector3D& vecThresholds);
>>>>>>> cabc8ac3

    //=========================================================================================================
    /**
    * Emit this signal whenever the colormap type of the data streaming changed.
    *
    * @param[in] sColormapType     The new colormap type.
    */
    void rtDataColormapTypeChanged(const QString& sColormapType);

    //=========================================================================================================
    /**
    * Emit this signal whenever the visualization type of the data streaming changed (single vertex, smoothing, annotation based).
    *
    * @param[in] sVisualizationType     The new visualization type.
    */
    void rtDataVisualizationTypeChanged(const QString& sVisualizationType);

    //=========================================================================================================
    /**
    * Emit this signal whenever the surface color changed.
    *
    * @param[in] color     The new surface color.
    */
    void surfaceColorChanged(const QColor& color);

    //=========================================================================================================
    /**
    * Emit this signal whenever the number of averages of the data streaming changed.
    *
    * @param[in] iMSec     The new number of averages.
    */
    void rtDataNumberAveragesChanged(int iNumAvr);

    //=========================================================================================================
    /**
    * Emit this signal whenever the surface alpha value has changed.
    *
    * @param[in] fAlpha     The new alpha value.
    */
    void surfaceAlphaChanged(float fAlpha);

    //=========================================================================================================
    /**
    * Emit this signal whenever the surface translation x value changed has changed.
    *
    * @param[in] xTrans     The new translation x value.
    */
    void surfaceTranslationXChanged(float xTrans);

    //=========================================================================================================
    /**
    * Emit this signal whenever the surface translation y value changed has changed.
    *
    * @param[in] yTrans     The new translation y value.
    */
    void surfaceTranslationYChanged(float yTrans);

    //=========================================================================================================
    /**
    * Emit this signal whenever the surface translation z value changed has changed.
    *
    * @param[in] zTrans     The new translation z value.
    */
    void surfaceTranslationZChanged(float zTrans);
};

} //NAMESPACE DISP3DLIB

#endif // METATREEITEM_H<|MERGE_RESOLUTION|>--- conflicted
+++ resolved
@@ -138,11 +138,7 @@
     *
     * @param[in] vecThresholds     The new threshold values used for normalizing the data.
     */
-<<<<<<< HEAD
-    void rtDataNormalizationValueChanged(QVector3D vecThresholdValues);
-=======
     void rtDataNormalizationValueChanged(const QVector3D& vecThresholds);
->>>>>>> cabc8ac3
 
     //=========================================================================================================
     /**
