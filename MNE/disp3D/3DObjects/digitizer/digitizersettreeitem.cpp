//=============================================================================================================
/**
* @file     digitizersettreeitem.cpp
* @author   Jana Kiesel <jana.kiesel@tu-ilmenau.de>;
*           Matti Hamalainen <msh@nmr.mgh.harvard.edu>
* @version  1.0
* @date     July, 2016
*
* @section  LICENSE
*
* Copyright (C) 2016, Jana Kiesel and Matti Hamalainen. All rights reserved.
*
* Redistribution and use in source and binary forms, with or without modification, are permitted provided that
* the following conditions are met:
*     * Redistributions of source code must retain the above copyright notice, this list of conditions and the
*       following disclaimer.
*     * Redistributions in binary form must reproduce the above copyright notice, this list of conditions and
*       the following disclaimer in the documentation and/or other materials provided with the distribution.
*     * Neither the name of MNE-CPP authors nor the names of its contributors may be used
*       to endorse or promote products derived from this software without specific prior written permission.
*
* THIS SOFTWARE IS PROVIDED BY THE COPYRIGHT HOLDERS AND CONTRIBUTORS "AS IS" AND ANY EXPRESS OR IMPLIED
* WARRANTIES, INCLUDING, BUT NOT LIMITED TO, THE IMPLIED WARRANTIES OF MERCHANTABILITY AND FITNESS FOR A
* PARTICULAR PURPOSE ARE DISCLAIMED. IN NO EVENT SHALL THE COPYRIGHT OWNER OR CONTRIBUTORS BE LIABLE FOR ANY DIRECT,
* INDIRECT, INCIDENTAL, SPECIAL, EXEMPLARY, OR CONSEQUENTIAL DAMAGES (INCLUDING, BUT NOT LIMITED TO,
* PROCUREMENT OF SUBSTITUTE GOODS OR SERVICES; LOSS OF USE, DATA, OR PROFITS; OR BUSINESS INTERRUPTION)
* HOWEVER CAUSED AND ON ANY THEORY OF LIABILITY, WHETHER IN CONTRACT, STRICT LIABILITY, OR TORT (INCLUDING
* NEGLIGENCE OR OTHERWISE) ARISING IN ANY WAY OUT OF THE USE OF THIS SOFTWARE, EVEN IF ADVISED OF THE
* POSSIBILITY OF SUCH DAMAGE.
*
*
* @brief    DigitizerSetTreeItem class definition.
*
*/

//*************************************************************************************************************
//=============================================================================================================
// INCLUDES
//=============================================================================================================

#include "digitizersettreeitem.h"


//*************************************************************************************************************
//=============================================================================================================
// INCLUDES
//=============================================================================================================

#include "digitizertreeitem.h"
#include "../common/renderable3Dentity.h"

#include <fiff/fiff_constants.h>
#include <fiff/fiff_dig_point.h>
#include <fiff/fiff_dig_point_set.h>


//*************************************************************************************************************
//=============================================================================================================
// QT INCLUDES
//=============================================================================================================

#include <Qt3DCore/QEntity>


//*************************************************************************************************************
//=============================================================================================================
// Eigen INCLUDES
//=============================================================================================================


//*************************************************************************************************************
//=============================================================================================================
// USED NAMESPACES
//=============================================================================================================

using namespace DISP3DLIB;


//*************************************************************************************************************
//=============================================================================================================
// DEFINE GLOBAL METHODS
//=============================================================================================================


//*************************************************************************************************************
//=============================================================================================================
// DEFINE MEMBER METHODS
//=============================================================================================================

DigitizerSetTreeItem::DigitizerSetTreeItem(int iType, const QString& text)
: AbstractTreeItem(iType, text)
, m_pParentEntity(new Qt3DCore::QEntity())
, m_pRenderable3DEntity(new Renderable3DEntity())
{
    this->setEditable(false);
    this->setCheckable(true);
    this->setCheckState(Qt::Checked);
    this->setToolTip("Digitizer Set");
}


//*************************************************************************************************************

DigitizerSetTreeItem::~DigitizerSetTreeItem()
{
<<<<<<< HEAD
=======
    //Delete entity so that the SceneGraph is NOT plotting it anymore.
    //QPointer only deletes if the parent is destroyed. What happens if this item is destroyed before the parent is destroyed?
    //Cannot delete m_pParentEntity since we do not know who else holds it.
    delete m_pRenderable3DEntity;
>>>>>>> 2eeef1e8
}


//*************************************************************************************************************

QVariant DigitizerSetTreeItem::data(int role) const
{
    return AbstractTreeItem::data(role);
}


//*************************************************************************************************************

void  DigitizerSetTreeItem::setData(const QVariant& value, int role)
{
    AbstractTreeItem::setData(value, role);
}


//*************************************************************************************************************

bool DigitizerSetTreeItem::addData(const FIFFLIB::FiffDigPointSet& tDigitizer, Qt3DCore::QEntity* parent)
{
<<<<<<< HEAD
    //Delete all childs first
    if(this->hasChildren()) {
        this->removeRows(0, this->rowCount());
    }

=======
>>>>>>> 2eeef1e8
    //Add data
    bool state = false;

    //parsing the digitizer List
    QList<FIFFLIB::FiffDigPoint> tCardinal;
    QList<FIFFLIB::FiffDigPoint> tHpi;
    QList<FIFFLIB::FiffDigPoint> tEeg;
    QList<FIFFLIB::FiffDigPoint> tExtra;

    for(int i = 0; i < tDigitizer.size(); ++i){
        switch (tDigitizer[i].kind) {
        case FIFFV_POINT_CARDINAL:
            tCardinal.append(tDigitizer[i]);
            break;
        case FIFFV_POINT_HPI:
            tHpi.append(tDigitizer[i]);
            break;
        case FIFFV_POINT_EEG:
            tEeg.append(tDigitizer[i]);
            break;
        case FIFFV_POINT_EXTRA:
            tExtra.append(tDigitizer[i]);
            break;
        default:
            break;
        }
    }

    //Create items all new - A bit more inefficient but we do not run into the problem that the QEntity
    //is delted with deleteLater() which could let to deletion after the new Qentity has been created
    //Delete all childs first. We do this because we always want to start fresh with the newly added digitizer data.
    if(this->hasChildren()) {
        this->removeRows(0, this->rowCount());
    }

    QList<QStandardItem*> itemList;

    if (!tCardinal.empty()){
        //Create a cardinal digitizer item
        DigitizerTreeItem* digitizerItem = new DigitizerTreeItem(Data3DTreeModelItemTypes::DigitizerItem,"Cardinal");
        state = digitizerItem->addData(tCardinal, parent);
        itemList << digitizerItem;
        itemList << new QStandardItem(digitizerItem->toolTip());
        this->appendRow(itemList);
        itemList.clear();
    }
    if (!tHpi.empty()){
        //Create a HPI digitizer item
        DigitizerTreeItem* digitizerItem = new DigitizerTreeItem(Data3DTreeModelItemTypes::DigitizerItem,"HPI");
        state = digitizerItem->addData(tHpi, parent);
        itemList << digitizerItem;
        itemList << new QStandardItem(digitizerItem->toolTip());
        this->appendRow(itemList);
        itemList.clear();
    }
    if (!tEeg.empty()){
        //Create a EEG digitizer item
        DigitizerTreeItem* digitizerItem = new DigitizerTreeItem(Data3DTreeModelItemTypes::DigitizerItem,"EEG/ECG");
        state = digitizerItem->addData(tEeg, parent);
        itemList << digitizerItem;
        itemList << new QStandardItem(digitizerItem->toolTip());
        this->appendRow(itemList);
        itemList.clear();
    }
    if (!tExtra.empty()){
        //Create a extra digitizer item
        DigitizerTreeItem* digitizerItem = new DigitizerTreeItem(Data3DTreeModelItemTypes::DigitizerItem,"Extra");
        state = digitizerItem->addData(tExtra, parent);
        itemList << digitizerItem;
        itemList << new QStandardItem(digitizerItem->toolTip());
        this->appendRow(itemList);
        itemList.clear();
    }

//    //Find exiting Digitizer Items and add data respectivley
//    QList<QStandardItem*> itemList = this->findChildren(Data3DTreeModelItemTypes::DigitizerItem);
//    bool bFoundCardinalItem = false;
//    bool bFoundHPIItem = false;
//    bool bFoundEEGItem = false;
//    bool bFoundExtraItem = false;

//    for(int i = 0; i < itemList.size(); ++i) {
//        DigitizerTreeItem* item = dynamic_cast<DigitizerTreeItem*>(itemList.at(i));

//        if(item->text() == "Cardinal" && !tCardinal.empty()) {
//            item->addData(tCardinal, parent);
//            bFoundCardinalItem = true;
//        }

//        if(item->text() == "HPI" && !tHpi.empty()) {
//            item->addData(tHpi, parent);
//            bFoundHPIItem = true;
//        }

//        if(item->text() == "EEG/ECG" && !tEeg.empty()) {
//            item->addData(tEeg, parent);
//            bFoundEEGItem = true;
//        }

//        if(item->text() == "Extra" && !tExtra.empty()) {
//            item->addData(tExtra, parent);
//            bFoundExtraItem = true;
//        }
//    }

//    //If not existent yet create here
//    if (!bFoundCardinalItem && !tCardinal.empty()){
//        //Create a cardinal digitizer item
//        QList<QStandardItem*> itemListCardinal;
//        DigitizerTreeItem* digitizerItem = new DigitizerTreeItem(Data3DTreeModelItemTypes::DigitizerItem,"Cardinal");
//        state = digitizerItem->addData(tCardinal, parent);
//        itemListCardinal << digitizerItem;
//        itemListCardinal << new QStandardItem(digitizerItem->toolTip());
//        this->appendRow(itemListCardinal);
//    }

//    if (!bFoundHPIItem && !tHpi.empty()){
//        //Create a hpi digitizer item
//        QList<QStandardItem*> itemListHPI;
//        DigitizerTreeItem* digitizerItem = new DigitizerTreeItem(Data3DTreeModelItemTypes::DigitizerItem,"HPI");
//        state = digitizerItem->addData(tHpi, parent);
//        itemListHPI << digitizerItem;
//        itemListHPI << new QStandardItem(digitizerItem->toolTip());
//        this->appendRow(itemListHPI);
//    }

//    if (!bFoundEEGItem && !tEeg.empty()){
//        //Create a eeg ecg digitizer item
//        QList<QStandardItem*> itemListEEG;
//        DigitizerTreeItem* digitizerItem = new DigitizerTreeItem(Data3DTreeModelItemTypes::DigitizerItem,"EEG/ECG");
//        state = digitizerItem->addData(tEeg, parent);
//        itemListEEG << digitizerItem;
//        itemListEEG << new QStandardItem(digitizerItem->toolTip());
//        this->appendRow(itemListEEG);
//    }

//    if (!bFoundExtraItem && !tExtra.empty()){
//        //Create a extra digitizer item
//        QList<QStandardItem*> itemListExtra;
//        DigitizerTreeItem* digitizerItem = new DigitizerTreeItem(Data3DTreeModelItemTypes::DigitizerItem,"Extra");
//        state = digitizerItem->addData(tExtra, parent);
//        itemListExtra << digitizerItem;
//        itemListExtra << new QStandardItem(digitizerItem->toolTip());
//        this->appendRow(itemListExtra);
//    }

<<<<<<< HEAD
=======
    return state;
}


//*************************************************************************************************************

>>>>>>> 2eeef1e8
void DigitizerSetTreeItem::onCheckStateChanged(const Qt::CheckState& checkState)
{
    for(int i = 0; i < this->rowCount(); ++i) {
        if(this->child(i)->isCheckable()) {
            this->child(i)->setCheckState(checkState);
        }
    }
}<|MERGE_RESOLUTION|>--- conflicted
+++ resolved
@@ -103,13 +103,10 @@
 
 DigitizerSetTreeItem::~DigitizerSetTreeItem()
 {
-<<<<<<< HEAD
-=======
     //Delete entity so that the SceneGraph is NOT plotting it anymore.
     //QPointer only deletes if the parent is destroyed. What happens if this item is destroyed before the parent is destroyed?
     //Cannot delete m_pParentEntity since we do not know who else holds it.
     delete m_pRenderable3DEntity;
->>>>>>> 2eeef1e8
 }
 
 
@@ -133,14 +130,6 @@
 
 bool DigitizerSetTreeItem::addData(const FIFFLIB::FiffDigPointSet& tDigitizer, Qt3DCore::QEntity* parent)
 {
-<<<<<<< HEAD
-    //Delete all childs first
-    if(this->hasChildren()) {
-        this->removeRows(0, this->rowCount());
-    }
-
-=======
->>>>>>> 2eeef1e8
     //Add data
     bool state = false;
 
@@ -287,15 +276,12 @@
 //        this->appendRow(itemListExtra);
 //    }
 
-<<<<<<< HEAD
-=======
     return state;
 }
 
 
 //*************************************************************************************************************
 
->>>>>>> 2eeef1e8
 void DigitizerSetTreeItem::onCheckStateChanged(const Qt::CheckState& checkState)
 {
     for(int i = 0; i < this->rowCount(); ++i) {
