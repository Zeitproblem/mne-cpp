//=============================================================================================================
/**
* @file     rtsourcelocdataworker.cpp
* @author   Lorenz Esch <Lorenz.Esch@tu-ilmenau.de>;
*           Matti Hamalainen <msh@nmr.mgh.harvard.edu>;
* @version  1.0
* @date     December, 2015
*
* @section  LICENSE
*
* Copyright (C) 2015, Lorenz Esch and Matti Hamalainen. All rights reserved.
*
* Redistribution and use in source and binary forms, with or without modification, are permitted provided that
* the following conditions are met:
*     * Redistributions of source code must retain the above copyright notice, this list of conditions and the
*       following disclaimer.
*     * Redistributions in binary form must reproduce the above copyright notice, this list of conditions and
*       the following disclaimer in the documentation and/or other materials provided with the distribution.
*     * Neither the name of MNE-CPP authors nor the names of its contributors may be used
*       to endorse or promote products derived from this software without specific prior written permission.
*
* THIS SOFTWARE IS PROVIDED BY THE COPYRIGHT HOLDERS AND CONTRIBUTORS "AS IS" AND ANY EXPRESS OR IMPLIED
* WARRANTIES, INCLUDING, BUT NOT LIMITED TO, THE IMPLIED WARRANTIES OF MERCHANTABILITY AND FITNESS FOR A
* PARTICULAR PURPOSE ARE DISCLAIMED. IN NO EVENT SHALL THE COPYRIGHT OWNER OR CONTRIBUTORS BE LIABLE FOR ANY DIRECT,
* INDIRECT, INCIDENTAL, SPECIAL, EXEMPLARY, OR CONSEQUENTIAL DAMAGES (INCLUDING, BUT NOT LIMITED TO,
* PROCUREMENT OF SUBSTITUTE GOODS OR SERVICES; LOSS OF USE, DATA, OR PROFITS; OR BUSINESS INTERRUPTION)
* HOWEVER CAUSED AND ON ANY THEORY OF LIABILITY, WHETHER IN CONTRACT, STRICT LIABILITY, OR TORT (INCLUDING
* NEGLIGENCE OR OTHERWISE) ARISING IN ANY WAY OUT OF THE USE OF THIS SOFTWARE, EVEN IF ADVISED OF THE
* POSSIBILITY OF SUCH DAMAGE.
*
*
* @brief    Implementation of the RtSourceLocDataWorker class.
*
*/

//*************************************************************************************************************
//=============================================================================================================
// INCLUDES
//=============================================================================================================

#include "rtsourcelocdataworker.h"
#include "../../items/common/types.h"

#include <disp/helpers/colormap.h>
#include <utils/ioutils.h>
#include <fs/label.h>
#include <fs/annotation.h>

#include <iostream>


//*************************************************************************************************************
//=============================================================================================================
// QT INCLUDES
//=============================================================================================================

#include <QObject>
#include <QList>
#include <QSharedPointer>
#include <QTime>
#include <QDebug>
#include <QtConcurrent>


//*************************************************************************************************************
//=============================================================================================================
// Eigen INCLUDES
//=============================================================================================================

#include <Eigen/Core>


//*************************************************************************************************************
//=============================================================================================================
// USED NAMESPACES
//=============================================================================================================

using namespace DISP3DLIB;
using namespace Eigen;
using namespace DISPLIB;
using namespace FSLIB;
using namespace UTILSLIB;


//*************************************************************************************************************
//=============================================================================================================
// DEFINE MEMBER METHODS
//=============================================================================================================

RtSourceLocDataWorker::RtSourceLocDataWorker(QObject* parent)
: QThread(parent)
, m_bIsRunning(false)
, m_bIsLooping(true)
, m_iAverageSamples(1)
, m_iCurrentSample(0)
, m_iVisualizationType(Data3DTreeModelItemRoles::VertexBased)
, m_iMSecIntervall(50)
, m_sColormap("Hot Negative 2")
, m_dNormalization(1.0)
, m_dNormalizationMax(10.0)
, m_bSurfaceDataIsInit(false)
, m_bAnnotationDataIsInit(false)
{
}


//*************************************************************************************************************

RtSourceLocDataWorker::~RtSourceLocDataWorker()
{
    if(this->isRunning()) {
        stop();
    }
}


//*************************************************************************************************************

void RtSourceLocDataWorker::addData(const MatrixXd& data)
{
    QMutexLocker locker(&m_qMutex);
    if(data.rows() == 0)
        return;

    //Transform from matrix to list for easier handling in non loop mode
    for(int i = 0; i<data.cols(); i++) {
        m_lData.append(data.col(i));
    }
}


//*************************************************************************************************************

void RtSourceLocDataWorker::clear()
{
    QMutexLocker locker(&m_qMutex);
}


//*************************************************************************************************************

void RtSourceLocDataWorker::setSurfaceData(const QByteArray& arraySurfaceVertColorLeftHemi,
                                           const QByteArray& arraySurfaceVertColorRightHemi,
                                           const Eigen::VectorXi& vecVertNoLeftHemi,
                                           const Eigen::VectorXi& vecVertNoRightHemi)
{
    QMutexLocker locker(&m_qMutex);

    if(arraySurfaceVertColorLeftHemi.size() == 0 || vecVertNoLeftHemi.rows() == 0 || arraySurfaceVertColorRightHemi.size() == 0 || vecVertNoRightHemi.rows() == 0) {
        qDebug() << "RtSourceLocDataWorker::setSurfaceData - Surface data is empty. Returning ...";
        return;
    }

    m_arraySurfaceVertColorLeftHemi = arraySurfaceVertColorLeftHemi;
    m_vecVertNoLeftHemi = vecVertNoLeftHemi;

    m_arraySurfaceVertColorRightHemi = arraySurfaceVertColorRightHemi;
    m_vecVertNoRightHemi = vecVertNoRightHemi;

    m_bSurfaceDataIsInit = true;
}


//*************************************************************************************************************

void RtSourceLocDataWorker::setAnnotationData(const Eigen::VectorXi& vecLabelIdsLeftHemi,
                                              const Eigen::VectorXi& vecLabelIdsRightHemi,
                                              const QList<FSLIB::Label>& lLabelsLeftHemi,
                                              const QList<FSLIB::Label>& lLabelsRightHemi)
{
    QMutexLocker locker(&m_qMutex);

    if(vecLabelIdsLeftHemi.rows() == 0 || lLabelsLeftHemi.isEmpty() || vecLabelIdsRightHemi.rows() == 0 || lLabelsRightHemi.isEmpty()) {
        qDebug() << "RtSourceLocDataWorker::setAnnotationData - Annotation data is empty. Returning ...";
        return;
    }

    m_lLabelsLeftHemi = lLabelsLeftHemi;
    m_lLabelsRightHemi = lLabelsRightHemi;

    //Generate fast lookup map for each source and corresponding label
    for(qint32 i = 0; i < m_vecVertNoLeftHemi.rows(); ++i) {
        m_mapLabelIdSourcesLeftHemi.insert(m_vecVertNoLeftHemi(i), vecLabelIdsLeftHemi(m_vecVertNoLeftHemi(i)));
    }

    for(qint32 i = 0; i < m_vecVertNoRightHemi.rows(); ++i) {
        m_mapLabelIdSourcesRightHemi.insert(m_vecVertNoRightHemi(i), vecLabelIdsRightHemi(m_vecVertNoRightHemi(i)));
    }

    m_bAnnotationDataIsInit = true;
}


//*************************************************************************************************************

void RtSourceLocDataWorker::setNumberAverages(const int &iNumAvr)
{
    QMutexLocker locker(&m_qMutex);
    m_iAverageSamples = iNumAvr;
}


//*************************************************************************************************************

void RtSourceLocDataWorker::setInterval(const int& iMSec)
{
    QMutexLocker locker(&m_qMutex);
    m_iMSecIntervall = iMSec;
}


//*************************************************************************************************************

void RtSourceLocDataWorker::setVisualizationType(const int& iVisType)
{
    QMutexLocker locker(&m_qMutex);
    m_iVisualizationType = iVisType;
}


//*************************************************************************************************************

void RtSourceLocDataWorker::setColormapType(const QString& sColormapType)
{
    QMutexLocker locker(&m_qMutex);
    m_sColormap = sColormapType;
}


//*************************************************************************************************************

void RtSourceLocDataWorker::setNormalization(const QVector3D& vecThresholds)
{
    QMutexLocker locker(&m_qMutex);
    m_vecThresholds = vecThresholds;
}


//*************************************************************************************************************

void RtSourceLocDataWorker::setLoop(bool looping)
{
    QMutexLocker locker(&m_qMutex);
    m_bIsLooping = looping;
}


//*************************************************************************************************************

struct SmoothOperatorInfo {
    VectorXi                vecVertNo;
    SparseMatrix<double>    sparseSmoothMatrix;
    MatrixX3f               matVertPos;
    int                     iDistPow;
    double                  dThresholdDistance;
};

struct VertexInfo {
    int                                 iVertIdx;
    QList<Eigen::Triplet<double> >      lTriplets;
    QList<QVector3D>                    lSourcePos;
    QVector3D                           vVertPos;
    int                                 iDistPow;
    double                              dThresholdDistance;
};

void generateWeightsPerVertex(VertexInfo& input)
{
    QVector3D from = input.vVertPos;
    QVector3D to;

    double dist, valueWeight;
    double dWeightsSum = 0;

    for(int j = 0; j < input.lSourcePos.size(); ++j) {
        to = input.lSourcePos.at(j);

        if(to == from) {
            dist = 0.0000000000000000000000000000000001;
        } else {
            dist = from.distanceToPoint(to);
        }

        if(dist <= input.dThresholdDistance) {
            valueWeight = abs(1/pow(dist,input.iDistPow));

            input.lTriplets.append(Eigen::Triplet<double>(input.iVertIdx, j, valueWeight));
            dWeightsSum += valueWeight;
        }
    }

    //Divide by the sum of all weights
    for(int j = 0; j < input.lTriplets.size(); ++j) {
        input.lTriplets[j] = Eigen::Triplet<double>(input.lTriplets.at(j).row(), input.lTriplets.at(j).col(), input.lTriplets.at(j).value()/dWeightsSum);
    }
}

void generateSmoothOperator(SmoothOperatorInfo& input)
{
    //Prepare data
    QList<VertexInfo> lInputData;
    VertexInfo vertInfo;
    QList<QVector3D> lSourcePos;
    QVector3D vertPos;

    //Create list with all source positions
    for(int j = 0; j < input.vecVertNo.rows(); ++j) {
        vertPos.setX(input.matVertPos(input.vecVertNo(j),0));
        vertPos.setY(input.matVertPos(input.vecVertNo(j),1));
        vertPos.setZ(input.matVertPos(input.vecVertNo(j),2));

        lSourcePos.append(vertPos);
    }

    for(int j = 0; j < input.matVertPos.rows(); ++j) {
        vertPos.setX(input.matVertPos(j,0));
        vertPos.setY(input.matVertPos(j,1));
        vertPos.setZ(input.matVertPos(j,2));

        vertInfo.vVertPos = vertPos;
        vertInfo.dThresholdDistance = input.dThresholdDistance;
        vertInfo.lSourcePos = lSourcePos;
        vertInfo.iDistPow = input.iDistPow;
        vertInfo.iVertIdx = j;

        lInputData << vertInfo;
    }

    //Do the vertex dist weight calculation for each vertex in a different thread
    QFuture<void> future = QtConcurrent::map(lInputData, generateWeightsPerVertex);
    future.waitForFinished();

    QList<Eigen::Triplet<double> > lFinalTriplets;
    for(int j = 0; j < lInputData.size(); ++j) {
        lFinalTriplets.append(lInputData.at(j).lTriplets);
    }

    input.sparseSmoothMatrix.setFromTriplets(lFinalTriplets.begin(), lFinalTriplets.end());
}


//*************************************************************************************************************

void RtSourceLocDataWorker::setSmootingInfo(const QMap<int, QVector<int> >& mapVertexNeighborsLeftHemi,
                                            const QMap<int, QVector<int> >& mapVertexNeighborsRightHemi,
                                            const MatrixX3f& matVertPosLeftHemi,
                                            const MatrixX3f& matVertPosRightHemi)
{
    QMutexLocker locker(&m_qMutex);

    QTime timer;
    timer.start();

    m_mapVertexNeighborsLeftHemi = mapVertexNeighborsLeftHemi;
    m_mapVertexNeighborsRightHemi = mapVertexNeighborsRightHemi;

    //Create smooth operator in multi thread
    QList<SmoothOperatorInfo> inputData;

    SmoothOperatorInfo leftHemi;
    m_sparseSmoothMatrixLeftHemi.resize(matVertPosLeftHemi.rows(), m_vecVertNoLeftHemi.rows());
    leftHemi.sparseSmoothMatrix = m_sparseSmoothMatrixLeftHemi;
    leftHemi.vecVertNo = m_vecVertNoLeftHemi;
    leftHemi.matVertPos = matVertPosLeftHemi;
    leftHemi.iDistPow = 3;
    leftHemi.dThresholdDistance = 0.03;
    inputData.append(leftHemi);

    SmoothOperatorInfo rightHemi;
    m_sparseSmoothMatrixRightHemi.resize(matVertPosRightHemi.rows(), m_vecVertNoRightHemi.rows());
    rightHemi.sparseSmoothMatrix = m_sparseSmoothMatrixRightHemi;
    rightHemi.vecVertNo = m_vecVertNoRightHemi;
    rightHemi.matVertPos = matVertPosRightHemi;
    rightHemi.iDistPow = 3;
    rightHemi.dThresholdDistance = 0.03;
    inputData.append(rightHemi);

    QFuture<void> future = QtConcurrent::map(inputData, generateSmoothOperator);
    future.waitForFinished();

    m_sparseSmoothMatrixLeftHemi = inputData.at(0).sparseSmoothMatrix;
    m_sparseSmoothMatrixRightHemi = inputData.at(1).sparseSmoothMatrix;

    qDebug() << "RtSourceLocDataWorker::setSmootingInfo - time:" << timer.elapsed();

    qDebug() << "non zero left " << m_sparseSmoothMatrixLeftHemi.nonZeros();
    qDebug() << "non zero right " << m_sparseSmoothMatrixRightHemi.nonZeros();

//    MatrixXd a;
//    a = MatrixXd(m_sparseSmoothMatrixLeftHemi);
//    UTILSLIB::IOUtils::write_eigen_matrix(a, "m_sparseSmoothMatrixLeftHemi.txt");

//    MatrixXd b;
//    b = MatrixXd(m_sparseSmoothMatrixRightHemi);
//    UTILSLIB::IOUtils::write_eigen_matrix(b, "m_sparseSmoothMatrixRightHemi.txt");
}

//*************************************************************************************************************

void RtSourceLocDataWorker::start()
{
    m_qMutex.lock();
    m_iCurrentSample = 0;
    m_qMutex.unlock();

    QThread::start();
}


//*************************************************************************************************************

void RtSourceLocDataWorker::stop()
{
    m_qMutex.lock();
    m_bIsRunning = false;
    m_qMutex.unlock();

    QThread::wait();
}


//*************************************************************************************************************

void RtSourceLocDataWorker::run()
{
    VectorXd t_vecAverage(0,0);

    m_bIsRunning = true;

    while(true) {
        QTime timer;
        timer.start();

        {
            QMutexLocker locker(&m_qMutex);
            if(!m_bIsRunning)
                break;
        }

        bool doProcessing = false;

        {
            QMutexLocker locker(&m_qMutex);
            if(!m_lData.isEmpty() && m_lData.size() > 0)
                doProcessing = true;
        }

        if(doProcessing) {
            if(m_bIsLooping) {
                m_qMutex.lock();

                //Down sampling in loop mode
                if(t_vecAverage.rows() != m_lData[0].rows()) {
                    t_vecAverage = m_lData[m_iCurrentSample%m_lData.size()];
                } else {
                    t_vecAverage += m_lData[m_iCurrentSample%m_lData.size()];
                }

                m_qMutex.unlock();
            } else {
                m_qMutex.lock();

                //Down sampling in stream mode
                if(t_vecAverage.rows() != m_lData[0].rows()) {
                    t_vecAverage = m_lData.front();
                } else {
                    t_vecAverage += m_lData.front();
                }

                m_lData.pop_front();

                m_qMutex.unlock();
            }

            m_qMutex.lock();
            m_iCurrentSample++;

            if((m_iCurrentSample/1)%m_iAverageSamples == 0) {
                t_vecAverage /= (double)m_iAverageSamples;

                emit newRtData(performVisualizationTypeCalculation(t_vecAverage));
                t_vecAverage = VectorXd::Zero(t_vecAverage.rows());
            }

            m_qMutex.unlock();
        }

        //qDebug() << "RtSourceLocDataWorker::run()" << timer.elapsed() << "msecs";
        QThread::msleep(m_iMSecIntervall);
    }
}


//*************************************************************************************************************

QPair<QByteArray, QByteArray> RtSourceLocDataWorker::performVisualizationTypeCalculation(const VectorXd& sourceColorSamples)
{
    QPair<QByteArray, QByteArray> colorPair;
    colorPair.first = m_arraySurfaceVertColorLeftHemi;
    colorPair.second = m_arraySurfaceVertColorRightHemi;

    //NOTE: This function is called for every new sample point and therefore must be kept highly efficient!
    if(sourceColorSamples.rows() != m_vecVertNoLeftHemi.rows() + m_vecVertNoRightHemi.rows()) {
        qDebug() << "RtSourceLocDataWorker::performVisualizationTypeCalculation - Number of new vertex colors (" << sourceColorSamples.rows() << ") do not match with previously set number of vertices (" << m_vecVertNoLeftHemi.rows() + m_vecVertNoRightHemi.rows() << "). Returning...";
        return colorPair;
    }

    //Cut out left and right hemisphere from source data
    VectorXd sourceColorSamplesLeftHemi = sourceColorSamples.segment(0, m_vecVertNoLeftHemi.rows());
    VectorXd sourceColorSamplesRightHemi = sourceColorSamples.segment(m_vecVertNoLeftHemi.rows()+1, m_vecVertNoRightHemi.rows());

    //Generate color data for vertices
    switch(m_iVisualizationType) {
        case Data3DTreeModelItemRoles::VertexBased: {
            return generateColorsPerVertex(sourceColorSamplesLeftHemi, sourceColorSamplesRightHemi);
        }

        case Data3DTreeModelItemRoles::AnnotationBased: {
            return generateColorsPerAnnotation(sourceColorSamplesLeftHemi, sourceColorSamplesRightHemi);
        }        

        case Data3DTreeModelItemRoles::SmoothingBased: {
            colorPair.first = generateSmoothedColors(sourceColorSamplesLeftHemi,
                                                     m_vecVertNoLeftHemi,
                                                     m_arraySurfaceVertColorLeftHemi,
                                                     m_mapVertexNeighborsLeftHemi,
                                                     m_sparseSmoothMatrixLeftHemi);

            colorPair.second = generateSmoothedColors(sourceColorSamplesRightHemi,
                                                      m_vecVertNoRightHemi,
                                                      m_arraySurfaceVertColorRightHemi,
                                                      m_mapVertexNeighborsRightHemi,
                                                      m_sparseSmoothMatrixRightHemi);

            break;
        }
    }

    return colorPair;
}


//*************************************************************************************************************

QPair<QByteArray, QByteArray> RtSourceLocDataWorker::generateColorsPerVertex(const VectorXd& sourceColorSamplesLeftHemi, const VectorXd& sourceColorSamplesRightHemi)
{
    QPair<QByteArray, QByteArray> colorPair;
    colorPair.first = m_arraySurfaceVertColorLeftHemi;
    colorPair.second = m_arraySurfaceVertColorRightHemi;

    if(!m_bSurfaceDataIsInit) {
        qDebug() << "RtSourceLocDataWorker::generateColorsPerVertex - Surface data was not initialized. Returning ...";
        return colorPair;
    }

    //Left hemisphere
    QByteArray arrayCurrentVertColorLeftHemi = m_arraySurfaceVertColorLeftHemi;
    float *rawArrayCurrentVertColorLeftHemi = reinterpret_cast<float *>(arrayCurrentVertColorLeftHemi.data());

    //Create final QByteArray with colors based on the current anatomical information
    for(int i = 0; i < m_vecVertNoLeftHemi.rows(); ++i) {
        VectorXd vecActivationLeftHemi(1);
        vecActivationLeftHemi(0) = sourceColorSamplesLeftHemi(i);

        if(vecActivationLeftHemi(0) >= m_vecThresholds.x()) {
            QByteArray sourceColorSamplesColorLeftHemi = transformDataToColor(vecActivationLeftHemi);
            const float *rawSourceColorSamplesColorLeftHemi = reinterpret_cast<const float *>(sourceColorSamplesColorLeftHemi.data());

            rawArrayCurrentVertColorLeftHemi[m_vecVertNoLeftHemi(i)*3+0] = rawSourceColorSamplesColorLeftHemi[0];
            rawArrayCurrentVertColorLeftHemi[m_vecVertNoLeftHemi(i)*3+1] = rawSourceColorSamplesColorLeftHemi[1];
            rawArrayCurrentVertColorLeftHemi[m_vecVertNoLeftHemi(i)*3+2] = rawSourceColorSamplesColorLeftHemi[2];
        }
    }

    colorPair.first = arrayCurrentVertColorLeftHemi;

    //Right hemisphere
    QByteArray arrayCurrentVertColorRightHemi = m_arraySurfaceVertColorRightHemi;
    float *rawArrayCurrentVertColorRightHemi = reinterpret_cast<float *>(arrayCurrentVertColorRightHemi.data());

    //Create final QByteArray with colors based on the current anatomical information
    for(int i = 0; i < m_vecVertNoRightHemi.rows(); ++i) {
        VectorXd vecActivationRightHemi(1);
        vecActivationRightHemi(0) = sourceColorSamplesRightHemi(i);

        if(vecActivationRightHemi(0) >= m_vecThresholds.x()) {
            QByteArray sourceColorSamplesColorRightHemi = transformDataToColor(vecActivationRightHemi);
            const float *rawSourceColorSamplesColorRightHemi = reinterpret_cast<const float *>(sourceColorSamplesColorRightHemi.data());

            rawArrayCurrentVertColorRightHemi[m_vecVertNoRightHemi(i)*3+0] = rawSourceColorSamplesColorRightHemi[0];
            rawArrayCurrentVertColorRightHemi[m_vecVertNoRightHemi(i)*3+1] = rawSourceColorSamplesColorRightHemi[1];
            rawArrayCurrentVertColorRightHemi[m_vecVertNoRightHemi(i)*3+2] = rawSourceColorSamplesColorRightHemi[2];
        }
    }

    colorPair.second = arrayCurrentVertColorRightHemi;

    return colorPair;
}


//*************************************************************************************************************

QPair<QByteArray, QByteArray> RtSourceLocDataWorker::generateColorsPerAnnotation(const VectorXd& sourceColorSamplesLeftHemi, const VectorXd& sourceColorSamplesRightHemi)
{
    QPair<QByteArray, QByteArray> colorPair;
    colorPair.first = m_arraySurfaceVertColorLeftHemi;
    colorPair.second = m_arraySurfaceVertColorRightHemi;

    if(!m_bAnnotationDataIsInit) {
        qDebug() << "RtSourceLocDataWorker::generateColorsPerAnnotation - Annotation data was not initialized. Returning ...";
        return colorPair;
    }

    //Find maximum actiavtion for each label
    QMap<qint32, double> vecLabelActivationLeftHemi;

    for(int i = 0; i < m_vecVertNoLeftHemi.rows(); ++i) {
        //Find out label for source
        qint32 labelIdxLeftHemi = m_mapLabelIdSourcesLeftHemi[m_vecVertNoLeftHemi(i)];

        if(fabs(sourceColorSamplesLeftHemi(i)) > fabs(vecLabelActivationLeftHemi[labelIdxLeftHemi]))
            vecLabelActivationLeftHemi.insert(labelIdxLeftHemi, sourceColorSamplesLeftHemi(i));
    }

    QMap<qint32, double> vecLabelActivationRightHemi;
    for(int i = 0; i < m_vecVertNoRightHemi.rows(); ++i) {
        //Find out label for source
        qint32 labelIdxRightHemi = m_mapLabelIdSourcesRightHemi[m_vecVertNoRightHemi(i)];

        if(fabs(sourceColorSamplesRightHemi(i)) > fabs(vecLabelActivationRightHemi[labelIdxRightHemi]))
            vecLabelActivationRightHemi.insert(labelIdxRightHemi, sourceColorSamplesRightHemi(i));
    }

    //Color all labels respectivley to their activation
    //Left hemisphere
    QByteArray arrayCurrentVertColorLeftHemi;
    //arrayCurrentVertColor.resize(m_arraySurfaceVertColor.size());
    arrayCurrentVertColorLeftHemi = m_arraySurfaceVertColorLeftHemi;

    float *rawArrayCurrentVertColorLeftHemi = reinterpret_cast<float *>(arrayCurrentVertColorLeftHemi.data());

    for(int i = 0; i<m_lLabelsLeftHemi.size(); i++) {
        FSLIB::Label labelLeftHemi = m_lLabelsLeftHemi.at(i);

        //Transform label activations to rgb colors
        VectorXd vecActivationLeftHemi(1);
        vecActivationLeftHemi(0) = vecLabelActivationLeftHemi[labelLeftHemi.label_id];

        //Check if value is bigger than lower threshold. If not, don't plot activation
        if(vecActivationLeftHemi(0) >= m_vecThresholds.x()) {
            QByteArray arrayLabelColorsLeftHemi = transformDataToColor(vecActivationLeftHemi);
            float *rawArrayLabelColorsLeftHemi = reinterpret_cast<float *>(arrayLabelColorsLeftHemi.data());

            for(int j = 0; j<labelLeftHemi.vertices.rows(); j++) {
                rawArrayCurrentVertColorLeftHemi[labelLeftHemi.vertices(j)*3+0] = rawArrayLabelColorsLeftHemi[0];
                rawArrayCurrentVertColorLeftHemi[labelLeftHemi.vertices(j)*3+1] = rawArrayLabelColorsLeftHemi[1];
                rawArrayCurrentVertColorLeftHemi[labelLeftHemi.vertices(j)*3+2] = rawArrayLabelColorsLeftHemi[2];
            }
        }
    }

    colorPair.first = arrayCurrentVertColorLeftHemi;

    //Right hemisphere
    QByteArray arrayCurrentVertColorRightHemi;
    //arrayCurrentVertColor.resize(m_arraySurfaceVertColor.size());
    arrayCurrentVertColorRightHemi = m_arraySurfaceVertColorRightHemi;

    float *rawArrayCurrentVertColorRightHemi = reinterpret_cast<float *>(arrayCurrentVertColorRightHemi.data());

    for(int i = 0; i<m_lLabelsRightHemi.size(); i++) {
        FSLIB::Label labelRightHemi = m_lLabelsRightHemi.at(i);

        //Transform label activations to rgb colors
        VectorXd vecActivationRightHemi(1);
        vecActivationRightHemi(0) = vecLabelActivationRightHemi[labelRightHemi.label_id];

        //Check if value is bigger than lower threshold. If not, don't plot activation
        if(vecActivationRightHemi(0) >= m_vecThresholds.x()) {
            QByteArray arrayLabelColorsRightHemi = transformDataToColor(vecActivationRightHemi);
            float *rawArrayLabelColorsRightHemi = reinterpret_cast<float *>(arrayLabelColorsRightHemi.data());

            for(int j = 0; j<labelRightHemi.vertices.rows(); j++) {
                rawArrayCurrentVertColorRightHemi[labelRightHemi.vertices(j)*3+0] = rawArrayLabelColorsRightHemi[0];
                rawArrayCurrentVertColorRightHemi[labelRightHemi.vertices(j)*3+1] = rawArrayLabelColorsRightHemi[1];
                rawArrayCurrentVertColorRightHemi[labelRightHemi.vertices(j)*3+2] = rawArrayLabelColorsRightHemi[2];
            }
        }
    }

    colorPair.second = arrayCurrentVertColorRightHemi;

    return colorPair;
}


//*************************************************************************************************************

struct smoothInfo {
    QMap<int, QVector<int> > mapVertNeighbor;
    double dActivation;
    int iVertNo;
};

VectorXd smoothData(const smoothInfo& inputData)
{
    int nSurfaceVerts = inputData.mapVertNeighbor.size();
    int iVertNo = inputData.iVertNo;
    int nn, nv, p, sum, n;

    QVector<bool> undef(nSurfaceVerts, true);
    undef[iVertNo] = false;

    VectorXd smooth_val = VectorXd::Zero(nSurfaceVerts);
    smooth_val(iVertNo) = inputData.dActivation;

    for(int k = 0; k < nSurfaceVerts; ++k) {
        sum = 0;
        n = 0;

        if (!undef[k]) {
            //If vertex color was defined
            sum = smooth_val[k];
            n = 1;
        }

        //Generate the color of the current vertex at pos k based on neighbor information
        nn = inputData.mapVertNeighbor[k].size();

        for (p = 0; p < nn; p++) {
            nv = inputData.mapVertNeighbor[k].at(p);

            if (!undef[nv]) {
                //If vertex color was defined
                sum += smooth_val[nv];
                n++;
            }
        }

        if (n > 0) {
            smooth_val[k] = sum/(float)n;
            undef[k] = false;
        }
    }

    return smooth_val;
}

void reduce(VectorXd& outputData, const VectorXd& inputData)
{
    if(outputData.rows() == 0) {
        outputData = inputData;
    } else {
        outputData += inputData;
    }
}

//*************************************************************************************************************

QByteArray RtSourceLocDataWorker::generateSmoothedColors(const VectorXd& sourceColorSamples,
                                                         const VectorXi& vertno,
                                                         const QByteArray& arrayCurrentVertColor,
                                                         const QMap<int, QVector<int> >& mapVertexNeighbors,
                                                         const SparseMatrix<double>& matWDistSmooth)
{
//    //Option 1 - Use mapReduce
//    QTime myTimer;
//    myTimer.start();

//    //Do the smooting here
//    if(mapVertexNeighbors.isEmpty()) {
//        qDebug() << "RtSourceLocDataWorker::generateSmoothedColors - The neighboring information has not been set. Returning ...";
//        return QByteArray();
//    }

//    //Prepare input data
//    QTime prepareDataTimer;
//    prepareDataTimer.start();

//    QList<smoothInfo> inputData;
//    smoothInfo info;

//    for (int k = 0; k < vertno.rows(); ++k) {
//        info.mapVertNeighbor = mapVertexNeighbors;
//        info.iVertNo = vertno[k];
//        info.dActivation = sourceColorSamples[k];

//        inputData.append(info);
//    }

//    qDebug() << "Prep data" << prepareDataTimer.elapsed();

//    //Start multithreading
//    QTime generateDataTimer;
//    generateDataTimer.start();

//    QFuture<VectorXd> final = QtConcurrent::mappedReduced(inputData, smoothData, reduce);
//    final.waitForFinished();

//    qDebug() << "Gen data" << generateDataTimer.elapsed();

//    //Generate final colors
//    VectorXd smoothedData = final.result();
//    VectorXd vecActivation(1);

//    QByteArray finalColors = arrayCurrentVertColor;
//    float *rawfinalColors = reinterpret_cast<float *>(finalColors.data());
//    int idxVert = 0;

//    for (int k = 0; k < smoothedData.rows(); ++k) {
//        vecActivation(0) = smoothedData(k);

//        if(smoothedData(k) > m_vecThresholds.x()) {
//            QByteArray arrayVertColor = transformDataToColor(vecActivation);

//            float *rawVertColor = reinterpret_cast<float *>(arrayVertColor.data());

//            rawfinalColors[idxVert] = rawVertColor[0];
//            rawfinalColors[idxVert+1] = rawVertColor[1];
//            rawfinalColors[idxVert+2] = rawVertColor[2];
//        }

//        idxVert += 3;
//    }

//    qDebug() << "All timer" << myTimer.elapsed();

//    return finalColors;


//    //Option 2 - Use Matti's version. Smoothes between different source "patches".
//    //Activity is spread evenly around every source and then smoothed to neighboring source patches.
//    //Init the variables
//    int n,k,p,it,nn,nv;
//    float sum;
//    int niter = 20;

//    int nSurfaceVerts = arrayCurrentVertColor.size() / (sizeof(float) * 3);
//    int nvert = sourceColorSamples.rows();

//    QVector<bool> undef(nSurfaceVerts, true);
//    QVector<bool> prev_undef(nSurfaceVerts);
//    QVector<bool> isSource(nSurfaceVerts, false);
//    QVector<float> prev_val(nSurfaceVerts);
//    QVector<float> smooth_val(nSurfaceVerts, 0);

//    //Set all vertex activation of the actually chosen sources to their current activation
//    for (k = 0; k < nvert; k++) {
//        undef[vertno[k]] = false;
//        smooth_val[vertno[k]] = sourceColorSamples[k];
//        isSource[vertno[k]] = true;
//    }

//    //Smooth here
//    for (it = 0; it < niter; it++) {
//        prev_undef = undef;
//        prev_val = smooth_val;

//        for (k = 0; k < nSurfaceVerts; k++) {
//            sum = 0;
//            n   = 0;

//            if (!prev_undef[k]) {
//                //If vertex color was defined during last step
//                sum = smooth_val[k];
//                n = 1;
//            }

//            //Generate the color of the current vertex at pos k based on its neighbor information
//            nn = mapVertexNeighbors[k].size();

//            for (p = 0; p < nn; p++) {
//                nv = mapVertexNeighbors[k].at(p);

//                if (!prev_undef[nv]) {
//                    //If vertex color was defined during last step
//                    sum += prev_val[nv];
//                    n++;
//                }
//            }

//            if (n > 0) {
//                smooth_val[k] = sum/(float)n;
//                undef[k] = false;
//            }
//        }
//    }

//    //Produce final color
//    VectorXd vecActivation(1);

//    QByteArray finalColors = arrayCurrentVertColor;
//    float *rawfinalColors = reinterpret_cast<float *>(finalColors.data());
//    int idxVert = 0;

//    for (k = 0; k < nSurfaceVerts; k++) {
//        vecActivation(0) = smooth_val[k];

//        if(vecActivation(0) > m_vecThresholds.x()) {
//            QByteArray arrayVertColor = transformDataToColor(vecActivation);

//            float *rawVertColor = reinterpret_cast<float *>(arrayVertColor.data());

//            rawfinalColors[idxVert] = rawVertColor[0];
//            rawfinalColors[idxVert+1] = rawVertColor[1];
//            rawfinalColors[idxVert+2] = rawVertColor[2];
//        }

//        idxVert += 3;
//    }

//    return finalColors;

    //Option 3 - Inverse weighted distance
<<<<<<< HEAD
    QTime allTimer;
    allTimer.start();

    QTime multDataTimer;
    multDataTimer.start();

    VectorXd vecSmoothedData = matWDistSmooth * sourceColorSamples;

    qDebug() << "Mult time" << multDataTimer.elapsed();
=======
//    QTime allTimer;
//    allTimer.start();

//    QTime multDataTimer;
//    multDataTimer.start();

    VectorXd vecSmoothedData = matWDistSmooth * sourceColorSamples;

//    qDebug() << "Mult time" << multDataTimer.elapsed();
>>>>>>> 232149fd

    QTime prodDataTimer;
    prodDataTimer.start();

    //Produce final color
    VectorXd vecActivation(1);

    QByteArray finalColors = arrayCurrentVertColor;
    float *rawfinalColors = reinterpret_cast<float *>(finalColors.data());
    int idxVert = 0;

    for (int k = 0; k < vecSmoothedData.rows(); k++) {
        vecActivation(0) = vecSmoothedData[k];

        if(vecActivation(0) > m_vecThresholds.x()) {
            QByteArray arrayVertColor = transformDataToColor(vecActivation);

            float *rawVertColor = reinterpret_cast<float *>(arrayVertColor.data());

            rawfinalColors[idxVert] = rawVertColor[0];
            rawfinalColors[idxVert+1] = rawVertColor[1];
            rawfinalColors[idxVert+2] = rawVertColor[2];
        }

        idxVert += 3;
    }

<<<<<<< HEAD
    qDebug() << "Produce time" << prodDataTimer.elapsed();
    qDebug() << "All time" << allTimer.elapsed();
=======
//    qDebug() << "Produce time" << prodDataTimer.elapsed();
//    qDebug() << "All time" << allTimer.elapsed();
>>>>>>> 232149fd

    return finalColors;
}

//*************************************************************************************************************

QByteArray RtSourceLocDataWorker::transformDataToColor(const VectorXd& data)
{
    //Note: This function needs to be implemented extremley efficient
    QByteArray arrayColor;
    int idxColor = 0;

    if(m_sColormap == "Hot Negative 1") {
        arrayColor.resize(data.rows() * 3 * (int)sizeof(float));
        float *rawArrayColors = reinterpret_cast<float *>(arrayColor.data());

        for(int r = 0; r < data.rows(); ++r) {
            float dSample = data(r);

            //Check lower and upper thresholds and normalize to one
            if(dSample > m_vecThresholds.z()) {
                dSample = 1.0;
            } else if(dSample < m_vecThresholds.x()) {
                dSample = 0.0;
            } else {
                dSample = (dSample - m_vecThresholds.x()) / (m_vecThresholds.z() - m_vecThresholds.x());
            }

//            qDebug() << "dSample" << dSample;
//            qDebug() << "data(r)" << data(r);
//            qDebug() << "m_vecThresholds" << m_vecThresholds;

            QRgb qRgb;
            qRgb = ColorMap::valueToHotNegative1(dSample);

            QColor colSample(qRgb);
            rawArrayColors[idxColor++] = colSample.redF();
            rawArrayColors[idxColor++] = colSample.greenF();
            rawArrayColors[idxColor++] = colSample.blueF();            

            colSample = colSample.darker(200);
        }

        return arrayColor;
    }

    if(m_sColormap == "Hot Negative 2") {
        arrayColor.resize(data.rows() * 3 * (int)sizeof(float));
        float *rawArrayColors = reinterpret_cast<float *>(arrayColor.data());

        for(int r = 0; r < data.rows(); ++r) {
            float dSample = data(r);

            //Check lower and upper thresholds and normalize to one
            if(dSample > m_vecThresholds.z()) {
                dSample = 1.0;
            } else if(dSample < m_vecThresholds.x()) {
                dSample = 0.0;
            } else {
                dSample = (dSample - m_vecThresholds.x()) / (m_vecThresholds.z() - m_vecThresholds.x());
            }

            QRgb qRgb;
            qRgb = ColorMap::valueToHotNegative2(dSample);

            QColor colSample(qRgb);
            rawArrayColors[idxColor++] = colSample.redF();
            rawArrayColors[idxColor++] = colSample.greenF();
            rawArrayColors[idxColor++] = colSample.blueF();
        }

        return arrayColor;
    }

    if(m_sColormap == "Hot") {
        arrayColor.resize(data.rows() * 3 * (int)sizeof(float));
        float *rawArrayColors = reinterpret_cast<float *>(arrayColor.data());

        for(int r = 0; r < data.rows(); ++r) {
            float dSample = data(r);

            //Check lower and upper thresholds and normalize to one
            if(dSample > m_vecThresholds.z()) {
                dSample = 1.0;
            } else if(dSample < m_vecThresholds.x()) {
                dSample = 0.0;
            } else {
                dSample = (dSample - m_vecThresholds.x()) / (m_vecThresholds.z() - m_vecThresholds.x());
            }

            QRgb qRgb;
            qRgb = ColorMap::valueToHot(dSample);

            QColor colSample(qRgb);
            rawArrayColors[idxColor++] = colSample.redF();
            rawArrayColors[idxColor++] = colSample.greenF();
            rawArrayColors[idxColor++] = colSample.blueF();
        }

        return arrayColor;
    }

    return arrayColor;
}<|MERGE_RESOLUTION|>--- conflicted
+++ resolved
@@ -913,17 +913,6 @@
 //    return finalColors;
 
     //Option 3 - Inverse weighted distance
-<<<<<<< HEAD
-    QTime allTimer;
-    allTimer.start();
-
-    QTime multDataTimer;
-    multDataTimer.start();
-
-    VectorXd vecSmoothedData = matWDistSmooth * sourceColorSamples;
-
-    qDebug() << "Mult time" << multDataTimer.elapsed();
-=======
 //    QTime allTimer;
 //    allTimer.start();
 
@@ -933,7 +922,6 @@
     VectorXd vecSmoothedData = matWDistSmooth * sourceColorSamples;
 
 //    qDebug() << "Mult time" << multDataTimer.elapsed();
->>>>>>> 232149fd
 
     QTime prodDataTimer;
     prodDataTimer.start();
@@ -961,13 +949,8 @@
         idxVert += 3;
     }
 
-<<<<<<< HEAD
-    qDebug() << "Produce time" << prodDataTimer.elapsed();
-    qDebug() << "All time" << allTimer.elapsed();
-=======
 //    qDebug() << "Produce time" << prodDataTimer.elapsed();
 //    qDebug() << "All time" << allTimer.elapsed();
->>>>>>> 232149fd
 
     return finalColors;
 }
