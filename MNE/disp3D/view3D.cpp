//=============================================================================================================
/**
* @file     view3D.cpp
* @author   Lorenz Esch <Lorenz.Esch@tu-ilmenau.de>;
*           Matti Hamalainen <msh@nmr.mgh.harvard.edu>
* @version  1.0
* @date     November, 2015
*
* @section  LICENSE
*
* Copyright (C) 2015, Lorenz Esch and Matti Hamalainen. All rights reserved.
*
* Redistribution and use in source and binary forms, with or without modification, are permitted provided that
* the following conditions are met:
*     * Redistributions of source code must retain the above copyright notice, this list of conditions and the
*       following disclaimer.
*     * Redistributions in binary form must reproduce the above copyright notice, this list of conditions and
*       the following disclaimer in the documentation and/or other materials provided with the distribution.
*     * Neither the name of MNE-CPP authors nor the names of its contributors may be used
*       to endorse or promote products derived from this software without specific prior written permission.
*
* THIS SOFTWARE IS PROVIDED BY THE COPYRIGHT HOLDERS AND CONTRIBUTORS "AS IS" AND ANY EXPRESS OR IMPLIED
* WARRANTIES, INCLUDING, BUT NOT LIMITED TO, THE IMPLIED WARRANTIES OF MERCHANTABILITY AND FITNESS FOR A
* PARTICULAR PURPOSE ARE DISCLAIMED. IN NO EVENT SHALL THE COPYRIGHT OWNER OR CONTRIBUTORS BE LIABLE FOR ANY DIRECT,
* INDIRECT, INCIDENTAL, SPECIAL, EXEMPLARY, OR CONSEQUENTIAL DAMAGES (INCLUDING, BUT NOT LIMITED TO,
* PROCUREMENT OF SUBSTITUTE GOODS OR SERVICES; LOSS OF USE, DATA, OR PROFITS; OR BUSINESS INTERRUPTION)
* HOWEVER CAUSED AND ON ANY THEORY OF LIABILITY, WHETHER IN CONTRACT, STRICT LIABILITY, OR TORT (INCLUDING
* NEGLIGENCE OR OTHERWISE) ARISING IN ANY WAY OUT OF THE USE OF THIS SOFTWARE, EVEN IF ADVISED OF THE
* POSSIBILITY OF SUCH DAMAGE.
*
*
* @brief    View3D class definition.
*
*/

//*************************************************************************************************************
//=============================================================================================================
// INCLUDES
//=============================================================================================================

#include "view3D.h"
#include "3DObjects/common/renderable3Dentity.h"
#include "3DObjects/common/types.h"

#include <mne/mne_sourceestimate.h>
#include <fiff/fiff_dig_point_set.h>


//*************************************************************************************************************
//=============================================================================================================
// QT INCLUDES
//=============================================================================================================

#include <QDebug>
#include <QPropertyAnimation>
#include <QKeyEvent>

#include <Qt3DCore/QAspectEngine>
#include <Qt3DRender/QCamera>
#include <Qt3DCore/QTransform>
#include <Qt3DExtras/QPhongMaterial>
#include <Qt3DExtras/QPerVertexColorMaterial>
#include <Qt3DExtras/QFirstPersonCameraController>
#include <Qt3DRender/QPointLight>
#include <Qt3DRender/QDirectionalLight>
#include <Qt3DExtras/QCylinderMesh>
#include <Qt3DExtras/QForwardRenderer>
#include <Qt3DExtras/QSphereMesh>


//*************************************************************************************************************
//=============================================================================================================
// USED NAMESPACES
//=============================================================================================================

using namespace MNELIB;
using namespace DISP3DLIB;
using namespace FSLIB;
using namespace CONNECTIVITYLIB;


//*************************************************************************************************************
//=============================================================================================================
// DEFINE MEMBER METHODS
//=============================================================================================================

View3D::View3D()
: Qt3DExtras::Qt3DWindow()
, m_pRootEntity(new Qt3DCore::QEntity())
, m_p3DObjectsEntity(new Qt3DCore::QEntity(m_pRootEntity))
, m_pLightEntity(new Qt3DCore::QEntity(m_pRootEntity))
, m_pCameraEntity(this->camera())
, m_pData3DTreeModel(Data3DTreeModel::SPtr(new Data3DTreeModel(0, m_p3DObjectsEntity)))
, m_bCameraRotationMode(false)
, m_bCameraTransMode(false)
, m_bModelRotationMode(false)
, m_vecCameraTrans(QVector3D(0.0,0.0,-0.5))
, m_vecCameraTransOld(QVector3D(0.0,0.0,-0.5))
, m_vecCameraRotation(QVector3D(0.0,0.0,0.0))
, m_vecCameraRotationOld(QVector3D(0.0,0.0,0.0))
, m_pCameraTransform(new Qt3DCore::QTransform())
{
    initMetatypes();
    init();
}


//*************************************************************************************************************

View3D::~View3D()
{
}


//*************************************************************************************************************

void View3D::initMetatypes()
{
    qRegisterMetaType<QByteArray>();
    qRegisterMetaType<QPair<QByteArray, QByteArray> >();

    qRegisterMetaType<Eigen::MatrixX3i>();
    qRegisterMetaType<Eigen::MatrixXd>();
    qRegisterMetaType<Eigen::MatrixX3f>();
    qRegisterMetaType<Eigen::VectorXf>();
    qRegisterMetaType<Eigen::VectorXi>();
    qRegisterMetaType<Eigen::VectorXd>();
    qRegisterMetaType<Eigen::RowVectorXf>();
    qRegisterMetaType<Eigen::Vector3f>();

    qRegisterMetaType<MatrixX3i>();
    qRegisterMetaType<MatrixXd>();
    qRegisterMetaType<MatrixX3f>();
    qRegisterMetaType<VectorXf>();
    qRegisterMetaType<VectorXi>();
    qRegisterMetaType<VectorXd>();
    qRegisterMetaType<RowVectorXf>();
    qRegisterMetaType<Vector3f>();
}


//*************************************************************************************************************

void View3D::init()
{
    //Create the lights
    initLight();

    // Camera
    m_pCameraEntity->lens()->setPerspectiveProjection(45.0f, 16.0f/9.0f, 0.0001f, 100000.0f);
    m_pCameraEntity->setPosition(m_vecCameraTrans);
    m_pCameraEntity->setUpVector(QVector3D(0, 1, 0));
    m_pCameraEntity->setViewCenter(QVector3D(0, 0, 0));

    Qt3DExtras::QFirstPersonCameraController *camController = new Qt3DExtras::QFirstPersonCameraController(m_pRootEntity);
    camController->setCamera(m_pCameraEntity);

    this->defaultFramegraph()->setClearColor(QColor::fromRgbF(0.0, 0.0, 0.0, 0.5));

    //Init the transforms
    initTransformations();

    // Set root object of the scene
    this->setRootEntity(m_pRootEntity);

    //Create coordinate system and hide as default
    createCoordSystem(m_p3DObjectsEntity);
    toggleCoordAxis(false);
}


//*************************************************************************************************************

void View3D::initLight()
{
<<<<<<< HEAD
//    //Setup light positions, intensities and color
//    QList<QVector3D> lLightPositions;
//    QList<float> lLightIntensities;
//    QList<QColor> lLightColor;

//    QColor lightColor(100,0,0);
//    float lightIntensity = 0.03f;

//    lLightPositions << QVector3D(0,0,1) << QVector3D(0,0,-1) << QVector3D(1,0,0) << QVector3D(-1,0,0) << QVector3D(0,1,0) << QVector3D(0,-1,0);
//    lLightIntensities << lightIntensity << lightIntensity << lightIntensity << lightIntensity << lightIntensity << lightIntensity;
//    lLightColor << lightColor << lightColor << lightColor << lightColor << lightColor << lightColor;

//    //Create all the lights - make it shine
//    if(lLightPositions.size() == lLightIntensities.size() == lLightColor.size()) {
//        for(int i = 0; i < lLightPositions.size(); ++i) {
//            //Light source
//            Qt3DCore::QEntity* enitityLight = new Qt3DCore::QEntity(m_pRootEntity);
//            Qt3DCore::QTransform* transform = new Qt3DCore::QTransform();
//            QMatrix4x4 m;
//            m.translate(lLightPositions.at(i));
//            transform->setMatrix(m);

//            enitityLight->addComponent(transform);

//            Qt3DRender::QPointLight *light1 = new Qt3DRender::QPointLight(enitityLight);
//            light1->setColor(lLightColor.at(i));
//            light1->setIntensity(lLightIntensities.at(i));
//            enitityLight->addComponent(light1);
//        }
//    }
=======
    //Setup light positions, intensities and color
    QList<QVector3D> lLightPositions;
    QList<QVector3D> lLightDirections;
    QList<float> lLightIntensities;
    QList<QColor> lLightColor;

    QColor lightColor(255,255,255);
    float lightIntensity = 0.1f;

    lLightPositions << QVector3D(0,0,0.5)/* << QVector3D(0,0,-0.5) << QVector3D(0.5,0,0) << QVector3D(-0.5,0,0) << QVector3D(0,0.5,0) << QVector3D(0,-0.5,0)*/;
    lLightDirections << QVector3D(0,0,-1)/* << QVector3D(0,0,1) << QVector3D(-1,0,0) << QVector3D(1,0,0) << QVector3D(0,-1,0) << QVector3D(0,1,0)*/;
    lLightIntensities << lightIntensity/* << lightIntensity << lightIntensity << lightIntensity << lightIntensity << lightIntensity*/;
    lLightColor << lightColor/* << lightColor << lightColor << lightColor << lightColor << lightColor*/;

    //Create all the lights - make it shine
    //if(lLightPositions.size() == lLightIntensities.size() == lLightColor.size()) {
        for(int i = 0; i < lLightPositions.size(); ++i) {
            //Light source
            Qt3DCore::QEntity* enitityLight = new Qt3DCore::QEntity(m_pLightEntity);
            Qt3DCore::QTransform* transform = new Qt3DCore::QTransform();
            QMatrix4x4 m;
            m.translate(lLightPositions.at(i));
            transform->setMatrix(m);

            enitityLight->addComponent(transform);

            Qt3DRender::QPointLight *light1 = new Qt3DRender::QPointLight(enitityLight);
            light1->setColor(lLightColor.at(i));
            //light1->setWorldDirection(lLightDirections.at(i));
            light1->setIntensity(lLightIntensities.at(i));
            enitityLight->addComponent(light1);

            Qt3DExtras::QSphereMesh* lightSphere = new Qt3DExtras::QSphereMesh(enitityLight);
            lightSphere->setRadius(0.1f);
            enitityLight->addComponent(lightSphere);

            Qt3DExtras::QPhongMaterial* material = new Qt3DExtras::QPhongMaterial(enitityLight);
            material->setAmbient(lLightColor.at(i));
            enitityLight->addComponent(material);

            QPair<Qt3DRender::QPointLight*, Qt3DExtras::QPhongMaterial*> pair;
            pair.first = light1;
            pair.second = material;
            m_lLightSources.append(pair);
        }
    //}
>>>>>>> 351d4ca1
}


//*************************************************************************************************************

void View3D::initTransformations()
{
    // Initialize camera transforms
    m_pCameraTransform->setTranslation(m_vecCameraTrans);
    m_pCameraEntity->addComponent(m_pCameraTransform);
}


//*************************************************************************************************************

bool View3D::addSurfaceSet(const QString& subject, const QString& set, const SurfaceSet& tSurfaceSet, const AnnotationSet& tAnnotationSet)
{
    return m_pData3DTreeModel->addData(subject, set, tSurfaceSet, tAnnotationSet);
}


//*************************************************************************************************************

bool View3D::addSurface(const QString& subject, const QString& set, const Surface& tSurface, const Annotation& tAnnotation)
{
    return m_pData3DTreeModel->addData(subject, set, tSurface, tAnnotation);
}


//*************************************************************************************************************

bool View3D::addSourceSpace(const QString& subject, const QString& set, const MNESourceSpace& tSourceSpace)
{
    return m_pData3DTreeModel->addData(subject, set, tSourceSpace);
}


//*************************************************************************************************************

bool View3D::addForwardSolution(const QString& subject, const QString& set, const MNEForwardSolution& tForwardSolution)
{
    return m_pData3DTreeModel->addData(subject, set, tForwardSolution.src);
}


//*************************************************************************************************************

QList<BrainRTSourceLocDataTreeItem*> View3D::addSourceData(const QString& subject, const QString& set, const MNESourceEstimate& tSourceEstimate, const MNEForwardSolution& tForwardSolution)
{
    return m_pData3DTreeModel->addData(subject, set, tSourceEstimate, tForwardSolution);
}


//*************************************************************************************************************

QList<BrainRTConnectivityDataTreeItem*> View3D::addConnectivityData(const QString& subject, const QString& set, Network::SPtr pNetworkData)
{
    return m_pData3DTreeModel->addData(subject, set, pNetworkData);
}


//*************************************************************************************************************

bool View3D::addBemData(const QString& subject, const QString& set, const MNELIB::MNEBem& tBem)
{
    return m_pData3DTreeModel->addData(subject, set, tBem);
}


//*************************************************************************************************************

bool View3D::addDigitizerData(const QString& subject, const QString& set, const FiffDigPointSet& tDigitizer)
{
    return m_pData3DTreeModel->addData(subject, set, tDigitizer);
}


//*************************************************************************************************************

Data3DTreeModel* View3D::getData3DTreeModel()
{
    return m_pData3DTreeModel.data();
}


//*************************************************************************************************************

void View3D::setSceneColor(const QColor& colSceneColor)
{
    this->defaultFramegraph()->setClearColor(colSceneColor);
}


//*************************************************************************************************************

Qt3DCore::QEntity* View3D::get3DRootEntity()
{
    return m_pRootEntity;
}


//*************************************************************************************************************

void View3D::startModelRotationRecursive(QObject* pObject)
{
    //TODO this won't work with QEntities
    if(Renderable3DEntity* pItem = dynamic_cast<Renderable3DEntity*>(pObject)) {
        QPropertyAnimation *anim = new QPropertyAnimation(pItem, QByteArrayLiteral("rotZ"));
        anim->setDuration(30000);
        anim->setStartValue(QVariant::fromValue(pItem->rotZ()));
        anim->setEndValue(QVariant::fromValue(pItem->rotZ() + 360.0f));
        anim->setLoopCount(-1);
        anim->start();
        m_lPropertyAnimations << anim;
    }

    for(int i = 0; i < pObject->children().size(); ++i) {
        startModelRotationRecursive(pObject->children().at(i));
    }
}


//*************************************************************************************************************

void View3D::startStopModelRotation(bool checked)
{
    if(checked) {
        //Start animation
        m_lPropertyAnimations.clear();

        for(int i = 0; i < m_p3DObjectsEntity->children().size(); ++i) {
            startModelRotationRecursive(m_p3DObjectsEntity->children().at(i));
        }
    } else {
        for(int i = 0; i < m_lPropertyAnimations.size(); ++i) {
            m_lPropertyAnimations.at(i)->stop();
        }
    }
}


//*************************************************************************************************************

<<<<<<< HEAD
void View3D::startStopModelRotation(bool checked)
{
    if(checked) {
        //Start animation
        m_lPropertyAnimations.clear();

        for(int i = 0; i < m_pRootEntity->children().size(); ++i) {
            startModelRotationRecursive(m_pRootEntity->children().at(i));
        }
    } else {
        for(int i = 0; i < m_lPropertyAnimations.size(); ++i) {
            m_lPropertyAnimations.at(i)->stop();
        }
    }
}


//*************************************************************************************************************

void View3D::toggleCoordAxis(bool checked)
{
    m_XAxisEntity->setParent(checked ? m_pRootEntity : Q_NULLPTR);
    m_YAxisEntity->setParent(checked ? m_pRootEntity : Q_NULLPTR);
    m_ZAxisEntity->setParent(checked ? m_pRootEntity : Q_NULLPTR);
}


//*************************************************************************************************************

void View3D::showFullScreen(bool checked)
{
    if(checked) {
        this->Qt3DWindow::showFullScreen();
    } else {
        this->showNormal();
=======
void View3D::toggleCoordAxis(bool checked)
{
    m_XAxisEntity->setParent(checked ? m_p3DObjectsEntity : Q_NULLPTR);
    m_YAxisEntity->setParent(checked ? m_p3DObjectsEntity : Q_NULLPTR);
    m_ZAxisEntity->setParent(checked ? m_p3DObjectsEntity : Q_NULLPTR);
}


//*************************************************************************************************************

void View3D::showFullScreen(bool checked)
{
    if(checked) {
        this->Qt3DWindow::showFullScreen();
    } else {
        this->showNormal();
    }
}


//*************************************************************************************************************

void View3D::setLightColor(QColor color)
{
    for(int i = 0; i < m_lLightSources.size(); ++i) {
        m_lLightSources.at(i).first->setColor(color);
        m_lLightSources.at(i).second->setAmbient(color);
    }
}


//*************************************************************************************************************

void View3D::setLightIntensity(double value)
{
    for(int i = 0; i < m_lLightSources.size(); ++i) {
        m_lLightSources.at(i).first->setIntensity(value);
>>>>>>> 351d4ca1
    }
}


//*************************************************************************************************************

void View3D::keyPressEvent(QKeyEvent* e)
{
    switch ( e->key() )
    {
        case Qt::Key_Space:
            m_bModelRotationMode = true;
            break;

        default:
            Qt3DWindow::keyPressEvent(e);
    }
}


//*************************************************************************************************************

void View3D::keyReleaseEvent(QKeyEvent* e)
{
    switch ( e->key() )
    {
        case Qt::Key_Space:
            m_bModelRotationMode = false;
            break;

        default:
            Qt3DWindow::keyPressEvent(e);
    }
}


//*************************************************************************************************************

void View3D::mousePressEvent(QMouseEvent* e)
{
    m_mousePressPositon = e->pos();

    switch (e->button()) {
        case Qt::LeftButton:
            //TODO: SelectionMode
            break;
        case Qt::MidButton:
            m_bCameraRotationMode = true;
            break;
        case Qt::RightButton:
            m_bCameraTransMode = true;
            break;

        default:
            Qt3DWindow::mousePressEvent(e);
    }    
}


//*************************************************************************************************************

void View3D::wheelEvent(QWheelEvent* e)
{
    if(e->angleDelta().y() > 0)
        m_vecCameraTrans.setZ(m_vecCameraTrans.z() + 0.05f);
    else
        m_vecCameraTrans.setZ(m_vecCameraTrans.z() - 0.05f);

    // Transform
    m_pCameraTransform->setTranslation(m_vecCameraTrans);

    Qt3DWindow::wheelEvent(e);
}


//*************************************************************************************************************

void View3D::mouseReleaseEvent(QMouseEvent* e)
{
    m_bCameraRotationMode = false;
    m_bCameraTransMode = false;
    m_vecCameraTransOld = m_vecCameraTrans;
    m_vecCameraRotationOld = m_vecCameraRotation;

    Qt3DWindow::mouseReleaseEvent(e);
}


//*************************************************************************************************************

void View3D::mouseMoveEvent(QMouseEvent* e)
{
    if(m_bCameraRotationMode) {
        m_vecCameraRotation.setX(((e->pos().y() - m_mousePressPositon.y()) * 0.1f) + m_vecCameraRotationOld.x());
        m_vecCameraRotation.setY(((e->pos().x() - m_mousePressPositon.x()) * 0.1f) + m_vecCameraRotationOld.y());

        //Rotate all surface objects
        if(!m_bModelRotationMode) {
            //Rotate camera
            m_pCameraTransform->setRotationX(m_vecCameraRotation.x());
            m_pCameraTransform->setRotationY(m_vecCameraRotation.y());
        } else {
            //Rotate all surface objects
            for(int i = 0; i < m_p3DObjectsEntity->children().size(); ++i) {
                if(Renderable3DEntity* pItem = dynamic_cast<Renderable3DEntity*>(m_p3DObjectsEntity->children().at(i))) {
                    pItem->setRotZ(m_vecCameraRotation.y());
                    pItem->setRotX(90+m_vecCameraRotation.x());
                }
            }
        }
    }

    if(m_bCameraTransMode) {
        m_vecCameraTrans.setX(((e->pos().x() - m_mousePressPositon.x()) * 0.0001f) + m_vecCameraTransOld.x());
        m_vecCameraTrans.setY(((e->pos().y() - m_mousePressPositon.y()) * -0.0001f) + m_vecCameraTransOld.y());

        // Camera translation transform
        m_pCameraTransform->setTranslation(m_vecCameraTrans);
    }

    Qt3DWindow::mouseMoveEvent(e);
}


//*************************************************************************************************************

void View3D::createCoordSystem(Qt3DCore::QEntity* parent)
{
    // Y - red
    Qt3DExtras::QCylinderMesh *YAxis = new Qt3DExtras::QCylinderMesh();
    YAxis->setRadius(0.001f);
    YAxis->setLength(30);
    YAxis->setRings(100);
    YAxis->setSlices(20);

    m_YAxisEntity = QSharedPointer<Qt3DCore::QEntity>(new Qt3DCore::QEntity(parent));
    m_YAxisEntity->addComponent(YAxis); //will take ownership of YAxis if no parent was declared!

    Qt3DExtras::QPhongMaterial *phongMaterialY = new Qt3DExtras::QPhongMaterial();
    phongMaterialY->setDiffuse(QColor(255, 0, 0));
    phongMaterialY->setAmbient(Qt::gray);
    phongMaterialY->setSpecular(Qt::white);
    phongMaterialY->setShininess(50.0f);
    m_YAxisEntity->addComponent(phongMaterialY);

    // Z - blue
    Qt3DExtras::QCylinderMesh *ZAxis = new Qt3DExtras::QCylinderMesh();
    ZAxis->setRadius(0.001f);
    ZAxis->setLength(30);
    ZAxis->setRings(100);
    ZAxis->setSlices(20);

    Qt3DCore::QTransform *transformZ = new Qt3DCore::QTransform();
    transformZ->setRotation(QQuaternion::fromAxisAndAngle(QVector3D(0,0,1), 90));

    m_ZAxisEntity = QSharedPointer<Qt3DCore::QEntity>(new Qt3DCore::QEntity(parent));
    m_ZAxisEntity->addComponent(ZAxis);
    m_ZAxisEntity->addComponent(transformZ);

    Qt3DExtras::QPhongMaterial *phongMaterialZ = new Qt3DExtras::QPhongMaterial();
    phongMaterialZ->setDiffuse(QColor(0, 0, 255));
    phongMaterialZ->setAmbient(Qt::gray);
    phongMaterialZ->setSpecular(Qt::white);
    phongMaterialZ->setShininess(50.0f);
    m_ZAxisEntity->addComponent(phongMaterialZ);

    // X - green
    Qt3DExtras::QCylinderMesh *XAxis = new Qt3DExtras::QCylinderMesh();
    XAxis->setRadius(0.001f);
    XAxis->setLength(30);
    XAxis->setRings(100);
    XAxis->setSlices(20);

    Qt3DCore::QTransform *transformX = new Qt3DCore::QTransform();
    transformX->setRotation(QQuaternion::fromAxisAndAngle(QVector3D(1,0,0), 90));

    m_XAxisEntity = QSharedPointer<Qt3DCore::QEntity>(new Qt3DCore::QEntity(parent));
    m_XAxisEntity->addComponent(XAxis);
    m_XAxisEntity->addComponent(transformX);

    Qt3DExtras::QPhongMaterial *phongMaterialX = new Qt3DExtras::QPhongMaterial();
    phongMaterialX->setDiffuse(QColor(0, 255, 0));
    phongMaterialX->setAmbient(Qt::gray);
    phongMaterialX->setSpecular(Qt::white);
    phongMaterialX->setShininess(50.0f);
    m_XAxisEntity->addComponent(phongMaterialX);
}<|MERGE_RESOLUTION|>--- conflicted
+++ resolved
@@ -173,38 +173,6 @@
 
 void View3D::initLight()
 {
-<<<<<<< HEAD
-//    //Setup light positions, intensities and color
-//    QList<QVector3D> lLightPositions;
-//    QList<float> lLightIntensities;
-//    QList<QColor> lLightColor;
-
-//    QColor lightColor(100,0,0);
-//    float lightIntensity = 0.03f;
-
-//    lLightPositions << QVector3D(0,0,1) << QVector3D(0,0,-1) << QVector3D(1,0,0) << QVector3D(-1,0,0) << QVector3D(0,1,0) << QVector3D(0,-1,0);
-//    lLightIntensities << lightIntensity << lightIntensity << lightIntensity << lightIntensity << lightIntensity << lightIntensity;
-//    lLightColor << lightColor << lightColor << lightColor << lightColor << lightColor << lightColor;
-
-//    //Create all the lights - make it shine
-//    if(lLightPositions.size() == lLightIntensities.size() == lLightColor.size()) {
-//        for(int i = 0; i < lLightPositions.size(); ++i) {
-//            //Light source
-//            Qt3DCore::QEntity* enitityLight = new Qt3DCore::QEntity(m_pRootEntity);
-//            Qt3DCore::QTransform* transform = new Qt3DCore::QTransform();
-//            QMatrix4x4 m;
-//            m.translate(lLightPositions.at(i));
-//            transform->setMatrix(m);
-
-//            enitityLight->addComponent(transform);
-
-//            Qt3DRender::QPointLight *light1 = new Qt3DRender::QPointLight(enitityLight);
-//            light1->setColor(lLightColor.at(i));
-//            light1->setIntensity(lLightIntensities.at(i));
-//            enitityLight->addComponent(light1);
-//        }
-//    }
-=======
     //Setup light positions, intensities and color
     QList<QVector3D> lLightPositions;
     QList<QVector3D> lLightDirections;
@@ -251,7 +219,6 @@
             m_lLightSources.append(pair);
         }
     //}
->>>>>>> 351d4ca1
 }
 
 
@@ -395,31 +362,11 @@
 
 //*************************************************************************************************************
 
-<<<<<<< HEAD
-void View3D::startStopModelRotation(bool checked)
-{
-    if(checked) {
-        //Start animation
-        m_lPropertyAnimations.clear();
-
-        for(int i = 0; i < m_pRootEntity->children().size(); ++i) {
-            startModelRotationRecursive(m_pRootEntity->children().at(i));
-        }
-    } else {
-        for(int i = 0; i < m_lPropertyAnimations.size(); ++i) {
-            m_lPropertyAnimations.at(i)->stop();
-        }
-    }
-}
-
-
-//*************************************************************************************************************
-
 void View3D::toggleCoordAxis(bool checked)
 {
-    m_XAxisEntity->setParent(checked ? m_pRootEntity : Q_NULLPTR);
-    m_YAxisEntity->setParent(checked ? m_pRootEntity : Q_NULLPTR);
-    m_ZAxisEntity->setParent(checked ? m_pRootEntity : Q_NULLPTR);
+    m_XAxisEntity->setParent(checked ? m_p3DObjectsEntity : Q_NULLPTR);
+    m_YAxisEntity->setParent(checked ? m_p3DObjectsEntity : Q_NULLPTR);
+    m_ZAxisEntity->setParent(checked ? m_p3DObjectsEntity : Q_NULLPTR);
 }
 
 
@@ -431,23 +378,6 @@
         this->Qt3DWindow::showFullScreen();
     } else {
         this->showNormal();
-=======
-void View3D::toggleCoordAxis(bool checked)
-{
-    m_XAxisEntity->setParent(checked ? m_p3DObjectsEntity : Q_NULLPTR);
-    m_YAxisEntity->setParent(checked ? m_p3DObjectsEntity : Q_NULLPTR);
-    m_ZAxisEntity->setParent(checked ? m_p3DObjectsEntity : Q_NULLPTR);
-}
-
-
-//*************************************************************************************************************
-
-void View3D::showFullScreen(bool checked)
-{
-    if(checked) {
-        this->Qt3DWindow::showFullScreen();
-    } else {
-        this->showNormal();
     }
 }
 
@@ -469,7 +399,6 @@
 {
     for(int i = 0; i < m_lLightSources.size(); ++i) {
         m_lLightSources.at(i).first->setIntensity(value);
->>>>>>> 351d4ca1
     }
 }
 
