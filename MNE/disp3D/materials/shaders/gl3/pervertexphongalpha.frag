--- conflicted
+++ resolved
@@ -25,9 +25,5 @@
 	
     vec3 diffuseColor, specularColor;
     adsModel(worldPosition, worldNormal, eyePosition, shininess, diffuseColor, specularColor);
-<<<<<<< HEAD
-    fragColor = vec4( color + color * diffuseColor + ks * specularColor, alpha );
-=======
     fragColor = vec4( color + kd * diffuseColor + ks * specularColor, alpha );
->>>>>>> 351d4ca1
 }
