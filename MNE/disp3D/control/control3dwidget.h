--- conflicted
+++ resolved
@@ -107,11 +107,7 @@
     * @param [in] slFlags    The flags indicating which tools to display. Scaling is displayed as default. Possible flags are: projections, compensators, view, filter, triggerdetection, modalities, scaling, sphara.
     * @param [in] type
     */
-<<<<<<< HEAD
-    explicit Control3DWidget(QWidget* parent = 0, const QStringList& slFlags = QStringList() << "Minimize" << "Data" << "Window" << "View", Qt::WindowType type = Qt::Window);
-=======
     explicit Control3DWidget(QWidget* parent = 0, const QStringList& slFlags = QStringList() << "Minimize" << "Data" << "Window" << "View" << "Light", Qt::WindowType type = Qt::Window);
->>>>>>> 351d4ca1
 
     //=========================================================================================================
     /**
@@ -220,10 +216,7 @@
     Ui::Control3DWidget*    ui;                         /**< The pointer to the QtDesigner ui class. */
 
     QColor                  m_colCurrentSceneColor;     /**< Current color of the scene in all View3D's. */
-<<<<<<< HEAD
-=======
     QColor                  m_colCurrentLightColor;     /**< Current color of the lights in all View3D's. */
->>>>>>> 351d4ca1
 
 signals:
     //=========================================================================================================
@@ -257,8 +250,6 @@
     * @param[in] bShowCoordAxis      The coordinate axis flag.
     */
     void showCoordAxis(bool bShowCoordAxis);
-<<<<<<< HEAD
-=======
 
     //=========================================================================================================
     /**
@@ -275,7 +266,6 @@
     * @param[in] value      The newly picked intensity.
     */
     void lightIntensityChanged(double value);
->>>>>>> 351d4ca1
 };
 
 } // NAMESPACE DISP3DLIB
