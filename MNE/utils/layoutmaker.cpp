--- conflicted
+++ resolved
@@ -41,10 +41,7 @@
 
 #include "layoutmaker.h"
 #include "minimizersimplex.h"
-<<<<<<< HEAD
-=======
 #include "sphere.h"
->>>>>>> 48e81816
 
 
 //*************************************************************************************************************
@@ -257,198 +254,4 @@
     if (*phi < 0.0)
       *phi = *phi + 2.0*M_PI;
   }
-<<<<<<< HEAD
-}
-
-//*************************************************************************************************************
-
-
-int LayoutMaker::report_func(int loop,
-                             const VectorXf &fitpar,
-                             int npar,
-                             double fval)
-{
-    Q_UNUSED(npar);
-
-    /*
-    * Report periodically
-    */
-    VectorXf r0 = fitpar;
-
-    std::cout<<"loop: "<<loop<<"r0: "<<1000*r0[0]<<1000*r0[1]<<1000*r0[2]<<"fval: "<<fval<<std::endl;
-
-    return OK;
-}
-
-
-//*************************************************************************************************************
-
-float LayoutMaker::fit_eval(const VectorXf &fitpar,
-                            int   npar,
-                            const void  *user_data)
-{
-    Q_UNUSED(npar);
-
-    /*
-    * Calculate the cost function value
-    * Optimize for the radius inside here
-    */
-    const fitUser& user = (fitUser)user_data;
-    VectorXf r0 = fitpar;
-    VectorXf diff(3);
-    int   k;
-    float sum,sum2,one,F;
-
-    for (k = 0, sum = sum2 = 0.0; k < user->np; k++) {
-        diff = r0 - static_cast<VectorXf>(user->rr.row(k));
-        one = sqrt(pow(diff(0),2) + pow(diff(1),2) + pow(diff(2),2));
-        sum  += one;
-        sum2 += one*one;
-    }
-    F = sum2 - sum*sum/user->np;
-
-    if(user->report)
-        std::cout<<"r0: "<<1000*r0[0]<<1000*r0[1]<<1000*r0[2]<<"R: "<<1000*sum/user->np<<"fval: "<<F<<std::endl;
-
-    return F;
-}
-
-
-//*************************************************************************************************************
-
-float LayoutMaker::opt_rad( const VectorXf &r0,fitUser user)
-{
-  float sum, one;
-  VectorXf diff(3);
-  int   k;
-
-  for (k = 0, sum = 0.0; k < user->np; k++) {
-    diff = r0 - static_cast<VectorXf>(user->rr.row(k));
-    one = sqrt(pow(diff(0),2) + pow(diff(1),2) + pow(diff(2),2));
-    sum  += one;
-  }
-
-  return sum/user->np;
-}
-
-
-//*************************************************************************************************************
-
-void LayoutMaker::calculate_cm_ave_dist(const MatrixXf &rr,
-                                        int np,
-                                        VectorXf &cm,
-                                        float &avep)
-{
-    int k,q;
-    float ave;
-    VectorXf diff(3);
-
-    for (q = 0; q < 3; q++)
-        cm[q] = 0.0;
-
-    for (k = 0; k < np; k++)
-        for (q = 0; q < 3; q++)
-            cm[q] += rr(k,q);
-
-    if (np > 0) {
-        for (q = 0; q < 3; q++)
-        cm[q] = cm[q]/np;
-
-        for (k = 0, ave = 0.0; k < np; k++) {
-            for (q = 0; q < 3; q++)
-                diff[q] = rr(k,q) - cm[q];
-            ave += sqrt(pow(diff(0),2) + pow(diff(1),2) + pow(diff(2),2));
-        }
-        avep = ave/np;
-    }
-}
-
-
-//*************************************************************************************************************
-
-MatrixXf LayoutMaker::make_initial_simplex(VectorXf &pars,
-                                        int    npar,
-                                        float  size)
-{
-    /*
-    * Make the initial tetrahedron
-    */
-    MatrixXf simplex(npar+1,npar);
-    int k;
-
-    for (k = 0; k < npar+1; k++)
-        simplex.row(k) = pars;
-
-    for (k = 1; k < npar+1; k++)
-        simplex(k,k-1) = simplex(k,k-1) + size;
-
-    return simplex;
-}
-
-
-//*************************************************************************************************************
-
-int LayoutMaker::fit_sphere_to_points(const MatrixXf &rr,
-                                     int   np,
-                                     float simplex_size,
-                                     VectorXf &r0,
-                                     float &R)
-{
-    /*
-    * Find the optimal sphere origin
-    */
-    fitUserRec user;
-    float      ftol            = (float) 1e-3;
-    int        max_eval        = 5000;
-    int        report_interval = -1;
-    int        neval;
-    MatrixXf   init_simplex;
-    VectorXf   init_vals(4);
-
-    VectorXf   cm(3);
-    float      R0;
-    int        k;
-
-    int        res = FAIL;
-
-    user.rr = rr;
-    user.np = np;
-
-    R0 = (float) 0.1;
-    calculate_cm_ave_dist(rr,np,cm,R0);
-
-    init_simplex = make_initial_simplex(cm,3,simplex_size);
-
-    std::cout << "sphere origin calcuated" << cm[0] << " " << cm[1] << " " << cm[2] << std::endl;
-
-    user.report = FALSE;
-
-    for (k = 0; k < 4; k++)
-        init_vals[k] = fit_eval(static_cast<VectorXf>(init_simplex.row(k)),3,&user);
-
-    user.report = FALSE;
-
-    //Start the minimization
-    if( !MinimizerSimplex::mne_simplex_minimize(init_simplex,   /* The initial simplex */
-                                                init_vals,      /* Function values at the vertices */
-                                                3,              /* Number of variables */
-                                                ftol,           /* Relative convergence tolerance */
-                                                fit_eval,       /* The function to be evaluated */
-                                                &user,          /* Data to be passed to the above function in each evaluation */
-                                                max_eval,       /* Maximum number of function evaluations */
-                                                neval,          /* Number of function evaluations */
-                                                report_interval,/* How often to report (-1 = no_reporting) */
-                                                report_func))   /* The function to be called when reporting */
-        return FALSE;
-
-    r0[0] = init_simplex(0,0);
-    r0[1] = init_simplex(0,1);
-    r0[2] = init_simplex(0,2);
-    R = opt_rad(r0,&user);
-
-    res = OK;
-
-    return res;
-=======
->>>>>>> 48e81816
 }