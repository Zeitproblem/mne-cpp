#--------------------------------------------------------------------------------------------------------------
#
# @file     utils.pro
# @author   Christoph Dinh <chdinh@nmr.mgh.harvard.edu>;
#           Matti Hamalainen <msh@nmr.mgh.harvard.edu>
# @version  1.0
# @date     July, 2012
#
# @section  LICENSE
#
# Copyright (C) 2012, Christoph Dinh and Matti Hamalainen. All rights reserved.
#
# Redistribution and use in source and binary forms, with or without modification, are permitted provided that
# the following conditions are met:
#     * Redistributions of source code must retain the above copyright notice, this list of conditions and the
#       following disclaimer.
#     * Redistributions in binary form must reproduce the above copyright notice, this list of conditions and
#       the following disclaimer in the documentation and/or other materials provided with the distribution.
#     * Neither the name of MNE-CPP authors nor the names of its contributors may be used
#       to endorse or promote products derived from this software without specific prior written permission.
#
# THIS SOFTWARE IS PROVIDED BY THE COPYRIGHT HOLDERS AND CONTRIBUTORS "AS IS" AND ANY EXPRESS OR IMPLIED
# WARRANTIES, INCLUDING, BUT NOT LIMITED TO, THE IMPLIED WARRANTIES OF MERCHANTABILITY AND FITNESS FOR A
# PARTICULAR PURPOSE ARE DISCLAIMED. IN NO EVENT SHALL THE COPYRIGHT OWNER OR CONTRIBUTORS BE LIABLE FOR ANY DIRECT,
# INDIRECT, INCIDENTAL, SPECIAL, EXEMPLARY, OR CONSEQUENTIAL DAMAGES (INCLUDING, BUT NOT LIMITED TO,
# PROCUREMENT OF SUBSTITUTE GOODS OR SERVICES; LOSS OF USE, DATA, OR PROFITS; OR BUSINESS INTERRUPTION)
# HOWEVER CAUSED AND ON ANY THEORY OF LIABILITY, WHETHER IN CONTRACT, STRICT LIABILITY, OR TORT (INCLUDING
# NEGLIGENCE OR OTHERWISE) ARISING IN ANY WAY OUT OF THE USE OF THIS SOFTWARE, EVEN IF ADVISED OF THE
# POSSIBILITY OF SUCH DAMAGE.
#
#
# @brief    This project file builds the Utils library.
#
#--------------------------------------------------------------------------------------------------------------

include(../../mne-cpp.pri)

TEMPLATE = lib

QT       -= gui
<<<<<<< HEAD
QT       += xml
QT       += network concurrent
=======
QT       += xml core
>>>>>>> 0064919d

DEFINES += UTILS_LIBRARY

TARGET = Utils
TARGET = $$join(TARGET,,MNE$$MNE_LIB_VERSION,)
CONFIG(debug, debug|release) {
    TARGET = $$join(TARGET,,,d)
}

DESTDIR = $${MNE_LIBRARY_DIR}

contains(MNECPP_CONFIG, build_MNECPP_Static_Lib) {
    CONFIG += staticlib
    DEFINES += BUILD_MNECPP_STATIC_LIB
}
else {
    CONFIG += dll

    #
    # win32: copy dll's to bin dir
    # unix: add lib folder to LD_LIBRARY_PATH
    #
    win32 {
        FILE = $${DESTDIR}/$${TARGET}.dll
        BINDIR = $${DESTDIR}/../bin
        FILE ~= s,/,\\,g
        BINDIR ~= s,/,\\,g
        QMAKE_POST_LINK += $${QMAKE_COPY} $$quote($${FILE}) $$quote($${BINDIR}) $$escape_expand(\\n\\t)
    }
}

SOURCES += \
    kmeans.cpp \
    mnemath.cpp \
    ioutils.cpp \
    layoutloader.cpp \
    parksmcclellan.cpp \
    filterdata.cpp \
    mp/adaptivemp.cpp \
    mp/atom.cpp \
    mp/fixdictmp.cpp \
    selectionloader.cpp

HEADERS += \
    kmeans.h\
    utils_global.h \
    mnemath.h \
    ioutils.h \
    layoutloader.h \
    parksmcclellan.h \
    filterdata.h \
    mp/adaptivemp.h \
    mp/atom.h \
    mp/fixdictmp.h \
    selectionloader.h

INCLUDEPATH += $${EIGEN_INCLUDE_DIR}
INCLUDEPATH += $${MNE_INCLUDE_DIR}

# Install headers to include directory
header_files.files = ./*.h
header_files.path = $${MNE_INCLUDE_DIR}/utils

INSTALLS += header_files

unix: QMAKE_CXXFLAGS += -isystem $$EIGEN_INCLUDE_DIR
<|MERGE_RESOLUTION|>--- conflicted
+++ resolved
@@ -38,12 +38,8 @@
 TEMPLATE = lib
 
 QT       -= gui
-<<<<<<< HEAD
-QT       += xml
+QT       += xml core
 QT       += network concurrent
-=======
-QT       += xml core
->>>>>>> 0064919d
 
 DEFINES += UTILS_LIBRARY
 
