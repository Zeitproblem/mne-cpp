//=============================================================================================================
/**
* @file     fixdict.h
* @author   Martin Henfling <martin.henfling@tu-ilmenau.de>
*           Daniel Knobl <daniel.knobl@tu-ilmenau.de>
*           Sebastian Krause <sebastian.krause@tu.ilmenau.de
*
* @version  1.0
* @date     July, 2014
*
* @section  LICENSE
*
* Copyright (C) 2014, Sebastian Krause,Daniel Knobl and Martin Henfling All rights reserved.
*
* Redistribution and use in source and binary forms, with or without modification, are permitted provided that
* the following conditions are met:
*     * Redistributions of source code must retain the above copyright notice, this list of conditions and the
*       following disclaimer.
*     * Redistributions in binary form must reproduce the above copyright notice, this list of conditions and
*       the following disclaimer in the documentation and/or other materials provided with the distribution.
*     * Neither the name of MNE-CPP authors nor the names of its contributors may be used
*       to endorse or promote products derived from this software without specific prior written permission.
*
* THIS SOFTWARE IS PROVIDED BY THE COPYRIGHT HOLDERS AND CONTRIBUTORS "AS IS" AND ANY EXPRESS OR IMPLIED
* WARRANTIES, INCLUDING, BUT NOT LIMITED TO, THE IMPLIED WARRANTIES OF MERCHANTABILITY AND FITNESS FOR A
* PARTICULAR PURPOSE ARE DISCLAIMED. IN NO EVENT SHALL THE COPYRIGHT OWNER OR CONTRIBUTORS BE LIABLE FOR ANY DIRECT,
* INDIRECT, INCIDENTAL, SPECIAL, EXEMPLARY, OR CONSEQUENTIAL DAMAGES (INCLUDING, BUT NOT LIMITED TO,
* PROCUREMENT OF SUBSTITUTE GOODS OR SERVICES; LOSS OF USE, DATA, OR PROFITS; OR BUSINESS INTERRUPTION)
* HOWEVER CAUSED AND ON ANY THEORY OF LIABILITY, WHETHER IN CONTRACT, STRICT LIABILITY, OR TORT (INCLUDING
* NEGLIGENCE OR OTHERWISE) ARISING IN ANY WAY OUT OF THE USE OF THIS SOFTWARE, EVEN IF ADVISED OF THE
* POSSIBILITY OF SUCH DAMAGE.
*
*
* @brief    FIXDICTMP class declaration, providing the implemetation of the Matching Pursuit Algorithm
*           using precalculated atom dictionaries.
*
*/

#ifndef FIXDICTMP_H
#define FIXDICTMP_H

//*************************************************************************************************************
//=============================================================================================================
// STL INCLUDES
//=============================================================================================================

#include <iostream>
#include <vector>
#include <math.h>

//*************************************************************************************************************
//=============================================================================================================
// Utils INCLUDES
//=============================================================================================================

#include <utils/mp/atom.h>
#include <utils/utils_global.h>

//*************************************************************************************************************
//=============================================================================================================
// Eigen INCLUDES
//=============================================================================================================

#include <Eigen/Core>
#include <Eigen/SparseCore>
#include <unsupported/Eigen/FFT>

//*************************************************************************************************************
//=============================================================================================================
// QT INCLUDES
//=============================================================================================================

#include <QThread>
#include <QFile>
#include <QStringList>
#include <QtXml/QtXml>

//*************************************************************************************************************
//=============================================================================================================
// DEFINE NAMESPACE UTILSLIB
//=============================================================================================================

namespace UTILSLIB
{

//*************************************************************************************************************
//=============================================================================================================
// USED NAMESPACES
//=============================================================================================================

using namespace Eigen;
using namespace std;

//*************************************************************************************************************
/**
* DECLARE CLASS FixDictMp
*
* @brief The fixdictMP class provides functions several calculating functions to run the Matching Pursuit Algorithm
*/
class UTILSSHARED_EXPORT FixDictMp : public QThread
{
    Q_OBJECT

public:

    //typedef QList<GaborAtom> gabor_atom_list;

    /**
    * fixdictMp_fixdictMP
    *
    * ### MP toolbox function ###
    *
    * Constructor
    *
    * constructs FixDictMp class
    *
    */
    FixDictMp();

    qint32 test();

    QList<GaborAtom> matching_pursuit(QFile &currentDict, VectorXd signalSamples, qint32 iterationsCount);

    QStringList correlation(VectorXd signalSamples, QList<qreal> atomSamples, QString atomName);

    static void create_tree_dict(QString save_path);
    //=========================================================================================================

    qreal create_molecules(VectorXd compare_atom, qreal phase, qreal modulation, quint32 translation, qint32 sample_count, GaborAtom* gabor_Atom, qreal scale);

    //=========================================================================================================

    static void build_molecule_xml_file(qint32 level_counter);
<<<<<<< HEAD
    static void recursive_node_built(QDomElement current_element, QFile &temp_file);
=======
    static void FixDictMp::recursive_node_built(QDomElement current_element, QFile &temp_file);

>>>>>>> ae4bf613
public slots:
    //void send_result();
    //void matching_pursuit (MatrixXd signal, qint32 max_iterations, qreal epsilon);
    //void process();
    //void recieve_input(MatrixXd signal, qint32 max_iterations, qreal epsilon);

    //=========================================================================================================

signals:
    //void current_result(qint32 current_iteration, qint32 max_iteration, qreal current_energy, qreal max_energy, gabor_atom_list atom_list);
    //void finished();
};//class

}//NAMESPACE

#endif // FIXDICTMP_H<|MERGE_RESOLUTION|>--- conflicted
+++ resolved
@@ -131,12 +131,8 @@
     //=========================================================================================================
 
     static void build_molecule_xml_file(qint32 level_counter);
-<<<<<<< HEAD
-    static void recursive_node_built(QDomElement current_element, QFile &temp_file);
-=======
     static void FixDictMp::recursive_node_built(QDomElement current_element, QFile &temp_file);
 
->>>>>>> ae4bf613
 public slots:
     //void send_result();
     //void matching_pursuit (MatrixXd signal, qint32 max_iterations, qreal epsilon);
