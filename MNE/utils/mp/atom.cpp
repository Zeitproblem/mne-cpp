--- conflicted
+++ resolved
@@ -80,10 +80,6 @@
 
 MatrixXd Atom::make_tf(qint32 sample_count, qreal scale, quint32 translation, qreal modulation)
 {
-<<<<<<< HEAD
-    std::cout << "\n";
-=======
->>>>>>> f322274d
 
     if(sample_count== scale) translation = floor(sample_count/2);
 
@@ -100,10 +96,7 @@
             qreal a = pow(((qreal(t) - qreal(translation)) / scale), qreal(2));
             qreal b = ((scale * ((qreal(2)* w * PI / qreal(sample_count)))
                         - (qreal(2)* modulation * PI / qreal(sample_count))) / qreal(2) / PI);
-<<<<<<< HEAD
-=======
             std::cout << "\n";
->>>>>>> f322274d
             std::cout << "\na=" << a << "\n";
             std::cout << "b=" << b << "\n";
             b = pow(b, qreal(2));
