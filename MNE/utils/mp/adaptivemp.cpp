//=============================================================================================================
/**
* @file     AdaptiveMp.cpp
* @author   Martin Henfling <martin.henfling@tu-ilmenau.de>
*           Daniel Knobl <daniel.knobl@tu-ilmenau.de>
*
* @version  1.0
* @date     July, 2014
*
* ported to mne-cpp by Martin Henfling and Daniel Knobl in May 2014
* original code was implemented in Matlab Code by Maciej Gratkowski
*
* Redistribution and use in source and binary forms, with or without modification, are permitted provided that
* the following conditions are met:
*     * Redistributions of source code must retain the above copyright notice, this list of conditions and the
*       following disclaimer.
*     * Redistributions in binary form must reproduce the above copyright notice, this list of conditions and
*       the following disclaimer in the documentation and/or other materials provided with the distribution.
*     * Neither the name of the Massachusetts General Hospital nor the names of its contributors may be used
*       to endorse or promote products derived from this software without specific prior written permission.
*
* THIS SOFTWARE IS PROVIDED BY THE COPYRIGHT HOLDERS AND CONTRIBUTORS "AS IS" AND ANY EXPRESS OR IMPLIED
* WARRANTIES, INCLUDING, BUT NOT LIMITED TO, THE IMPLIED WARRANTIES OF MERCHANTABILITY AND FITNESS FOR A
* PARTICULAR PURPOSE ARE DISCLAIMED. IN NO EVENT SHALL MASSACHUSETTS GENERAL HOSPITAL BE LIABLE FOR ANY DIRECT,
* INDIRECT, INCIDENTAL, SPECIAL, EXEMPLARY, OR CONSEQUENTIAL DAMAGES (INCLUDING, BUT NOT LIMITED TO,
* PROCUREMENT OF SUBSTITUTE GOODS OR SERVICES; LOSS OF USE, DATA, OR PROFITS; OR BUSINESS INTERRUPTION)
* HOWEVER CAUSED AND ON ANY THEORY OF LIABILITY, WHETHER IN CONTRACT, STRICT LIABILITY, OR TORT (INCLUDING
* NEGLIGENCE OR OTHERWISE) ARISING IN ANY WAY OUT OF THE USE OF THIS SOFTWARE, EVEN IF ADVISED OF THE
* POSSIBILITY OF SUCH DAMAGE.
*
*
* @brief    Implemetation of the Matching Pursuit Algorithm introduced by Stephane Mallat and Zhifeng Zhang.
*           Matlabimplemetation of Maciej Gratkowski is used as Source and reference.
*
*/

//*************************************************************************************************************
//=============================================================================================================
// INCLUDES
//=============================================================================================================

#include "AdaptiveMp.h"
#include <vector>

//*************************************************************************************************************
//=============================================================================================================
// USED NAMESPACES
//=============================================================================================================

using namespace UTILSLIB;

//*************************************************************************************************************
//=============================================================================================================
// DEFINE MEMBER METHODS
//=============================================================================================================

AdaptiveMp::AdaptiveMp()
{

}

//*************************************************************************************************************

//MP Algorithm of M. Gratkowski
<<<<<<< HEAD
QList<GaborAtom> AdaptiveMp::matching_pursuit (MatrixXd signal, qint32 max_iterations, qreal epsilon)
=======
void AdaptiveMp::matching_pursuit(MatrixXd signal, qint32 max_iterations, qreal epsilon)
>>>>>>> a6407cc9
{
    max_it = max_iterations;
    qreal var = epsilon;
    //QList<GaborAtom> atom_list;
    Eigen::FFT<double> fft;
    MatrixXd residuum = signal; //residuum initialised with signal
    //qint32 it = 0;              //iterationscounter
    qint32 sample_count = signal.rows();
    qint32 channel_count = signal.cols();
    qint32 signal_channel = 0;
    signal_energy = 0;//VectorXd::Zero(channel_count);
    qreal residuum_energy = 0;//VectorXd residuum_energy = VectorXd::Zero(channel_count);
    qreal energy_threshold = 0;//VectorXd energy_threshold = VectorXd::Zero(channel_count);

    //calculate signal_energy
    for(qint32 channel = 0; channel < channel_count; channel++)
    {
        for(qint32 sample = 0; sample < sample_count; sample++)
            signal_energy/*[channel]*/ += (signal(sample, channel) * signal(sample, channel));

        energy_threshold/*[channel]*/ = 0.01 * epsilon * signal_energy;//[channel];
        residuum_energy/*[channel]*/ = signal_energy;//[channel];
    }

    //TODO multichannel!! Not working yet: problem is energy_threshold-->when should i increase signal_channel? may change order of loops for that
    //connecting atoms to the channel, thing to think about....

    while(it < max_iterations && (energy_threshold/*[signal_channel]*/ < residuum_energy/*[signal_channel]*/ ))
    {
        //variables for dyadic sampling
        qreal s = 1;                            //scale
        qint32 j = 1;
        qreal max_scalar_product = 0;             //inner product for choosing the best matching atom
        qreal k = 0;                            //for modulation 2*pi*k/N
        qint32 p = floor(sample_count / 2);      //translation
        GaborAtom *gabor_Atom = new GaborAtom();
        gabor_Atom->sample_count = sample_count;
        gabor_Atom->energy = 0;
        qreal phase = 0;

        while(s < sample_count)
        {
            k = 0;                              //for modulation 2*pi*k/N
            p = floor(sample_count / 2);         //translation
            VectorXd envelope = GaborAtom::gauss_function(sample_count, s, p);
            VectorXcd fft_envelope = RowVectorXcd::Zero(sample_count);
            fft.fwd(fft_envelope, envelope);

            while(k < sample_count/2)
            {
                p = floor(sample_count/2);
                VectorXcd modulation = modulation_function(sample_count, k);
                VectorXcd modulated_resid = VectorXcd::Zero(sample_count);
                VectorXcd fft_modulated_resid = VectorXcd::Zero(sample_count);
                VectorXcd fft_m_e_resid = VectorXcd::Zero(sample_count);
                VectorXd corr_coeffs = VectorXd::Zero(sample_count);

                //iteration for multichannel
                for(qint32 chn = 0; chn < channel_count; ++chn)
                {
                    qint32 max_index = 0;
                    qreal maximum = 0;
                    phase = 0;

                    //complex correlation of signal and sinus-modulated gaussfunction
                    for(qint32 l = 0; l< sample_count; l++)
                        modulated_resid[l] = residuum(l, chn) * modulation[l];

                    fft.fwd(fft_modulated_resid, modulated_resid);

                    for( qint32 m = 0; m < sample_count; m++)
                        fft_m_e_resid[m] = fft_modulated_resid[m] * conj(fft_envelope[m]);

                    fft.inv(corr_coeffs, fft_m_e_resid);
                    maximum = corr_coeffs[0];

                    //find index of maximum correlation-coefficient to use in translation
                    for(qint32 i = 1; i < corr_coeffs.rows(); i++)
                        if(maximum < corr_coeffs[i])
                        {
                            maximum = corr_coeffs[i];
                            max_index = i;
                        }

                    //adapting translation p to create atomtranslation correctly
                    if(max_index >= p) p = max_index - p + 1;
                    else p = max_index + p;

                    VectorXd atom_parameters = AdaptiveMp::calculate_atom(sample_count, s, p, k, chn, residuum, RETURNPARAMETERS);

                    if(abs(atom_parameters[4]) > abs(max_scalar_product))
                    {
                        //set highest scalarproduct, in comparison to best matching atom
                        max_scalar_product             = atom_parameters[4];
                        gabor_Atom->scale              = atom_parameters[0];
                        gabor_Atom->translation        = atom_parameters[1];
                        gabor_Atom->modulation         = atom_parameters[2];
                        gabor_Atom->phase              = atom_parameters[3];
                        gabor_Atom->max_scalar_product = max_scalar_product;
                    }

                }
                k += pow(2.0,(-j))*sample_count/2;

            }
            j++;
            s = pow(2.0,j);
        }
        std::cout << "found parameters " << it << ":\n   " << gabor_Atom->scale << "     " << gabor_Atom->translation <<
                     "      " << gabor_Atom->modulation << "      " << gabor_Atom->phase << "\n";

        //replace atoms with s==N and p = floor(N/2) by such atoms that do not have an envelope
        k = 0;
        s = sample_count;
        p = floor(sample_count / 2);
        j = floor(log(sample_count) / log(2));
        phase = 0;

        for(qint32 chn = 0; chn < channel_count; ++chn)
        {
            while(k < sample_count / 2)
            {
                VectorXd parameters_no_envelope = AdaptiveMp::calculate_atom(sample_count, s, p, k, chn, residuum, RETURNPARAMETERS);

                if(abs(parameters_no_envelope[4]) > abs(max_scalar_product))// && gaborAtom->scale == s && gaborAtom->translation == p)
                {
                    //set highest scalarproduct, in comparison to best matching atom
                    max_scalar_product             = parameters_no_envelope[4];
                    gabor_Atom->scale              = parameters_no_envelope[0];
                    gabor_Atom->translation        = parameters_no_envelope[1];
                    gabor_Atom->modulation         = parameters_no_envelope[2];
                    gabor_Atom->phase              = parameters_no_envelope[3];
                    gabor_Atom->max_scalar_product = max_scalar_product;
                }
                k += pow(2.0,(-j))*sample_count/2;

            }

        }
        std::cout << "found params after reset with NoEnvelope " << it << ":\n   " << gabor_Atom->scale << "     " << gabor_Atom->translation <<
                     "      " << gabor_Atom->modulation << "      " << gabor_Atom->phase << "\n";

        //Maximisation Simplex Algorithm implemented by Bozoa Jia, adapted to the MP Algorithm by Martin Henfling. Copyright (C) 2010 Botao Jia
        //todo change to clean use of EIGEN, @present its mixed with Namespace std and <vector>
        //iteration for multichannel
        for(qint32 chn = 0; chn < channel_count; ++chn)
        {
            //simplexfunction to find minimum of target among parameters s, p, k
            std::vector<double> init;

            init.push_back(gabor_Atom->scale);
            init.push_back(gabor_Atom->translation);
            init.push_back(gabor_Atom->modulation);

            double tol = 1E8 * std::numeric_limits<double>::epsilon();
            std::vector<std::vector<double> > x = std::vector<std::vector<double> >();
            qint32 iterations = 1E3;
            qint32 N = init.size();                     //space dimension

            VectorXd atom_fxc_params = VectorXd::Zero(5); //initialisation for contraction coefficients

            const qreal a=1.0, b=0.2, g=0.5, h=0.5;  //coefficients
                                                     //a: reflection  -> xr step away from worst siplex found
                                                     //b: expansion   -> xe if better with a so go in this direction with b
                                                     //g: contraction -> xc calc new worst point an bring closer to middle of simplex
                                                     //h: full contraction to x1
            std::vector<double> xcentroid_old(N,0);  //simplex center * (N+1)
            std::vector<double> xcentroid_new(N,0);  //simplex center * (N+1)
            std::vector<double> vf(N+1,0);           //f evaluated at simplex vertices
            qint32 x1 = 0, xn = 0, xnp1 = 0;         //x1:   f(x1) = min { f(x1), f(x2)...f(x_{n+1} }
                                                     //xnp1: f(xnp1) = max { f(x1), f(x2)...f(x_{n+1} }
                                                     //xn:   f(xn)<f(xnp1) && f(xn)> all other f(x_i)
            qint32 cnt = 0; //iteration step number

            if(x.size()== 0) //if no initial simplex is specified
            {
                //construct the trial simplex
                //based upon the initial guess parameters
                std::vector<double> del( init );
                std::transform(del.begin(), del.end(), del.begin(),
                std::bind2nd( std::divides<double>() , 20) );//'20' is picked
                                                     //assuming initial trail close to true

                for(qint32 i = 0; i < N; ++i)
                {
                    std::vector<double> tmp( init );
                    tmp[i] +=  del[i];
                    x.push_back( tmp );
                }

                x.push_back(init);//x.size()=N+1, x[i].size()=N

                //xcentriod
                std::transform(init.begin(), init.end(), xcentroid_old.begin(), std::bind2nd(std::multiplies<double>(), N+1) );
            }//constructing the simplex finished

            //optimization begins
            for(cnt=0; cnt<iterations; ++cnt)
            {
                for(qint32 i=0; i < N+1; ++i)
                {
                    VectorXd atom_fx = VectorXd::Zero(sample_count);

                    if(gabor_Atom->scale == sample_count && gabor_Atom->translation == floor(sample_count / 2))
                        atom_fx = AdaptiveMp::calculate_atom(sample_count, sample_count, floor(sample_count / 2), x[i][2], chn, residuum, RETURNATOM);

                    else
                        atom_fx = AdaptiveMp::calculate_atom(sample_count, x[i][0], x[i][1], x[i][2], chn, residuum, RETURNATOM);

                    //create targetfunction of realGaborAtom and Residuum
                    double target = 0;
                    for(qint32 k = 0; k < atom_fx.rows(); k++)
                    {
                        target -=atom_fx[k]*residuum(k,0);
                    }

                    vf[i] = target;
                }

                x1=0; xn=0; xnp1=0;//find index of max, second max, min of vf.

                for(quint32 i=0; i < vf.size(); ++i)
                {
                    if(vf[i]<vf[x1])      x1 = i;
                    if(vf[i]>vf[xnp1])    xnp1 = i;

                }

                xn = x1;

                for(quint32 i=0; i<vf.size();++i) if(vf[i]<vf[xnp1] && vf[i]>vf[xn])  xn=i;

                //x1, xn, xnp1 are found

                std::vector<double> xg(N, 0);//xg: centroid of the N best vertexes

                for(quint32 i=0; i<x.size(); ++i) if(i!=xnp1) std::transform(xg.begin(), xg.end(), x[i].begin(), xg.begin(), std::plus<double>() );

                std::transform(xg.begin(), xg.end(), x[xnp1].begin(), xcentroid_new.begin(), std::plus<double>());
                std::transform(xg.begin(), xg.end(), xg.begin(), std::bind2nd(std::divides<double>(), N) );
                //xg found, xcentroid_new updated

                //termination condition
                double diff=0;          //calculate the difference of the simplex centers

                //see if the difference is less than the termination criteria
                for(qint32 i=0; i<N; ++i) diff += fabs(xcentroid_old[i]-xcentroid_new[i]);

                if (diff/N < tol) break;              //terminate the optimizer
                else xcentroid_old.swap(xcentroid_new); //update simplex center

                //reflection:
                std::vector<double> xr(N,0);

                for( qint32 i=0; i<N; ++i) xr[i]=xg[i]+a*(xg[i]-x[xnp1][i]);
                //reflection, xr found

                VectorXd atom_fxr = VectorXd::Zero(sample_count);

                if(gabor_Atom->scale == sample_count && gabor_Atom->translation == floor(sample_count / 2))
                    atom_fxr = AdaptiveMp::calculate_atom(sample_count, sample_count, floor(sample_count / 2), xr[2], chn, residuum, RETURNATOM);

                else
                    atom_fxr = AdaptiveMp::calculate_atom(sample_count, xr[0], xr[1], xr[2], chn, residuum, RETURNATOM);

                //create targetfunction of realGaborAtom and Residuum
                double fxr = 0;
                for(qint32 k = 0; k < atom_fxr.rows(); k++) fxr -=atom_fxr[k]*residuum(k,0);

                //double fxr = target;//record function at xr

                if(vf[x1]<=fxr && fxr<=vf[xn]) std::copy(xr.begin(), xr.end(), x[xnp1].begin());

                //expansion:
                else if(fxr<vf[x1])
                {
                    std::vector<double> xe(N,0);

                    for( qint32 i=0; i<N; ++i) xe[i]=xr[i]+b*(xr[i]-xg[i]);

                    VectorXd atom_fxe = VectorXd::Zero(sample_count);

                    if(gabor_Atom->scale == sample_count && gabor_Atom->translation == floor(sample_count / 2))
                        atom_fxe = AdaptiveMp::calculate_atom(sample_count, sample_count, floor(sample_count / 2), xe[2], chn, residuum, RETURNATOM);

                    else
                        atom_fxe = AdaptiveMp::calculate_atom(sample_count, xe[0], xe[1], xe[2], chn, residuum, RETURNATOM);

                    //create targetfunction of realGaborAtom and Residuum
                    double fxe = 0;
                    for(qint32 k = 0; k < atom_fxe.rows(); k++) fxe -=atom_fxe[k]*residuum(k,0);

                    if( fxe < fxr ) std::copy(xe.begin(), xe.end(), x[xnp1].begin() );
                    else std::copy(xr.begin(), xr.end(), x[xnp1].begin() );
                }//expansion finished,  xe is not used outside the scope

                //contraction:
                else if( fxr > vf[xn] )
                {
                    std::vector<double> xc(N,0);

                    for( qint32 i=0; i<N; ++i)
                        xc[i]=xg[i]+g*(x[xnp1][i]-xg[i]);

                    if(gabor_Atom->scale == sample_count && gabor_Atom->translation == floor(sample_count / 2))
                        atom_fxc_params = AdaptiveMp::calculate_atom(sample_count, sample_count, floor(sample_count / 2), xc[2], chn, residuum, RETURNPARAMETERS);

                    else
                        atom_fxc_params = AdaptiveMp::calculate_atom(sample_count, xc[0], xc[1], xc[2], chn, residuum, RETURNPARAMETERS);

                    VectorXd atom_fxc = gabor_Atom->create_real(gabor_Atom->sample_count, atom_fxc_params[0], atom_fxc_params[1], atom_fxc_params[2], atom_fxc_params[3]);

                    atom_fxc_params[4] = 0;

                    for(qint32 i = 0; i < sample_count; i++)
                        atom_fxc_params[4] += atom_fxc[i] * residuum(i, chn);

                    //create targetfunction of realGaborAtom and Residuum
                    double fxc = 0;

                    for(qint32 k = 0; k < atom_fxc.rows(); k++)
                        fxc -=atom_fxc[k]*residuum(k,0);

                    if( fxc < vf[xnp1] )
                        std::copy(xc.begin(), xc.end(), x[xnp1].begin() );

                    else
                        for( quint32 i=0; i<x.size(); ++i )
                            if( i!=x1 )
                                for(qint32 j=0; j<N; ++j)
                                    x[i][j] = x[x1][j] + h * ( x[i][j]-x[x1][j] );
                }//contraction finished, xc is not used outside the scope
            }//optimization is finished

            if(gabor_Atom->scale == sample_count && gabor_Atom->translation == floor(sample_count / 2))
                atom_fxc_params = AdaptiveMp::calculate_atom(sample_count, sample_count, floor(sample_count / 2), x[x1][2], chn, residuum, RETURNPARAMETERS);

            else
                atom_fxc_params = AdaptiveMp::calculate_atom(sample_count, x[x1][0], x[x1][1], x[x1][2], chn, residuum, RETURNPARAMETERS);

            if(abs(atom_fxc_params[4]) > abs(max_scalar_product))
            {
                max_scalar_product = atom_fxc_params[4];             //scalarProduct
                gabor_Atom->scale              = atom_fxc_params[0];//scale
                gabor_Atom->translation        = atom_fxc_params[1];//translation
                gabor_Atom->modulation         = atom_fxc_params[2];//phase
                gabor_Atom->phase              = atom_fxc_params[3];
                gabor_Atom->max_scalar_product   = max_scalar_product;
            }

            std::cout <<  "parameters after optimization " << it << ":\n   " << gabor_Atom->scale << "     " << gabor_Atom->translation <<
                                "      " << gabor_Atom->modulation << "      " << gabor_Atom->phase << "\n\n";
            if(cnt==iterations)//max number of iteration achieves before tol is satisfied
                std::cout<<"Simplex Iteration limit of "<<iterations<<" achieved, result may not be optimal"  <<std::endl;

            //substract best matching Atom from Residuum in each channel
            VectorXd bestMatch = gabor_Atom->create_real(gabor_Atom->sample_count, gabor_Atom->scale, gabor_Atom->translation, gabor_Atom->modulation, gabor_Atom->phase);

            for(qint32 j = 0; j < gabor_Atom->sample_count; j++)
            {
                residuum(j,chn) -= gabor_Atom->max_scalar_product * bestMatch[j];
                gabor_Atom->energy += (gabor_Atom->max_scalar_product * bestMatch[j]) * (gabor_Atom->max_scalar_product * bestMatch[j]);
            }

            residuum_energy/*[chn]*/ -= gabor_Atom->energy;//(gaborAtom->max_scalar_product * bestMatch[j]) * (gaborAtom->max_scalar_product * bestMatch[j]);
            current_energy += gabor_Atom->energy;//(signal_energy/*[chn]*/ * (1 - energy_threshold/*[chn]*/)) - residuum_energy;//[chn];

            gabor_Atom->residuum = residuum;
            atom_list.append(*gabor_Atom);
        }//end Maximisation Copyright (C) 2010 Botao Jia

        delete gabor_Atom;
        it++;
        //current_energy = qreal(max_it);
<<<<<<< HEAD
        iteration_counter();

    }//end iterations
    return atom_list;
=======
        send_result();

    }//end iterations
    //return atom_list;
    emit finished();
>>>>>>> a6407cc9
}

//*************************************************************************************************************

VectorXcd AdaptiveMp::modulation_function(qint32 N, qreal k)
{
    VectorXcd modulation = VectorXcd::Zero(N);

    for(qint32 n = 0; n < N; n++)
    {
        modulation[n] = std::polar(1 / sqrt(qreal(N)), 2 * PI * k / qreal(N) * qreal(n));
    }
    return modulation;
}

//*************************************************************************************************************

VectorXd AdaptiveMp::calculate_atom(qint32 sample_count, qreal scale, qint32 translation, qreal modulation, qint32 channel, MatrixXd residuum, ReturnValue return_value)
{
    GaborAtom *gabor_Atom = new GaborAtom();
    qreal phase = 0;
    //create complex Gaboratom
    VectorXcd complex_gabor_atom = gabor_Atom->create_complex(sample_count, scale, translation, modulation);

    //calculate Inner Product: preparation to find the parameter phase
    std::complex<double> inner_product(0, 0);

    for(qint32 i = 0; i < sample_count; i++)
        inner_product += residuum(i, channel) * conj(complex_gabor_atom[i]);

    //calculate phase to create realGaborAtoms
    phase = std::arg(inner_product);
    if (phase < 0) phase = 2 * PI - phase;
    VectorXd real_gabor_atom = gabor_Atom->create_real(sample_count, scale, translation, modulation, phase);

    delete gabor_Atom;

    switch(return_value)
    {
        case RETURNPARAMETERS:
        {
            qreal scalar_product = 0;

            for(qint32 i = 0; i < sample_count; i++)
                scalar_product += real_gabor_atom[i] * residuum(i, channel);

            VectorXd atom_parameters = VectorXd::Zero(5);

            atom_parameters[0] = scale;
            atom_parameters[1] = translation;
            atom_parameters[2] = modulation;
            atom_parameters[3] = phase;
            atom_parameters[4] = scalar_product;

            return atom_parameters;
        }
        case RETURNATOM: {return real_gabor_atom;} //returns normalized realGaborAtom
    }
}

//*************************************************************************************************************

<<<<<<< HEAD
void AdaptiveMp::iteration_counter()
{
    emit iteration_params(it, max_it, current_energy, signal_energy, atom_list);
=======
void AdaptiveMp::send_result()
{
    emit current_result(it, max_it, current_energy, signal_energy, atom_list);
}

//*************************************************************************************************************
void AdaptiveMp::process()
{
    //recieve_input(signal, max_iterations, epsilon);
    matching_pursuit(signal, max_iterations, epsilon);
}

//*************************************************************************************************************
void AdaptiveMp::recieve_input(Eigen::MatrixXd signal, qint32 max_iterations, qreal epsilon)
{
  matching_pursuit(signal, max_iterations, epsilon);
>>>>>>> a6407cc9
}
<|MERGE_RESOLUTION|>--- conflicted
+++ resolved
@@ -62,11 +62,7 @@
 //*************************************************************************************************************
 
 //MP Algorithm of M. Gratkowski
-<<<<<<< HEAD
-QList<GaborAtom> AdaptiveMp::matching_pursuit (MatrixXd signal, qint32 max_iterations, qreal epsilon)
-=======
 void AdaptiveMp::matching_pursuit(MatrixXd signal, qint32 max_iterations, qreal epsilon)
->>>>>>> a6407cc9
 {
     max_it = max_iterations;
     qreal var = epsilon;
@@ -441,18 +437,11 @@
         delete gabor_Atom;
         it++;
         //current_energy = qreal(max_it);
-<<<<<<< HEAD
-        iteration_counter();
-
-    }//end iterations
-    return atom_list;
-=======
         send_result();
 
     }//end iterations
     //return atom_list;
     emit finished();
->>>>>>> a6407cc9
 }
 
 //*************************************************************************************************************
@@ -515,11 +504,6 @@
 
 //*************************************************************************************************************
 
-<<<<<<< HEAD
-void AdaptiveMp::iteration_counter()
-{
-    emit iteration_params(it, max_it, current_energy, signal_energy, atom_list);
-=======
 void AdaptiveMp::send_result()
 {
     emit current_result(it, max_it, current_energy, signal_energy, atom_list);
@@ -536,5 +520,4 @@
 void AdaptiveMp::recieve_input(Eigen::MatrixXd signal, qint32 max_iterations, qreal epsilon)
 {
   matching_pursuit(signal, max_iterations, epsilon);
->>>>>>> a6407cc9
-}
+}
