--- conflicted
+++ resolved
@@ -121,11 +121,7 @@
                 VectorXd corr_coeffs = VectorXd::Zero(sample_count);
 
                 //iteration for multichannel
-<<<<<<< HEAD
-                for(qint32 chn = 0; chn < channel_count; ++chn)
-=======
                 for(qint32 chn = 0; chn < channel_count; chn++)
->>>>>>> bc8fddb5
                 {
                     quint32 max_index = 0;
                     qreal maximum = 0;
@@ -177,14 +173,9 @@
             j++;
             s = pow(2.0,j);
         }
-<<<<<<< HEAD
-        std::cout << "found parameters " << it << ":\n   "<< "scale: " << gabor_Atom->scale << " transl.: " << gabor_Atom->translation <<
-                     " modu: " << gabor_Atom->modulation << " phase: " << gabor_Atom->phase << " max Scalar product: " << gabor_Atom->max_scalar_product << "\n";
-=======
         std::cout << "\n" << "===============" << " found parameters " << it + 1 << "===============" << ":\n\n"<<
                      "scale: " << gabor_Atom->scale << " trans: " << gabor_Atom->translation <<
                      " modu: " << gabor_Atom->modulation << " phase: " << gabor_Atom->phase << " sclr_prdct: " << gabor_Atom->max_scalar_product << "\n";
->>>>>>> bc8fddb5
 
         //replace atoms with s==N and p = floor(N/2) by such atoms that do not have an envelope
         k = 0;
@@ -214,22 +205,13 @@
             }
 
         }
-<<<<<<< HEAD
-        std::cout << "found params after reset with NoEnvelope " << it << ":\n   "<< "scale: " << gabor_Atom->scale << " transl.: " << gabor_Atom->translation <<
-                     " modu: " << gabor_Atom->modulation << " phase: " << gabor_Atom->phase << " max Scalar product: " << gabor_Atom->max_scalar_product << "\n";
-=======
         std::cout << "      after comparison to NoEnvelope " << ":\n"<< "scale: " << gabor_Atom->scale << " trans: " << gabor_Atom->translation <<
                      " modu: " << gabor_Atom->modulation << " phase: " << gabor_Atom->phase << " sclr_prdct: " << gabor_Atom->max_scalar_product << "\n\n";
->>>>>>> bc8fddb5
 
         //Maximisation Simplex Algorithm implemented by Bozoa Jia, adapted to the MP Algorithm by Martin Henfling. Copyright (C) 2010 Botao Jia
         //todo change to clean use of EIGEN, @present its mixed with Namespace std and <vector>
         //iteration for multichannel
-<<<<<<< HEAD
-        for(qint32 chn = 0; chn < channel_count; ++chn)
-=======
         for(qint32 chn = 0; chn < channel_count; chn++)
->>>>>>> bc8fddb5
         {
             //simplexfunction to find minimum of target among parameters s, p, k
             std::vector<double> init;
@@ -448,18 +430,6 @@
             gabor_Atom->phase_list.append(channel_params[3]);
             gabor_Atom->max_scalar_list.append(channel_params[4]);
 
-        }//end Maximisation for channels Copyright (C) 2010 Botao Jia
-
-        std::cout <<  "parameters after optimization " << it << ":\n   "<< "scale: " << gabor_Atom->scale << " transl.: " << gabor_Atom->translation <<
-                      " modu: " << gabor_Atom->modulation << " phase: " << gabor_Atom->phase << " max Scalar product: " << gabor_Atom->max_scalar_product << "\n\n";
-
-        //calc multichannel parameters phase and max_scalar_product
-        for(qint32 chn = 0; chn < channel_count; ++chn)
-        {
-            VectorXd channel_params = calculate_atom(sample_count, gabor_Atom->scale, gabor_Atom->translation, gabor_Atom->modulation, chn, residuum, RETURNPARAMETERS);
-            gabor_Atom->phase_list.append(channel_params[3]);
-            gabor_Atom->max_scalar_list.append(channel_params[4]);
-
             //substract best matching Atom from Residuum in each channel
             VectorXd bestMatch = gabor_Atom->create_real(gabor_Atom->sample_count, gabor_Atom->scale, gabor_Atom->translation, gabor_Atom->modulation, gabor_Atom->phase_list.at(chn));
 
