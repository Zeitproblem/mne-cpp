--- conflicted
+++ resolved
@@ -69,14 +69,9 @@
 
 //*************************************************************************************************************
 
-<<<<<<< HEAD
-//MP Algorithm of M. Gratkowski
-QList<GaborAtom> AdaptiveMp::matching_pursuit(MatrixXd signal, qint32 max_iterations, qreal epsilon, bool fix_phase = false)
-=======
 QList<GaborAtom> AdaptiveMp::matching_pursuit(MatrixXd signal, qint32 max_iterations, qreal epsilon, bool fix_phase = false, bool boost = true,
                                               qint32 simplex_it = 1E3, qreal simplex_reflection = 1.0, qreal simplex_expansion = 0.2 ,
                                               qreal simplex_contraction = 0.5, qreal simplex_full_contraction = 0.5)
->>>>>>> 8e7647f0
 {
     std::cout << "\nAdaptive Matching Pursuit Algorithm started...\n";
 
@@ -108,13 +103,8 @@
         //variables for dyadic sampling
         qreal s = 1;                             //scale
         qint32 j = 1;
-<<<<<<< HEAD
-        qreal max_scalar_product = 0;             //inner product for choosing the best matching atom
-        qreal k = 0;                            //for modulation 2*pi*k/N
-=======
         qreal max_scalar_product = 0;            //inner product for choosing the best matching atom
         qreal k = 0;                             //for modulation 2*pi*k/N
->>>>>>> 8e7647f0
         qint32 p = floor(sample_count / 2);      //translation
         GaborAtom *gabor_Atom = new GaborAtom();
         gabor_Atom->sample_count = sample_count;
@@ -227,10 +217,6 @@
 
         //Maximisation Simplex Algorithm implemented by Bozoa Jia, adapted to the MP Algorithm by Martin Henfling. Copyright (C) 2010 Botao Jia
         //todo change to clean use of EIGEN, @present its mixed with Namespace std and <vector>
-<<<<<<< HEAD
-        //iteration for multichannel
-        for(qint32 chn = 0; chn < 1; chn++)
-=======
 
         //simplexfunction to find minimum of target among parameters s, p, k
         qint32 chn = 0;
@@ -262,7 +248,6 @@
         qint32 cnt = 0; //iteration step number
 
         if(x.size()== 0) //if no initial simplex is specified
->>>>>>> 8e7647f0
         {
             //construct the trial simplex
             //based upon the initial guess parameters
@@ -289,22 +274,10 @@
         {
             for(qint32 i=0; i < N+1; ++i)
             {
-<<<<<<< HEAD
-                for(qint32 i=0; i < N+1; ++i)
-                {
-                    VectorXd atom_fx = VectorXd::Zero(sample_count);
-
-                    if(gabor_Atom->scale == sample_count && gabor_Atom->translation == floor(sample_count / 2))
-                        atom_fx = calculate_atom(sample_count, sample_count, floor(sample_count / 2), x[i][2], chn, residuum, RETURNATOM, fix_phase);
-
-                    else
-                        atom_fx = calculate_atom(sample_count, x[i][0], x[i][1], x[i][2], chn, residuum, RETURNATOM, fix_phase);
-=======
                 VectorXd atom_fx = VectorXd::Zero(sample_count);
 
                 if(gabor_Atom->scale == sample_count && gabor_Atom->translation == floor(sample_count / 2))
                     atom_fx = calculate_atom(sample_count, sample_count, floor(sample_count / 2), x[i][2], chn, residuum, RETURNATOM, fix_phase);
->>>>>>> 8e7647f0
 
                 else
                     atom_fx = calculate_atom(sample_count, x[i][0], x[i][1], x[i][2], chn, residuum, RETURNATOM, fix_phase);
@@ -356,18 +329,10 @@
             for( qint32 i=0; i<N; ++i) xr[i]=xg[i]+a*(xg[i]-x[xnp1][i]);
             //reflection, xr found
 
-<<<<<<< HEAD
-                if(gabor_Atom->scale == sample_count && gabor_Atom->translation == floor(sample_count / 2))
-                    atom_fxr = calculate_atom(sample_count, sample_count, floor(sample_count / 2), xr[2], chn, residuum, RETURNATOM, fix_phase);
-
-                else
-                    atom_fxr = calculate_atom(sample_count, xr[0], xr[1], xr[2], chn, residuum, RETURNATOM, fix_phase);
-=======
             VectorXd atom_fxr = VectorXd::Zero(sample_count);
 
             if(gabor_Atom->scale == sample_count && gabor_Atom->translation == floor(sample_count / 2))
                 atom_fxr = calculate_atom(sample_count, sample_count, floor(sample_count / 2), xr[2], chn, residuum, RETURNATOM, fix_phase);
->>>>>>> 8e7647f0
 
             else
                 atom_fxr = calculate_atom(sample_count, xr[0], xr[1], xr[2], chn, residuum, RETURNATOM, fix_phase);
@@ -387,18 +352,10 @@
 
                 for( qint32 i=0; i<N; ++i) xe[i]=xr[i]+b*(xr[i]-xg[i]);
 
-<<<<<<< HEAD
-                    if(gabor_Atom->scale == sample_count && gabor_Atom->translation == floor(sample_count / 2))
-                        atom_fxe = calculate_atom(sample_count, sample_count, floor(sample_count / 2), xe[2], chn, residuum, RETURNATOM, fix_phase);
-
-                    else
-                        atom_fxe = calculate_atom(sample_count, xe[0], xe[1], xe[2], chn, residuum, RETURNATOM, fix_phase);
-=======
                 VectorXd atom_fxe = VectorXd::Zero(sample_count);
 
                 if(gabor_Atom->scale == sample_count && gabor_Atom->translation == floor(sample_count / 2))
                     atom_fxe = calculate_atom(sample_count, sample_count, floor(sample_count / 2), xe[2], chn, residuum, RETURNATOM, fix_phase);
->>>>>>> 8e7647f0
 
                 else
                     atom_fxe = calculate_atom(sample_count, xe[0], xe[1], xe[2], chn, residuum, RETURNATOM, fix_phase);
@@ -416,19 +373,11 @@
             {
                 std::vector<double> xc(N,0);
 
-<<<<<<< HEAD
-                    if(gabor_Atom->scale == sample_count && gabor_Atom->translation == floor(sample_count / 2))
-                        atom_fxc_params = AdaptiveMp::calculate_atom(sample_count, sample_count, floor(sample_count / 2), xc[2], chn, residuum, RETURNPARAMETERS, fix_phase);
-
-                    else
-                        atom_fxc_params = AdaptiveMp::calculate_atom(sample_count, xc[0], xc[1], xc[2], chn, residuum, RETURNPARAMETERS, fix_phase);
-=======
                 for( qint32 i=0; i<N; ++i)
                     xc[i]=xg[i]+g*(x[xnp1][i]-xg[i]);
 
                 if(gabor_Atom->scale == sample_count && gabor_Atom->translation == floor(sample_count / 2))
                     atom_fxc_params = AdaptiveMp::calculate_atom(sample_count, sample_count, floor(sample_count / 2), xc[2], chn, residuum, RETURNPARAMETERS, fix_phase);
->>>>>>> 8e7647f0
 
                 else
                     atom_fxc_params = AdaptiveMp::calculate_atom(sample_count, xc[0], xc[1], xc[2], chn, residuum, RETURNPARAMETERS, fix_phase);
@@ -449,13 +398,6 @@
                 if( fxc < vf[xnp1] )
                     std::copy(xc.begin(), xc.end(), x[xnp1].begin() );
 
-<<<<<<< HEAD
-            if(gabor_Atom->scale == sample_count && gabor_Atom->translation == floor(sample_count / 2))
-                atom_fxc_params = AdaptiveMp::calculate_atom(sample_count, sample_count, floor(sample_count / 2), x[x1][2], chn, residuum, RETURNPARAMETERS, fix_phase);
-
-            else
-                atom_fxc_params = AdaptiveMp::calculate_atom(sample_count, x[x1][0], x[x1][1], x[x1][2], chn, residuum, RETURNPARAMETERS, fix_phase);
-=======
                 else
                     for( quint32 i=0; i<x.size(); ++i )
                         if( i!=x1 )
@@ -466,7 +408,6 @@
 
         if(gabor_Atom->scale == sample_count && gabor_Atom->translation == floor(sample_count / 2))
             atom_fxc_params = AdaptiveMp::calculate_atom(sample_count, sample_count, floor(sample_count / 2), x[x1][2], chn, residuum, RETURNPARAMETERS, fix_phase);
->>>>>>> 8e7647f0
 
         else
             atom_fxc_params = AdaptiveMp::calculate_atom(sample_count, x[x1][0], x[x1][1], x[x1][2], chn, residuum, RETURNPARAMETERS, fix_phase);
@@ -497,67 +438,18 @@
             VectorXd channel_params = calculate_atom(sample_count, gabor_Atom->scale, gabor_Atom->translation, gabor_Atom->modulation, chn, residuum, RETURNPARAMETERS, fix_phase);
             gabor_Atom->phase_list.append(channel_params[3]);
 
-<<<<<<< HEAD
-            //substract best matching Atom from Residuum in each channel
-            //if(fix_phase == false)
-            {
-                gabor_Atom->max_scalar_list.append(channel_params[4]);
-                VectorXd bestMatch = gabor_Atom->create_real(gabor_Atom->sample_count, gabor_Atom->scale, gabor_Atom->translation, gabor_Atom->modulation, gabor_Atom->phase_list.at(chn));
-
-                for(qint32 j = 0; j < gabor_Atom->sample_count; j++)
-                {
-                    residuum(j,chn) -= gabor_Atom->max_scalar_list.at(chn) * bestMatch[j];
-                    gabor_Atom->energy += (gabor_Atom->max_scalar_list.at(chn) * bestMatch[j]) * (gabor_Atom->max_scalar_list.at(chn) * bestMatch[j]);
-                }
-            }
-        }
-    /*
-        //option fix_phase, chg: phase and max_scalar_product in resulting atoms
-        if(fix_phase == true)
-        {
-            gabor_Atom->phase = 0;
-=======
             //substract best matching Atom from Residuum in each channel        
             gabor_Atom->max_scalar_list.append(channel_params[4]);
             VectorXd bestMatch = gabor_Atom->create_real(gabor_Atom->sample_count, gabor_Atom->scale, gabor_Atom->translation, gabor_Atom->modulation, gabor_Atom->phase_list.at(chn));
->>>>>>> 8e7647f0
-
-            for(qint32 chn = 0; chn < channel_count; chn++)
-            {
-                gabor_Atom->phase +=gabor_Atom->phase_list.at(chn);
-
+
+            for(qint32 j = 0; j < gabor_Atom->sample_count; j++)
+            {
+                residuum(j,chn) -= gabor_Atom->max_scalar_list.at(chn) * bestMatch[j];
+                gabor_Atom->energy += (gabor_Atom->max_scalar_list.at(chn) * bestMatch[j]) * (gabor_Atom->max_scalar_list.at(chn) * bestMatch[j]);
             }
 
-<<<<<<< HEAD
-            gabor_Atom->phase /= channel_count;
-
-            for(qint32 chn = 0; chn < channel_count; chn++)
-            {
-                gabor_Atom->phase_list.replace(chn, gabor_Atom->phase);
-            }
-
-            for(qint32 chn = 0; chn < channel_count; chn++)
-            {
-                VectorXd fix_phase_atom = gabor_Atom->create_real(gabor_Atom->sample_count, gabor_Atom->scale, gabor_Atom->translation, gabor_Atom->modulation, gabor_Atom->phase);
-=======
         }
->>>>>>> 8e7647f0
-
-                qreal fix_phase_scalar_product = 0;
-
-                for(qint32 i = 0; i < sample_count; i++)
-                    fix_phase_scalar_product += fix_phase_atom[i] * residuum(i, chn);
-
-                gabor_Atom->max_scalar_list.append(fix_phase_scalar_product);
-
-                for(qint32 j = 0; j < gabor_Atom->sample_count; j++)
-                {
-                    residuum(j,chn) -= gabor_Atom->max_scalar_list.at(chn) * fix_phase_atom[j];
-                    gabor_Atom->energy += (gabor_Atom->max_scalar_list.at(chn) * fix_phase_atom[j]) * (gabor_Atom->max_scalar_list.at(chn) * fix_phase_atom[j]);
-                }
-            }
-        }
-*/
+
         residuum_energy -= gabor_Atom->energy;
         current_energy += gabor_Atom->energy;
 
@@ -655,24 +547,10 @@
 
 //*************************************************************************************************************
 
-<<<<<<< HEAD
-void AdaptiveMp::process()
-{
-    //recieve_input(signal, max_iterations, epsilon);
-    matching_pursuit(signal, max_iterations, epsilon);
-}
-
-//*************************************************************************************************************
-
-void AdaptiveMp::recieve_input(Eigen::MatrixXd signal, qint32 max_iterations, qreal epsilon, bool fix_phase)
-{
-  matching_pursuit(signal, max_iterations, epsilon, fix_phase);
-=======
 void AdaptiveMp::recieve_input(Eigen::MatrixXd signal, qint32 max_iterations, qreal epsilon, bool fix_phase = false, bool boost = true, qint32 simplex_it = 1E3,
                                qreal simplex_reflection = 1.0, qreal simplex_expansion = 0.2, qreal simplex_contraction = 0.5, qreal simplex_full_contraction = 0.5)
 {
     matching_pursuit(signal, max_iterations, epsilon, fix_phase, boost, simplex_it, simplex_reflection, simplex_expansion, simplex_contraction, simplex_full_contraction);
->>>>>>> 8e7647f0
 }
 
 //*************************************************************************************************************
