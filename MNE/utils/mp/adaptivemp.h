--- conflicted
+++ resolved
@@ -99,11 +99,8 @@
 
 public:
 
-<<<<<<< HEAD
-=======
     typedef QList<GaborAtom> gabor_atom_list;
 
->>>>>>> a6407cc9
     /**
     * adaptiveMP_adaptiveMP
     *
@@ -125,12 +122,9 @@
     //VectorXd energy_threshold;// = VectorXd::Zero(channel_count);
     qreal current_energy = 0;
     QList<GaborAtom> atom_list;
-<<<<<<< HEAD
-=======
     MatrixXd signal;
     qint32 max_iterations;
     qreal epsilon;
->>>>>>> a6407cc9
 
     //=========================================================================================================
     /**
@@ -186,26 +180,16 @@
 //=========================================================================================================
 
 public slots:
-<<<<<<< HEAD
-    void iteration_counter();
-    QList<GaborAtom> matching_pursuit (MatrixXd signal, qint32 max_iterations, qreal epsilon);
-=======
     void send_result();
     void matching_pursuit (MatrixXd signal, qint32 max_iterations, qreal epsilon);
     void process();
     void recieve_input(MatrixXd signal, qint32 max_iterations, qreal epsilon);
->>>>>>> a6407cc9
 
     //=========================================================================================================
 
 signals:
-<<<<<<< HEAD
-    void iteration_params(qint32 current_iteration, qint32 max_iteration, qreal current_energy, qreal max_energy, QList<GaborAtom> atom_list);
-
-=======
     void current_result(qint32 current_iteration, qint32 max_iteration, qreal current_energy, qreal max_energy, gabor_atom_list atom_list);
     void finished();
->>>>>>> a6407cc9
 };
 
 }   // NAMESPACE
