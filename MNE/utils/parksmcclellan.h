//=============================================================================================================
/**
* @file     parksmcclellan.h
* @version  1.0
*
* ported to mne-cpp by Christoph Dinh and Florian Schlembach in February, 2014
*
*
* October 19, 2013
* From: http://www.iowahills.com/A7ExampleCodePage.html
*
* The original fortran code came from the Parks McClellan article on Wikipedia.
* http://en.wikipedia.org/wiki/Parks%E2%80%93McClellan_filter_design_algorithm
*
* This code is quite different from the original. The original code had 69 goto statements,
* which made it nearly impossible to follow. And of course, it was Fortran code, so many changes
* had to be made regardless of style.
*
* Our first step was to get a C version of the code working with as few changes as possible.
* Then, in our desire to see if the code could be made more understandable, we decided to
* remove as many goto statements as possible. We checked our work by comparing the coefficients
* between this code and our original translation on more than 1000 filters while varying all the parameters.
*
* Ultimately, we were able to reduce the goto count from 69 to 7, all of which are in the Remez
* function. Of the 7 remaining, 3 of these are at the very bottom of the function, and go
* back to the very top of the function. These could have been removed, but our goal was to
* clarify the code, not restyle it, and since they are clear, we let them be.
*
* The other 4 goto statements are intertwined in a rather nasty way. We recommend you print out
* the Remez code, tape the sheets end to end, and trace out the goto's. It wasn't apparent to
* us that they can be removed without an extensive study of the code.
*
* For better or worse, we also removed any code that was obviously related to Hilbert transforms
* and Differentiators. We did this because we aren't interested in these, and we also don't
* believe this algorithm does a very good job with them (far too much ripple).
*
* We added the functions CalcCoefficients() and ErrTest() as a way to simplify things a bit.
*
* We also found 3 sections of code that never executed. Two of the sections were just a few lines
* that the goto's always went around. The third section represented nearly half of the CalcCoefficients()
* function. This statement always tested the same, which never allowed the code to execute.
* if(GRID[1] < 0.01 && GRID[NGRID] > 0.49) KKK = 1;
* This may be due to the 0.01 minimum width limit we set for the bands.
*
* Note our use of MIN_TEST_VAL. The original code wasn't guarding against division by zero.
* Limiting the return values as we have also helped the algorithm's convergence behavior.
*
* In an effort to improve readability, we made a large number of variable name changes and also
* deleted a large number of variables. We left many variable names in tact, in part as an aid when
* comparing to the original code, and in part because a better name wasn't obvious.
*
* This code is essentially straight c, and should compile with few, if any changes. Take note
* of the 4 commented lines at the bottom of CalcParkCoeff2. These lines replace the code from the
* original Ouch() function. They warn of the possibility of convergence failure, but you will
* find that the iteration count NITER, isn't always an indicator of convergence problems when
* it is less than 3, as stated in the original Fortran code comments.
*
* If you find a problem with this code, please leave us a note on:
* http://www.iowahills.com/feedbackcomments.html
*/


#ifndef PARKSMCCLELLAN_H
#define PARKSMCCLELLAN_H

//=============================================================================================================
// INCLUDES

#include "utils_global.h"
#include <vector>

//Eigen
#include <Eigen/Core>
#include <Eigen/SparseCore>

//Qt
#include <QObject>
#include <QMetaObject>

#define BIG 4096    // Used to define array sizes. Must be somewhat larger than 8 * MaxNumTaps
#define SMALL 256
#define M_2PI  6.28318530717958647692
#define ITRMAX 50             // Max Number of Iterations. Some filters require as many as 45 iterations.
#define MIN_TEST_VAL 1.0E-6   // Min value used in LeGrangeInterp and GEE

//*************************************************************************************************************
//=============================================================================================================
// DEFINE NAMESPACE UTILSLIB
//=============================================================================================================

using namespace Eigen;

namespace UTILSLIB
{

class UTILSSHARED_EXPORT ParksMcClellan : public QObject
{
    Q_OBJECT
    Q_ENUMS(TPassType) //makes enum available to the class' Qt meta object

public:
    enum TPassType {LPF, HPF, BPF, NOTCH };

    ParksMcClellan();

    //=========================================================================================================
    /**
    * NumTaps must be odd for high pass and notch filters. Max number of taps is 128.
    * The arrays can handle up to 256 taps, but 128 is a good practical limit for convergence.
    * The minimum number of taps is 9 (maybe < 9, I forget the exact lower limit or what sets it)
    * OmegaC is the 3 dB corner freq for low pass and high pass filters.
    * It is the center freq for band pass and notch filters.
    * BW is the bandwidth for bandpass and notch filters (ignored on low and high pass).
    * OmegaC and BW are in terms of Pi. e.g. OmegaC = 0.5 centers a BPF at Omega = Pi/2.
    * The PM algorithm however uses frequencies in terms of 2Pi, so we need to to this: Edge[j] /= 2.0
    * ParksWidth is the width of the transition bands. For simplicity, we only use one width,
    * but the algorithm allows for unique values on every band edge.
    * Practical limits for ParksWidth are 0.02 - 0.15 for BPF and Notch,  0.02 - 0.30 for LPF and HPF.
    * TPassType is defined in the header file. LPF = Low Pass Filter, etc.
    * You should note our 0.01 minimum width for each band. This limit works well for the algorithm.
    * You will also find that OmegaC and BW need to be scaled a bit, depending ParksWidth, to get the
    * 3 dB corner frequencies to come in on target.

    * e.g. NewParksMcClellan(33, 0.7, 0.2, 0.1, HPF);
    * gives a 33 tap high pass filter with 3 dB corner at 0.7 with a transition bandwidth of 0.1
    * The FIR coefficients are placed in FirCoeff, starting at index 0.
    */
    ParksMcClellan(int NumTaps, double OmegaC, double BW, double ParksWidth, TPassType PassType);

    ~ParksMcClellan();

    //=========================================================================================================
    /**
    * Using nothrow prevents an exception from being thrown. new will instead return NULL.
    * These array are much larger than actually needed. See the notes in the orig fortran file.
    */
    void init(int NumTaps, double OmegaC, double BW, double ParksWidth, TPassType PassType);

    //=========================================================================================================
    /**
    */
    void CalcParkCoeff2(int NBANDS, int NFILT);

    //=========================================================================================================
    /**
    * Function to calculate the lagrange interpolation coefficients for use in the function gee.
    */
    double LeGrangeInterp2(int K, int N, int M);

    //=========================================================================================================
    /**
    * Function to evaluate the frequency response using the Lagrange interpolation
    * formula in the barycentric form.
    */
    double GEE2(int K, int N);

    //=========================================================================================================
    /**
    */
    int Remez2(int GridIndex);

    //=========================================================================================================
    /**
    * This was added by IowaHills and is used in Remez() in 6 places.
    */
    bool ErrTest(int k, int Nut, double Comp, double *Err);

    //=========================================================================================================
    /**
    * This was added by IowaHills and is called from CalcParkCoeff2().
    * Calculation of the coefficients of the best approximation using the inverse discrete fourier transform.
    */
    void CalcCoefficients();

    RowVectorXd FirCoeff; /**< containt the generated filter coefficients */

private:
    int HalfTapCount;
<<<<<<< HEAD
    VectorXi ExchangeIndex;
    VectorXd LeGrangeD;
    VectorXd Alpha;
    VectorXd CosOfGrid;
    VectorXd DesPlus;
    VectorXd Coeff;
    VectorXd Edge;
    VectorXd BandMag;
    VectorXd InitWeight;
    VectorXd DesiredMag;
    VectorXd Grid;
    VectorXd Weight;
=======
    std::vector<int> ExchangeIndex;
    std::vector<double> LeGrangeD;
    std::vector<double> Alpha;
    std::vector<double> CosOfGrid;
    std::vector<double> DesPlus;
    std::vector<double> Coeff;
    std::vector<double> Edge;
    std::vector<double> BandMag;
    std::vector<double> InitWeight;
    std::vector<double> DesiredMag;
    std::vector<double> Grid;
    std::vector<double> Weight;

>>>>>>> d7ecbb86
    bool InitDone2;

};

}

#endif // PARKSMCCLELLAN_H<|MERGE_RESOLUTION|>--- conflicted
+++ resolved
@@ -69,10 +69,6 @@
 #include "utils_global.h"
 #include <vector>
 
-//Eigen
-#include <Eigen/Core>
-#include <Eigen/SparseCore>
-
 //Qt
 #include <QObject>
 #include <QMetaObject>
@@ -87,8 +83,6 @@
 //=============================================================================================================
 // DEFINE NAMESPACE UTILSLIB
 //=============================================================================================================
-
-using namespace Eigen;
 
 namespace UTILSLIB
 {
@@ -172,24 +166,10 @@
     */
     void CalcCoefficients();
 
-    RowVectorXd FirCoeff; /**< containt the generated filter coefficients */
+    std::vector<double> FirCoeff; /**< containt the generated filter coefficients */
 
 private:
     int HalfTapCount;
-<<<<<<< HEAD
-    VectorXi ExchangeIndex;
-    VectorXd LeGrangeD;
-    VectorXd Alpha;
-    VectorXd CosOfGrid;
-    VectorXd DesPlus;
-    VectorXd Coeff;
-    VectorXd Edge;
-    VectorXd BandMag;
-    VectorXd InitWeight;
-    VectorXd DesiredMag;
-    VectorXd Grid;
-    VectorXd Weight;
-=======
     std::vector<int> ExchangeIndex;
     std::vector<double> LeGrangeD;
     std::vector<double> Alpha;
@@ -203,7 +183,6 @@
     std::vector<double> Grid;
     std::vector<double> Weight;
 
->>>>>>> d7ecbb86
     bool InitDone2;
 
 };
