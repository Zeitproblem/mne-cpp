//=============================================================================================================
/**
* @file     layoutmaker.cpp
* @author   Lorenz Esch <lorenz.esch@tu-ilmenau.de>;
*           Christoph Dinh <chdinh@nmr.mgh.harvard.edu>;
*           Matti Hamalainen <msh@nmr.mgh.harvard.edu>;
* @version  1.0
* @date     September, 2014
*
* @section  LICENSE
*
* Copyright (C) 2014, Lorenz Esch, Christoph Dinh and Matti Hamalainen. All rights reserved.
*
* Redistribution and use in source and binary forms, with or without modification, are permitted provided that
* the following conditions are met:
*     * Redistributions of source code must retain the above copyright notice, this list of conditions and the
*       following disclaimer.
*     * Redistributions in binary form must reproduce the above copyright notice, this list of conditions and
*       the following disclaimer in the documentation and/or other materials provided with the distribution.
*     * Neither the name of MNE-CPP authors nor the names of its contributors may be used
*       to endorse or promote products derived from this software without specific prior written permission.
*
* THIS SOFTWARE IS PROVIDED BY THE COPYRIGHT HOLDERS AND CONTRIBUTORS "AS IS" AND ANY EXPRESS OR IMPLIED
* WARRANTIES, INCLUDING, BUT NOT LIMITED TO, THE IMPLIED WARRANTIES OF MERCHANTABILITY AND FITNESS FOR A
* PARTICULAR PURPOSE ARE DISCLAIMED. IN NO EVENT SHALL THE COPYRIGHT OWNER OR CONTRIBUTORS BE LIABLE FOR ANY DIRECT,
* INDIRECT, INCIDENTAL, SPECIAL, EXEMPLARY, OR CONSEQUENTIAL DAMAGES (INCLUDING, BUT NOT LIMITED TO,
* PROCUREMENT OF SUBSTITUTE GOODS OR SERVICES; LOSS OF USE, DATA, OR PROFITS; OR BUSINESS INTERRUPTION)
* HOWEVER CAUSED AND ON ANY THEORY OF LIABILITY, WHETHER IN CONTRACT, STRICT LIABILITY, OR TORT (INCLUDING
* NEGLIGENCE OR OTHERWISE) ARISING IN ANY WAY OUT OF THE USE OF THIS SOFTWARE, EVEN IF ADVISED OF THE
* POSSIBILITY OF SUCH DAMAGE.
*
*
* @brief    Implementation of the MinimizerSimplex class
*
*/

//*************************************************************************************************************
//=============================================================================================================
// INCLUDES
//=============================================================================================================

#include "minimizersimplex.h"


//*************************************************************************************************************
//=============================================================================================================
// USED NAMESPACES
//=============================================================================================================

using namespace UTILSLIB;
using namespace Eigen;


//*************************************************************************************************************
//=============================================================================================================
// DEFINES
//=============================================================================================================

#define ALPHA 1.0
#define BETA 0.5
#define GAMMA 2.0


//*************************************************************************************************************
//=============================================================================================================
// DEFINE MEMBER METHODS
//=============================================================================================================

MinimizerSimplex::MinimizerSimplex()
{
}


//*************************************************************************************************************

bool MinimizerSimplex::mne_simplex_minimize(    MatrixXf& p,
                                                VectorXf& y,
<<<<<<< HEAD
                                                int   ndim,
                                                float ftol,
                                                float (*func)(  const VectorXf &x,
                                                            int npar,
                                                            const void *user_data),
=======
                                                float ftol,
                                                float (*func)(  const VectorXf &x,
                                                                const void *user_data),
>>>>>>> 23a12dd7
                                                const void  *user_data,
                                                int   max_eval,
                                                int   &neval,
                                                int   report,
<<<<<<< HEAD
                                                int   (*report_func)(int loop,
=======
                                                bool   (*report_func)(int loop,
>>>>>>> 23a12dd7
                                                        const VectorXf &fitpar,
                                                        double fval))
{
<<<<<<< HEAD
=======
    int   ndim = p.cols();  /* Number of variables */
>>>>>>> 23a12dd7
    int   i,ilo,ihi,inhi;
    int   mpts = ndim+1;
    float ytry,ysave,rtol;
    VectorXf psum(ndim);
    bool  result = true;
    int   count = 0;
    int   loop  = 1;

    neval = 0;
    psum = p.colwise().sum();

<<<<<<< HEAD
    if (report_func != NULL && report > 0)
        (void)report_func(0,static_cast<VectorXf>(p.row(0)),ndim,-1.0);
=======
    if (report_func != NULL && report > 0) {
        report_func(0,static_cast<VectorXf>(p.row(0)),-1.0);
    }
>>>>>>> 23a12dd7

    for (;;count++,loop++) {
        ilo = 1;
        ihi  =  y[1]>y[2] ? (inhi = 2,1) : (inhi = 1,2);
        for (i = 0; i < mpts; i++) {
            if (y[i]  <  y[ilo])
                ilo = i;
            if (y[i] > y[ihi]) {
                inhi = ihi;
                ihi = i;
            } else if (y[i] > y[inhi])
                if (i !=  ihi)
                    inhi = i;
        }
        rtol = 2.0*fabs(y[ihi]-y[ilo])/(fabs(y[ihi])+fabs(y[ilo]));
        /*
        * Report that we are proceeding...
        */
        if (count == report && report_func != NULL) {
            if (!report_func(loop,static_cast<VectorXf>(p.row(ilo)),y[ilo])) {
                std::cout<<"Interation interrupted.";
                result = false;
                break;
            }
            count = 0;
        }
        if (rtol < ftol)
            break;
        if (neval >=  max_eval) {
            std::cout<<"Maximum number of evaluations exceeded.";
            result  =  false;
            break;
        }
        ytry = tryit(p,y,psum,func,user_data,ihi,neval,-ALPHA);
        if (ytry <= y[ilo])
            ytry = tryit(p,y,psum,func,user_data,ihi,neval,GAMMA);
        else if (ytry >= y[inhi]) {
            ysave = y[ihi];
            ytry = tryit(p,y,psum,func,user_data,ihi,neval,BETA);
            if (ytry >= ysave) {
                for (i = 0; i < mpts; i++) {
                    if (i !=  ilo) {
                        psum = 0.5 * ( p.row(i) + p.row(ilo) );
                        p.row(i) = psum;
<<<<<<< HEAD
                        y[i] = (*func)(psum,ndim,user_data);
=======
                        y[i] = (*func)(psum,user_data);
>>>>>>> 23a12dd7
                    }
                }
                neval +=  ndim;
                psum = p.colwise().sum();
            }
        }
    }

    return result;
}


//*************************************************************************************************************

float MinimizerSimplex::tryit(MatrixXf& p,
                              VectorXf& y,
                              VectorXf& psum,
<<<<<<< HEAD
                              int   ndim,
                              float (*func)(const VectorXf &x, int npar, const void *user_data),
=======
                              float (*func)(const VectorXf &x, const void *user_data),
>>>>>>> 23a12dd7
                              const void  *user_data,
                              int   ihi,
                              int &neval,
                              float fac)
{
<<<<<<< HEAD
=======
    int ndim = p.cols();
>>>>>>> 23a12dd7
    float fac1,fac2,ytry;
    VectorXf ptry(ndim);

    fac1 = (1.0-fac)/ndim;
    fac2 = fac1-fac;

    ptry = psum * fac1 - p.row(ihi).transpose() * fac2;

<<<<<<< HEAD
    ytry = (*func)(ptry,ndim,user_data);
=======
    ytry = (*func)(ptry,user_data);
>>>>>>> 23a12dd7
    ++neval;

    if (ytry < y[ihi]) {
        y[ihi] = ytry;

        psum += ptry - p.row(ihi).transpose();
        p.row(ihi) = ptry;
    }

    return ytry;
}

#undef ALPHA
#undef BETA
#undef GAMMA<|MERGE_RESOLUTION|>--- conflicted
+++ resolved
@@ -75,33 +75,18 @@
 
 bool MinimizerSimplex::mne_simplex_minimize(    MatrixXf& p,
                                                 VectorXf& y,
-<<<<<<< HEAD
-                                                int   ndim,
-                                                float ftol,
-                                                float (*func)(  const VectorXf &x,
-                                                            int npar,
-                                                            const void *user_data),
-=======
                                                 float ftol,
                                                 float (*func)(  const VectorXf &x,
                                                                 const void *user_data),
->>>>>>> 23a12dd7
                                                 const void  *user_data,
                                                 int   max_eval,
                                                 int   &neval,
                                                 int   report,
-<<<<<<< HEAD
-                                                int   (*report_func)(int loop,
-=======
                                                 bool   (*report_func)(int loop,
->>>>>>> 23a12dd7
                                                         const VectorXf &fitpar,
                                                         double fval))
 {
-<<<<<<< HEAD
-=======
     int   ndim = p.cols();  /* Number of variables */
->>>>>>> 23a12dd7
     int   i,ilo,ihi,inhi;
     int   mpts = ndim+1;
     float ytry,ysave,rtol;
@@ -113,14 +98,9 @@
     neval = 0;
     psum = p.colwise().sum();
 
-<<<<<<< HEAD
-    if (report_func != NULL && report > 0)
-        (void)report_func(0,static_cast<VectorXf>(p.row(0)),ndim,-1.0);
-=======
     if (report_func != NULL && report > 0) {
         report_func(0,static_cast<VectorXf>(p.row(0)),-1.0);
     }
->>>>>>> 23a12dd7
 
     for (;;count++,loop++) {
         ilo = 1;
@@ -165,11 +145,7 @@
                     if (i !=  ilo) {
                         psum = 0.5 * ( p.row(i) + p.row(ilo) );
                         p.row(i) = psum;
-<<<<<<< HEAD
-                        y[i] = (*func)(psum,ndim,user_data);
-=======
                         y[i] = (*func)(psum,user_data);
->>>>>>> 23a12dd7
                     }
                 }
                 neval +=  ndim;
@@ -187,21 +163,13 @@
 float MinimizerSimplex::tryit(MatrixXf& p,
                               VectorXf& y,
                               VectorXf& psum,
-<<<<<<< HEAD
-                              int   ndim,
-                              float (*func)(const VectorXf &x, int npar, const void *user_data),
-=======
                               float (*func)(const VectorXf &x, const void *user_data),
->>>>>>> 23a12dd7
                               const void  *user_data,
                               int   ihi,
                               int &neval,
                               float fac)
 {
-<<<<<<< HEAD
-=======
     int ndim = p.cols();
->>>>>>> 23a12dd7
     float fac1,fac2,ytry;
     VectorXf ptry(ndim);
 
@@ -210,11 +178,7 @@
 
     ptry = psum * fac1 - p.row(ihi).transpose() * fac2;
 
-<<<<<<< HEAD
-    ytry = (*func)(ptry,ndim,user_data);
-=======
     ytry = (*func)(ptry,user_data);
->>>>>>> 23a12dd7
     ++neval;
 
     if (ytry < y[ihi]) {
