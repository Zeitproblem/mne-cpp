--- conflicted
+++ resolved
@@ -175,23 +175,13 @@
 
     //=========================================================================================================
     /**
-<<<<<<< HEAD
-    *
-    *
-    * Applies the coordinate transform to given coordinates and returns the transformed coordinates
-=======
     * Applies the inverse coordinate transform to given coordinates and returns the transformed coordinates
->>>>>>> 8a31fac9
     *
     * @param[in] rr     The coordinates
     *
     * @return Transformed coordinates
     */
-<<<<<<< HEAD
-    MatrixX3f apply_invtrans (const MatrixX3f& rr) const;
-=======
     MatrixX3f apply_invers_trans (const MatrixX3f& rr) const;
->>>>>>> 8a31fac9
 
     //=========================================================================================================
     /**
