//=============================================================================================================
/**
* @file     sensorsurfacetreeitem.cpp
* @author   Lorenz Esch <Lorenz.Esch@tu-ilmenau.de>;
*           Matti Hamalainen <msh@nmr.mgh.harvard.edu>
* @version  1.0
* @date     March, 2017
*
* @section  LICENSE
*
* Copyright (C) 2017, Lorenz Esch and Matti Hamalainen. All rights reserved.
*
* Redistribution and use in source and binary forms, with or without modification, are permitted provided that
* the following conditions are met:
*     * Redistributions of source code must retain the above copyright notice, this list of conditions and the
*       following disclaimer.
*     * Redistributions in binary form must reproduce the above copyright notice, this list of conditions and
*       the following disclaimer in the documentation and/or other materials provided with the distribution.
*     * Neither the name of MNE-CPP authors nor the names of its contributors may be used
*       to endorse or promote products derived from this software without specific prior written permission.
*
* THIS SOFTWARE IS PROVIDED BY THE COPYRIGHT HOLDERS AND CONTRIBUTORS "AS IS" AND ANY EXPRESS OR IMPLIED
* WARRANTIES, INCLUDING, BUT NOT LIMITED TO, THE IMPLIED WARRANTIES OF MERCHANTABILITY AND FITNESS FOR A
* PARTICULAR PURPOSE ARE DISCLAIMED. IN NO EVENT SHALL THE COPYRIGHT OWNER OR CONTRIBUTORS BE LIABLE FOR ANY DIRECT,
* INDIRECT, INCIDENTAL, SPECIAL, EXEMPLARY, OR CONSEQUENTIAL DAMAGES (INCLUDING, BUT NOT LIMITED TO,
* PROCUREMENT OF SUBSTITUTE GOODS OR SERVICES; LOSS OF USE, DATA, OR PROFITS; OR BUSINESS INTERRUPTION)
* HOWEVER CAUSED AND ON ANY THEORY OF LIABILITY, WHETHER IN CONTRACT, STRICT LIABILITY, OR TORT (INCLUDING
* NEGLIGENCE OR OTHERWISE) ARISING IN ANY WAY OUT OF THE USE OF THIS SOFTWARE, EVEN IF ADVISED OF THE
* POSSIBILITY OF SUCH DAMAGE.
*
*
* @brief    SensorSurfaceTreeItem class definition.
*
*/

//*************************************************************************************************************
//=============================================================================================================
// INCLUDES
//=============================================================================================================

#include "sensorsurfacetreeitem.h"
#include "../common/metatreeitem.h"
#include "../../3dhelpers/renderable3Dentity.h"
#include "../../materials/pervertexphongalphamaterial.h"
#include "../../3dhelpers/custommesh.h"

#include <mne/mne_bem.h>


//*************************************************************************************************************
//=============================================================================================================
// QT INCLUDES
//=============================================================================================================


//*************************************************************************************************************
//=============================================================================================================
// Eigen INCLUDES
//=============================================================================================================


//*************************************************************************************************************
//=============================================================================================================
// USED NAMESPACES
//=============================================================================================================

using namespace DISP3DLIB;
using namespace Eigen;
using namespace MNELIB;


//*************************************************************************************************************
//=============================================================================================================
// DEFINE MEMBER METHODS
//=============================================================================================================

SensorSurfaceTreeItem::SensorSurfaceTreeItem(Qt3DCore::QEntity *p3DEntityParent, int iType, const QString& text)
: AbstractMeshTreeItem(p3DEntityParent, iType, text)
{
    initItem();
}


//*************************************************************************************************************

void SensorSurfaceTreeItem::initItem()
{
    this->setEditable(false);
    this->setCheckable(true);
    this->setCheckState(Qt::Checked);
    this->setToolTip("Sensor surface item");

<<<<<<< HEAD
    //Set materials
    PerVertexPhongAlphaMaterial* pBemMaterial = new PerVertexPhongAlphaMaterial(true);
    this->setMaterial(pBemMaterial);
=======
    //Set shaders
    this->removeComponent(m_pMaterial);
    this->removeComponent(m_pTessMaterial);
    this->removeComponent(m_pNormalMaterial);

    PerVertexPhongAlphaMaterial* pBemMaterial = new PerVertexPhongAlphaMaterial();
    this->addComponent(pBemMaterial);
>>>>>>> b41127e2
}


//*************************************************************************************************************

void SensorSurfaceTreeItem::addData(const MNEBemSurface& tSensorSurface)
{
    //Create color from curvature information with default gyri and sulcus colors
    MatrixX3f matVertColor = createVertColor(tSensorSurface.rr.rows());

    //Set renderable 3D entity mesh and color data
    m_pCustomMesh->setMeshData(tSensorSurface.rr,
                                tSensorSurface.nn,
                                tSensorSurface.tris,
                                matVertColor,
                                Qt3DRender::QGeometryRenderer::Triangles);

    //Add data which is held by this SensorSurfaceTreeItem
    QVariant data;

    data.setValue(tSensorSurface.rr.rows());
    this->setData(data, Data3DTreeModelItemRoles::NumberVertices);
}
<|MERGE_RESOLUTION|>--- conflicted
+++ resolved
@@ -90,19 +90,9 @@
     this->setCheckState(Qt::Checked);
     this->setToolTip("Sensor surface item");
 
-<<<<<<< HEAD
     //Set materials
-    PerVertexPhongAlphaMaterial* pBemMaterial = new PerVertexPhongAlphaMaterial(true);
+    PerVertexPhongAlphaMaterial* pBemMaterial = new PerVertexPhongAlphaMaterial();
     this->setMaterial(pBemMaterial);
-=======
-    //Set shaders
-    this->removeComponent(m_pMaterial);
-    this->removeComponent(m_pTessMaterial);
-    this->removeComponent(m_pNormalMaterial);
-
-    PerVertexPhongAlphaMaterial* pBemMaterial = new PerVertexPhongAlphaMaterial();
-    this->addComponent(pBemMaterial);
->>>>>>> b41127e2
 }
 
 
