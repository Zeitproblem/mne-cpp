--- conflicted
+++ resolved
@@ -83,14 +83,6 @@
         class QRenderPass;
         class QFilterKey;
         class QTechnique;
-<<<<<<< HEAD
-        class QCullFace;
-        class QNoDepthMask;
-        class QBlendEquationArguments;
-        class QBlendEquation;
-=======
-        class QBuffer;
->>>>>>> b41127e2
 }
 
 
@@ -138,9 +130,6 @@
      */
     void init();
 
-<<<<<<< HEAD
-    bool                                                m_bUseAlpha;                /**< Declares if the rendered object is transparent. */
-=======
     //=========================================================================================================
     /**
     * This function gets called whenever the alpha value is changed.
@@ -167,7 +156,6 @@
      * @return              Buffer content.
      */
     QByteArray buildZeroBuffer(const uint tSize);
->>>>>>> b41127e2
 
     QPointer<Qt3DRender::QEffect>                       m_pEffect;                  /**< The effect of this material. */
 
