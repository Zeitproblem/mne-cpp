--- conflicted
+++ resolved
@@ -134,28 +134,28 @@
 
     //=========================================================================================================
     /**
-    * This function sets active camera for use in the framegraphs camera selector.
-    *
-    * @param tCamera               Pointer to QCamera object.
-    */
+     * This function sets active camera for use in the framegraphs camera selector.
+     *
+     * @param tCamera               Pointer to QCamera object.
+     */
     void setCamera(Qt3DRender::QCamera *tCamera);
 
     //=========================================================================================================
     /**
-    * This function sets the work group size for the computation in each dimension.
-    *
-    * @param tX                     Size of X work group.
-    * @param tY                     Size of Y work group.
-    * @param tZ                     Size of Z work group.
-    */
+     * This function sets the work group size for the computation in each dimension.
+     *
+     * @param tX                     Size of X work group.
+     * @param tY                     Size of Y work group.
+     * @param tZ                     Size of Z work group.
+     */
     void setWorkGroupSize(const uint tX, const uint tY , const uint tZ);
 
     //=========================================================================================================
     /**
-    * Sets the clear color of the framegraph.
-    *
-    * @param tColor        New clear color.
-    */
+     * Sets the clear color of the framegraph.
+     *
+     * @param tColor        New clear color.
+     */
     void setClearColor(const QColor &tColor);
 
 protected:
@@ -180,18 +180,8 @@
 
     QPointer<Qt3DRender::QCameraSelector>           m_pCameraSelector;      /**< Frame graph node that selects the camera. */
 
-<<<<<<< HEAD
-    QPointer<Qt3DRender::QTechniqueFilter>          m_pForwardFilter;       /**< Frame graph node that selects the forward rendering technique. */
-
     QPointer<Qt3DRender::QMemoryBarrier>            m_pMemoryBarrier;       /**< Frame graph node that emplaces a memory barrier to synchronize computing and rendering. */
 
-    QPointer<Qt3DRender::QFilterKey>                m_pForwardKey;          /**< Filter key for the compute filter. */
-
-    QPointer<Qt3DRender::QFilterKey>                m_pComputeKey;          /**< Filter key for the forward rendering filter. */
-};
-=======
-    QPointer<Qt3DRender::QMemoryBarrier>            m_pMemoryBarrier;       /**< Frame graph node that emplaces a memory barrier to synchronize computing and rendering. */
-
     QPointer<Qt3DRender::QRenderStateSet>           m_pForwardState;        /**< Frame graph node that holds the depth test render state. */
 
     QPointer<Qt3DRender::QTechniqueFilter>          m_pForwardTranspFilter; /**< Frame graph node that selects the forward rendering technique for transparent objects. */
@@ -209,7 +199,6 @@
     QPointer<Qt3DRender::QFilterKey>                m_pForwardKey;          /**< Filter key for the forward filter. */
 
     QPointer<Qt3DRender::QFilterKey>                m_pForwardSortedKey;    /**< Filter key for the sorted forward filter. */
->>>>>>> b41127e2
 
     QPointer<Qt3DRender::QFilterKey>                m_pComputeKey;          /**< Filter key for the compute filter. */
 
