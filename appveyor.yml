# MNE-CPP AppVeyor CI for Windows

version: 1.0.0-{build}

os: Visual Studio 2017
platform: x64
configuration:
    - windows_release
    - windows_tests

install:
<<<<<<< HEAD
    - set QTDIR=C:\Qt\5.9\msvc2017_64
=======
    - set QTDIR=C:\Qt\5.10\msvc2017_64
>>>>>>> 55abde4a
    - set PATH=%PATH%;%QTDIR%\bin;C:\Qt\Tools\QtCreator\bin;C:\Qt\QtIFW2.0.1\bin
    - call "C:\Program Files (x86)\Microsoft Visual Studio 14.0\VC\vcvarsall.bat" amd64

build:
  parallel: true
  #quiet|minimal|normal|detailed
  verbosity: detailed 

before_build:
    - call .\tools\appveyor\%CONFIGURATION%\before_build.bat
build_script:
    - call .\tools\appveyor\%CONFIGURATION%\build.bat
after_build:
    - call .\tools\appveyor\%CONFIGURATION%\after_build.bat

before_test:
    - call .\tools\appveyor\%CONFIGURATION%\before_test.bat
test_script:
    - call .\tools\appveyor\%CONFIGURATION%\test.bat

artifacts:
  - path: mne-cpp-windows-x86_64-$(APPVEYOR_REPO_BRANCH).exe
    name: installer
  - path: mne-cpp-windows-x86_64-$(APPVEYOR_REPO_BRANCH).zip
    name: bin_archive

deploy:
  # master
  - provider: FTP
    protocol: ftp
    host:
      secure: ckK4+pPybTYYRiKxXpZScwZlxRmpxUgTvZaTN+vVAfU=
    username:
      secure: aUqYXjXjd4dh3sO18+x8qw==
    password:
      secure: u8DCGb7s6kuPyjybX/THWFQ0VMCfpLD5IsB/9nzGnvk=
    artifact: installer,bin_archive
    on:
      branch: master

  # 1.0.0
  - provider: FTP
    protocol: ftp
    host:
      secure: ckK4+pPybTYYRiKxXpZScwZlxRmpxUgTvZaTN+vVAfU=
    username:
      secure: OjcVi/WSo4rGcclzEOQCEw==
    password:
      secure: 8mgxeu0zEr2vEble0FcDE0BlVbw+4zo1j+J4QigGUvk=
    artifact: installer,bin_archive
    on:
      branch: 1.0.0

notifications: 
  - provider: Email 
    to: 
      - christoph.dinh@mne-cpp.org
      - lorenz.esch@mne-cpp.org
    on_build_status_changed: true<|MERGE_RESOLUTION|>--- conflicted
+++ resolved
@@ -9,11 +9,7 @@
     - windows_tests
 
 install:
-<<<<<<< HEAD
-    - set QTDIR=C:\Qt\5.9\msvc2017_64
-=======
     - set QTDIR=C:\Qt\5.10\msvc2017_64
->>>>>>> 55abde4a
     - set PATH=%PATH%;%QTDIR%\bin;C:\Qt\Tools\QtCreator\bin;C:\Qt\QtIFW2.0.1\bin
     - call "C:\Program Files (x86)\Microsoft Visual Studio 14.0\VC\vcvarsall.bat" amd64
 
