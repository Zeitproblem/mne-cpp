#--------------------------------------------------------------------------------------------------------------
#
# @file     applications.pro
# @author   Christoph Dinh <chdinh@nmr.mgh.harvard.edu>;
#           Matti Hamalainen <msh@nmr.mgh.harvard.edu>
# @version  1.0
# @date     May, 2013
#
# @section  LICENSE
#
# Copyright (C) 2012, Christoph Dinh and Matti Hamalainen. All rights reserved.
#
# Redistribution and use in source and binary forms, with or without modification, are permitted provided that
# the following conditions are met:
#     * Redistributions of source code must retain the above copyright notice, this list of conditions and the
#       following disclaimer.
#     * Redistributions in binary form must reproduce the above copyright notice, this list of conditions and
#       the following disclaimer in the documentation and/or other materials provided with the distribution.
#     * Neither the name of MNE-CPP authors nor the names of its contributors may be used
#       to endorse or promote products derived from this software without specific prior written permission.
# 
# THIS SOFTWARE IS PROVIDED BY THE COPYRIGHT HOLDERS AND CONTRIBUTORS "AS IS" AND ANY EXPRESS OR IMPLIED
# WARRANTIES, INCLUDING, BUT NOT LIMITED TO, THE IMPLIED WARRANTIES OF MERCHANTABILITY AND FITNESS FOR A
# PARTICULAR PURPOSE ARE DISCLAIMED. IN NO EVENT SHALL THE COPYRIGHT OWNER OR CONTRIBUTORS BE LIABLE FOR ANY DIRECT,
# INDIRECT, INCIDENTAL, SPECIAL, EXEMPLARY, OR CONSEQUENTIAL DAMAGES (INCLUDING, BUT NOT LIMITED TO,
# PROCUREMENT OF SUBSTITUTE GOODS OR SERVICES; LOSS OF USE, DATA, OR PROFITS; OR BUSINESS INTERRUPTION)
# HOWEVER CAUSED AND ON ANY THEORY OF LIABILITY, WHETHER IN CONTRACT, STRICT LIABILITY, OR TORT (INCLUDING
# NEGLIGENCE OR OTHERWISE) ARISING IN ANY WAY OUT OF THE USE OF THIS SOFTWARE, EVEN IF ADVISED OF THE
# POSSIBILITY OF SUCH DAMAGE.
#
#
# @brief    This project file builds all applications.
#
#--------------------------------------------------------------------------------------------------------------

include(../mne-cpp.pri)

TEMPLATE = subdirs

SUBDIRS += \
    mne_rt_server\

!contains(MNECPP_CONFIG, minimalVersion) {
    SUBDIRS += \
        mne_scan \
        mne_browse \
        mne_matching_pursuit

        qtHaveModule(charts) {
        SUBDIRS += \
<<<<<<< HEAD
            mne_dipole_fit \
            mne_matching_pursuit \

            qtHaveModule(charts) {
            SUBDIRS += \
                    mne_analyze \
            }
    }
=======
                mne_analyze \
        }
>>>>>>> c912e25e
}

CONFIG += ordered
<|MERGE_RESOLUTION|>--- conflicted
+++ resolved
@@ -44,23 +44,13 @@
     SUBDIRS += \
         mne_scan \
         mne_browse \
+        mne_dipole_fit \
         mne_matching_pursuit
 
         qtHaveModule(charts) {
-        SUBDIRS += \
-<<<<<<< HEAD
-            mne_dipole_fit \
-            mne_matching_pursuit \
-
-            qtHaveModule(charts) {
             SUBDIRS += \
-                    mne_analyze \
-            }
-    }
-=======
-                mne_analyze \
+                mne_analyze
         }
->>>>>>> c912e25e
 }
 
 CONFIG += ordered
