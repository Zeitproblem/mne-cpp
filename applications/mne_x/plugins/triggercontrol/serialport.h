//=============================================================================================================
/**
* @file     serialport.h
* @author   Tim Kunze <tim.kunze@tu-ilmenau.de>
*           Luise Lang <luise.lang@tu-ilmenau.de>
*           Christoph Dinh <chdinh@nmr.mgh.harvard.edu>;
* @version  1.0
* @date     November, 2013
*
* @section  LICENSE
*
* Copyright (C) 2013, Tim Kunze, Luise Lang and Christoph Dinh. All rights reserved.
*
* Redistribution and use in source and binary forms, with or without modification, are permitted provided that
* the following conditions are met:
*     * Redistributions of source code must retain the above copyright notice, this list of conditions and the
*       following disclaimer.
*     * Redistributions in binary form must reproduce the above copyright notice, this list of conditions and
*       the following disclaimer in the documentation and/or other materials provided with the distribution.
*     * Neither the name of the Massachusetts General Hospital nor the names of its contributors may be used
*       to endorse or promote products derived from this software without specific prior written permission.
*
* THIS SOFTWARE IS PROVIDED BY THE COPYRIGHT HOLDERS AND CONTRIBUTORS "AS IS" AND ANY EXPRESS OR IMPLIED
* WARRANTIES, INCLUDING, BUT NOT LIMITED TO, THE IMPLIED WARRANTIES OF MERCHANTABILITY AND FITNESS FOR A
* PARTICULAR PURPOSE ARE DISCLAIMED. IN NO EVENT SHALL MASSACHUSETTS GENERAL HOSPITAL BE LIABLE FOR ANY DIRECT,
* INDIRECT, INCIDENTAL, SPECIAL, EXEMPLARY, OR CONSEQUENTIAL DAMAGES (INCLUDING, BUT NOT LIMITED TO,
* PROCUREMENT OF SUBSTITUTE GOODS OR SERVICES; LOSS OF USE, DATA, OR PROFITS; OR BUSINESS INTERRUPTION)
* HOWEVER CAUSED AND ON ANY THEORY OF LIABILITY, WHETHER IN CONTRACT, STRICT LIABILITY, OR TORT (INCLUDING
* NEGLIGENCE OR OTHERWISE) ARISING IN ANY WAY OUT OF THE USE OF THIS SOFTWARE, EVEN IF ADVISED OF THE
* POSSIBILITY OF SUCH DAMAGE.
*
*
* @brief    Contains the declaration of the SerialPort class.
*
*/

#ifndef SERIALPORT_H
#define SERIALPORT_H


//*************************************************************************************************************
//=============================================================================================================
// INCLUDES
//=============================================================================================================
#include "triggercontrol.h"

//*************************************************************************************************************
//=============================================================================================================
// QT INCLUDES
//=============================================================================================================

#include <QSerialPort>
#include <QVector>

//*************************************************************************************************************
//=============================================================================================================
// DEFINE NAMESPACE TriggerControlPlugin
//=============================================================================================================

namespace TriggerControlPlugin
{


//*************************************************************************************************************
//=============================================================================================================
// USED NAMESPACES
//=============================================================================================================


//*************************************************************************************************************
//=============================================================================================================
// FORWARD DECLARATIONS
//=============================================================================================================



//=============================================================================================================
/**
* DECLARE CLASS SerialPort
*
* @brief The SerialPort is a class which holds all properties and methods necesarry to open, communicate and
* close a serial port. In most cases you want to open the port, encode your output information (digital, analog
* or retrieve) and decode input information (digital or analog). When you are done, close the serial port.
*/
class SerialPort : public QObject
{
    Q_OBJECT
public:
    //=========================================================================================================
    /**
    * Constructs a SerialPort.
    */
    SerialPort();

    //=========================================================================================================
    /**
    * Destroys the SerialPort.
    */
    ~SerialPort();

    //=========================================================================================================
    /**
<<<<<<< HEAD
    * Initializes Settings as data bits or baud rate, parity, stop bits and flow control
    *
    */
    void initSettings();

    //=========================================================================================================
    /**
    * Checks all available serial ports for the one desired and initializes to that
    *
    */    void initPort();

    //=========================================================================================================
    /**
    * Opens a channel to the serial port
    *
    */
    bool open();

    //=========================================================================================================
    /**
    * Closes the channel to the serial port
    *
    */    void close();

    //=========================================================================================================
    /**
    * Encodes the selected digital output channels according to a data transfer protocol (see manual)
    *
    */
    void encodedig();

    //=========================================================================================================
    /**
    * Encodes the selected analog output channel according to a data transfer protocol (see manual)
    *
    */
    void encodeana();

    //=========================================================================================================
    /**
    * Encodes a retrieve byte array according to a data transfer protocol (see manual)
    *
    */
    void encoderetr();
=======
    * Initializes Settings as #data bits or baud rate.
    */
    void initSettings();

    //=========================================================================================================
    /**
    * Checks all available serial ports and initializes the one of the trigger box.
    */
    void initPort();


    //=========================================================================================================
    /**
    * Opens a communication channel to the serial port.
    *
    * @return true in case successfull.
    */
    bool open();

    void close();           /**< Closes a communication channel to the serial port.*/
>>>>>>> deeab8dc

    //=========================================================================================================
    /**
    * Decodes the digital input information according to a data transfer protocol (see manual)
    *
    */
    void decodedig(QByteArray &t_incomingArray);

    //=========================================================================================================
    /**
    * Decodes the analog input information according to a data transfer protocol (see manual)
    *
    */
    void decodeana(QByteArray &t_incomingArray);

    //=========================================================================================================
    /**
<<<<<<< HEAD
    * Sends a byte array to the configured serial port
    *
    */
    void sendData(const QByteArray &data);
=======
    * Decodes the incoming digital information according to the data transfer protocol.
    *
    * @param [in] p_incomingArray   .....
    */
    void decodedig(QByteArray &p_incomingArray);
    void decodeana(QByteArray &t_incomingArray);       /**< Decodes the incoming analog information according to the data transfer protocol.*/
>>>>>>> deeab8dc

    //=========================================================================================================
    /**
    * Reads the input information after checking whether it is formally correct
    *
    */
    void readData();



    QByteArray m_data;              /**< Holds the byte array*/
    QVector<int> m_digchannel;      /**< Holds the currently selected digital output channel */
    int m_motor;                    /**< Holds the currently selected analog output channel */
    int m_analval;                  /**< Holds the current analog output value */

    QVector<int> m_InAnChannelVal;  /**< Lists the analog values of the input channels*/
    QVector<int> m_InActiveDig;     /**< Lists the digital states of the input channels*/

    int m_retrievetyp;              /**< Holds the desired input mode (analog or digital)*/
    int m_retrievechan;             /**< Holds the desired analog input channel*/

    int m_wiredChannel;             /**< Holds the channel which is connected to the TriggerControl Run Method*/

    //=========================================================================================================
    /**
    * ....
    */
    struct Settings {
        QString name;
        qint32 baudRate;
        QString stringBaudRate;
        QSerialPort::DataBits dataBits;
        QString stringDataBits;
        QSerialPort::Parity parity;
        QString stringParity;
        QSerialPort::StopBits stopBits;
        QString stringStopBits;
        QSerialPort::FlowControl flowControl;
        QString stringFlowControl;
    };

    inline Settings& settings()
    {
        return m_currentSettings;
    }

signals:
    void dataAvailable(const QByteArray);
    void byteReceived();


protected:

private:
    Settings m_currentSettings;
    QSerialPort m_qSerialPort;
};

} // Namespace

#endif // SERIALPORT_H





<|MERGE_RESOLUTION|>--- conflicted
+++ resolved
@@ -67,6 +67,7 @@
 //=============================================================================================================
 
 
+
 //*************************************************************************************************************
 //=============================================================================================================
 // FORWARD DECLARATIONS
@@ -74,10 +75,13 @@
 
 
 
+
 //=============================================================================================================
 /**
+
 * DECLARE CLASS SerialPort
 *
+
 * @brief The SerialPort is a class which holds all properties and methods necesarry to open, communicate and
 * close a serial port. In most cases you want to open the port, encode your output information (digital, analog
 * or retrieve) and decode input information (digital or analog). When you are done, close the serial port.
@@ -97,21 +101,17 @@
     * Destroys the SerialPort.
     */
     ~SerialPort();
-
-    //=========================================================================================================
-    /**
-<<<<<<< HEAD
+    //=========================================================================================================
+    /**
     * Initializes Settings as data bits or baud rate, parity, stop bits and flow control
     *
     */
     void initSettings();
-
     //=========================================================================================================
     /**
     * Checks all available serial ports for the one desired and initializes to that
     *
     */    void initPort();
-
     //=========================================================================================================
     /**
     * Opens a channel to the serial port
@@ -119,11 +119,13 @@
     */
     bool open();
 
+
     //=========================================================================================================
     /**
     * Closes the channel to the serial port
     *
-    */    void close();
+    */    
+	void close();
 
     //=========================================================================================================
     /**
@@ -139,34 +141,13 @@
     */
     void encodeana();
 
+
     //=========================================================================================================
     /**
     * Encodes a retrieve byte array according to a data transfer protocol (see manual)
     *
     */
     void encoderetr();
-=======
-    * Initializes Settings as #data bits or baud rate.
-    */
-    void initSettings();
-
-    //=========================================================================================================
-    /**
-    * Checks all available serial ports and initializes the one of the trigger box.
-    */
-    void initPort();
-
-
-    //=========================================================================================================
-    /**
-    * Opens a communication channel to the serial port.
-    *
-    * @return true in case successfull.
-    */
-    bool open();
-
-    void close();           /**< Closes a communication channel to the serial port.*/
->>>>>>> deeab8dc
 
     //=========================================================================================================
     /**
@@ -184,19 +165,10 @@
 
     //=========================================================================================================
     /**
-<<<<<<< HEAD
     * Sends a byte array to the configured serial port
     *
     */
     void sendData(const QByteArray &data);
-=======
-    * Decodes the incoming digital information according to the data transfer protocol.
-    *
-    * @param [in] p_incomingArray   .....
-    */
-    void decodedig(QByteArray &p_incomingArray);
-    void decodeana(QByteArray &t_incomingArray);       /**< Decodes the incoming analog information according to the data transfer protocol.*/
->>>>>>> deeab8dc
 
     //=========================================================================================================
     /**
@@ -204,7 +176,6 @@
     *
     */
     void readData();
-
 
 
     QByteArray m_data;              /**< Holds the byte array*/
@@ -215,8 +186,10 @@
     QVector<int> m_InAnChannelVal;  /**< Lists the analog values of the input channels*/
     QVector<int> m_InActiveDig;     /**< Lists the digital states of the input channels*/
 
+ 
     int m_retrievetyp;              /**< Holds the desired input mode (analog or digital)*/
     int m_retrievechan;             /**< Holds the desired analog input channel*/
+
 
     int m_wiredChannel;             /**< Holds the channel which is connected to the TriggerControl Run Method*/
 
