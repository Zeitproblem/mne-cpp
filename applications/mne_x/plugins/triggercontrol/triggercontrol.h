//=============================================================================================================
/**
* @file     triggercontrol.h
* @author   Tim Kunze <tim.kunze@tu-ilmenau.de>
*           Luise Lang <luise.lang@tu-ilmenau.de>
*           Christoph Dinh <chdinh@nmr.mgh.harvard.edu>;
* @version  1.0
* @date     November, 2013
*
* @section  LICENSE
*
* Copyright (C) 2013, Tim Kunze, Luise Lang and Christoph Dinh. All rights reserved.
*
* Redistribution and use in source and binary forms, with or without modification, are permitted provided that
* the following conditions are met:
*     * Redistributions of source code must retain the above copyright notice, this list of conditions and the
*       following disclaimer.
*     * Redistributions in binary form must reproduce the above copyright notice, this list of conditions and
*       the following disclaimer in the documentation and/or other materials provided with the distribution.
*     * Neither the name of the Massachusetts General Hospital nor the names of its contributors may be used
*       to endorse or promote products derived from this software without specific prior written permission.
*
* THIS SOFTWARE IS PROVIDED BY THE COPYRIGHT HOLDERS AND CONTRIBUTORS "AS IS" AND ANY EXPRESS OR IMPLIED
* WARRANTIES, INCLUDING, BUT NOT LIMITED TO, THE IMPLIED WARRANTIES OF MERCHANTABILITY AND FITNESS FOR A
* PARTICULAR PURPOSE ARE DISCLAIMED. IN NO EVENT SHALL MASSACHUSETTS GENERAL HOSPITAL BE LIABLE FOR ANY DIRECT,
* INDIRECT, INCIDENTAL, SPECIAL, EXEMPLARY, OR CONSEQUENTIAL DAMAGES (INCLUDING, BUT NOT LIMITED TO,
* PROCUREMENT OF SUBSTITUTE GOODS OR SERVICES; LOSS OF USE, DATA, OR PROFITS; OR BUSINESS INTERRUPTION)
* HOWEVER CAUSED AND ON ANY THEORY OF LIABILITY, WHETHER IN CONTRACT, STRICT LIABILITY, OR TORT (INCLUDING
* NEGLIGENCE OR OTHERWISE) ARISING IN ANY WAY OUT OF THE USE OF THIS SOFTWARE, EVEN IF ADVISED OF THE
* POSSIBILITY OF SUCH DAMAGE.
*
*
* @brief    Contains the declaration of the TriggerControl class.
*
*/

#ifndef TRIGGERCONTROL_H
#define TRIGGERCONTROL_H


//*************************************************************************************************************
//=============================================================================================================
// INCLUDES
//=============================================================================================================

#include "triggercontrol_global.h"

#include <mne_x/Interfaces/IAlgorithm.h>
#include <generics/circularbuffer.h>
#include <generics/circularmatrixbuffer.h>
#include <xMeas/newrealtimesamplearray.h>
#include <xMeas/newrealtimemultisamplearray.h>



//*************************************************************************************************************
//=============================================================================================================
// QT INCLUDES
//=============================================================================================================

#include <QTime>


//*************************************************************************************************************
//=============================================================================================================
// DEFINE NAMESPACE TriggerControlPlugin
//=============================================================================================================

namespace TriggerControlPlugin
{


//*************************************************************************************************************
//=============================================================================================================
// USED NAMESPACES
//=============================================================================================================

using namespace MNEX;
using namespace XMEASLIB;
using namespace IOBuffer;


//*************************************************************************************************************
//=============================================================================================================
// FORWARD DECLARATIONS
//=============================================================================================================

class SettingsWidget;
class SerialPort;


//=============================================================================================================
/**
* DECLARE CLASS TriggerControl
*
* @brief The TriggerControl is a MNE-X plugin which contains an intuitive terminal for manual
* configurations of output channels and an automated processing of connected signal channels.
*
*/
class TRIGGERCONTROLSHARED_EXPORT TriggerControl : public IAlgorithm
{
    Q_OBJECT
    Q_PLUGIN_METADATA(IID "mne_x/1.0" FILE "triggercontrol.json") //NEw Qt5 Plugin system replaces Q_EXPORT_PLUGIN2 macro
    // Use the Q_INTERFACES() macro to tell Qt's meta-object system about the interfaces
    Q_INTERFACES(MNEX::IAlgorithm)

    friend class TriggerControlSetupWidget;
    friend class SettingsWidget;

public:
    //=========================================================================================================
    /**
    * Constructs a TriggerControl.
    */
    TriggerControl();

    //=========================================================================================================
    /**
    * Destroys the TriggerControl.
    */
    ~TriggerControl();

    //=========================================================================================================
    /**
    * Initialise input and output connectors.
    */
    void init();

    //=========================================================================================================
    /**
    * Clone the plugin
    */
    virtual QSharedPointer<IPlugin> clone() const;

    //=========================================================================================================
    /**
    * Initialise input and output connectors.
    */
    virtual bool start();

    //=========================================================================================================
    /**
    * Initialise input and output connectors.
    */
    virtual bool stop();

    //=========================================================================================================
    /**
    * Initialise input and output connectors.
    */
    virtual IPlugin::PluginType getType() const;

    //=========================================================================================================
    /**
    * Initialise input and output connectors.
    */
    virtual QString getName() const;

    //=========================================================================================================
    /**
    * Initialise input and output connectors.
    */    virtual QWidget* setupWidget();

    //=========================================================================================================
    /**
    * Initialise input and output connectors.
    */
    void updateSingleChannel(XMEASLIB::NewMeasurement::SPtr pMeasurement);

    //=========================================================================================================
    /**
    * Initialise input and output connectors.
    */
    void update(XMEASLIB::NewMeasurement::SPtr pMeasurement);

    //=========================================================================================================
    /**
    * Initialise input and output connectors.
    */
    void byteReceived();



signals:
    void sendByte(int value, int channel);


protected:

    //=========================================================================================================
    /**
    * Runs the run method
    */
    virtual void run();

<<<<<<< HEAD
    //=========================================================================================================
    /**
    * Sets or Unsets the HardWired channel from the terminal function (see manual)
    */

    void sendByteTo(int);
=======

    void sendByteTo(int value, int channel);
>>>>>>> deeab8dc

private:
    PluginOutputData<NewRealTimeSampleArray>::SPtr  m_pTriggerOutput;   /**< The RealTimeSampleArray of the trigger output.*/
    PluginInputData<NewRealTimeMultiSampleArray>::SPtr  m_pRTMSAInput;  /**< The RealTimeMultiSampleArray input.*/
    PluginInputData<NewRealTimeSampleArray>::SPtr  m_pRTSAInput;

    QVector<int> m_vTimes;

    bool m_bBspBool;

    QSharedPointer<SerialPort> m_pSerialPort;

    qint32 m_iBaud;

    QMutex m_qMutex;

    CircularMatrixBuffer<double>::SPtr m_pDataMatrixBuffer;   /**< Holds incoming rt server data.*/

    QVector<VectorXd> m_pData;
    dBuffer::SPtr m_pDataSingleChannel;

    qint32 m_iNumChs;

    QTime m_qTime;

    bool m_bIsRunning;
    bool m_isReceived;



    //alpha locked stuff

    double m_fs;
    double m_dt;
    double m_refFreq;
    double m_alphaFreq;

    VectorXd m_refSin;
    VectorXd m_vecCorr;

    double corr(VectorXd a, VectorXd b);


};

} // NAMESPACE

#endif // TRIGGERCONTROL_H<|MERGE_RESOLUTION|>--- conflicted
+++ resolved
@@ -93,6 +93,7 @@
 /**
 * DECLARE CLASS TriggerControl
 *
+
 * @brief The TriggerControl is a MNE-X plugin which contains an intuitive terminal for manual
 * configurations of output channels and an automated processing of connected signal channels.
 *
@@ -156,10 +157,12 @@
     */
     virtual QString getName() const;
 
-    //=========================================================================================================
-    /**
-    * Initialise input and output connectors.
-    */    virtual QWidget* setupWidget();
+
+    //=========================================================================================================
+    /**
+    * Initialise input and output connectors.
+    */    
+    virtual QWidget* setupWidget();
 
     //=========================================================================================================
     /**
@@ -182,7 +185,8 @@
 
 
 signals:
-    void sendByte(int value, int channel);
+    void sendByte(int value);
+//    void sendByte(int value, int channel);
 
 
 protected:
@@ -193,17 +197,14 @@
     */
     virtual void run();
 
-<<<<<<< HEAD
     //=========================================================================================================
     /**
     * Sets or Unsets the HardWired channel from the terminal function (see manual)
     */
 
-    void sendByteTo(int);
-=======
-
     void sendByteTo(int value, int channel);
->>>>>>> deeab8dc
+
+
 
 private:
     PluginOutputData<NewRealTimeSampleArray>::SPtr  m_pTriggerOutput;   /**< The RealTimeSampleArray of the trigger output.*/
