--- conflicted
+++ resolved
@@ -534,21 +534,30 @@
                 && m_qSerialPort.setStopBits(m_currentSettings.stopBits)
                 && m_qSerialPort.setFlowControl(m_currentSettings.flowControl))
         {
-<<<<<<< HEAD
+            std::cout << "geöffnet, mit:"
+                      << "Name" << m_currentSettings.name.toLatin1().data()
+                      << "BaudRat" << m_currentSettings.stringBaudRate.toLatin1().data()
+                      << "Databits" << m_currentSettings.stringDataBits.toLatin1().data()
+                      << "Parity" << m_currentSettings.stringParity.toLatin1().data()
+                      << "FlowControl" << m_currentSettings.stringFlowControl.toLatin1().data()  << std::endl;
+            std::cout << "geöffnet, mit:"
+                      << "Name" << m_currentSettings.name.toLatin1().data()
+                      << "BaudRat" << m_currentSettings.stringBaudRate.toLatin1().data()
+                      << "Databits" << m_currentSettings.stringDataBits.toLatin1().data()
+                      << "Parity" << m_currentSettings.stringParity.toLatin1().data()
+                      << "FlowControl" << m_currentSettings.stringFlowControl.toLatin1().data()  << std::endl;
+            std::cout << "geöffnet, mit:"
+                      << " Name: " << m_currentSettings.name.toLatin1().data()
+                      << ", BaudRate: " << m_currentSettings.stringBaudRate.toLatin1().data()
+                      << ", Databits: " << m_currentSettings.stringDataBits.toLatin1().data()
+                      << ", Parity: " << m_currentSettings.stringParity.toLatin1().data()
+                      << ", FlowControl: " << m_currentSettings.stringFlowControl.toLatin1().data()  << std::endl;
 //            std::cout << "geöffnet, mit:"
 //                      << "Name" << m_currentSettings.name.toLatin1().data()
 //                      << "BaudRat" << m_currentSettings.stringBaudRate.toLatin1().data()
 //                      << "Databits" << m_currentSettings.stringDataBits.toLatin1().data()
 //                      << "Parity" << m_currentSettings.stringParity.toLatin1().data()
 //                      << "FlowControl" << m_currentSettings.stringFlowControl.toLatin1().data()  << std::endl;
-=======
-            std::cout << "geöffnet, mit:"
-                      << " Name: " << m_currentSettings.name.toLatin1().data()
-                      << ", BaudRate: " << m_currentSettings.stringBaudRate.toLatin1().data()
-                      << ", Databits: " << m_currentSettings.stringDataBits.toLatin1().data()
-                      << ", Parity: " << m_currentSettings.stringParity.toLatin1().data()
-                      << ", FlowControl: " << m_currentSettings.stringFlowControl.toLatin1().data()  << std::endl;
->>>>>>> 13a02f1d
 
             success = true;
         }
