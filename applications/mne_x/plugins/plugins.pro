--- conflicted
+++ resolved
@@ -55,14 +55,9 @@
         neuromag \
         babymeg \
         triggercontrol \
-<<<<<<< HEAD
-        eegosports \
-        # gusbamp
-
-=======
         #gusbamp \
         #eegosports
->>>>>>> e726e922
+
 
     #Algorithms
     SUBDIRS += \
@@ -75,14 +70,8 @@
         # bci \
         rtsss \
         rthpi \
-<<<<<<< HEAD
-        noisereduction \
-        noise \
-        ssvepbci \
+        noisereduction
 
-=======
-        noisereduction
->>>>>>> e726e922
 
     win32 { #Only compile the TMSI plugin if a windows system is used - TMSi driver is not available for linux yet
         contains(QMAKE_HOST.arch, x86_64) { #Compiling MNE-X FOR a 64bit system
