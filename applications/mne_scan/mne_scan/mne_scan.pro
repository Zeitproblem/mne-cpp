#--------------------------------------------------------------------------------------------------------------
#
# @file     app.pro
# @author   Christoph Dinh <chdinh@nmr.mgh.harvard.edu>;
#           Matti Hamalainen <msh@nmr.mgh.harvard.edu>
# @version  1.0
# @date     February, 2013
#
# @section  LICENSE
#
# Copyright (C) 2013, Christoph Dinh, Lorenz Esch and Matti Hamalainen. All rights reserved.
#
# Redistribution and use in source and binary forms, with or without modification, are permitted provided that
# the following conditions are met:
#     * Redistributions of source code must retain the above copyright notice, this list of conditions and the
#       following disclaimer.
#     * Redistributions in binary form must reproduce the above copyright notice, this list of conditions and
#       the following disclaimer in the documentation and/or other materials provided with the distribution.
#     * Neither the name of MNE-CPP authors nor the names of its contributors may be used
#       to endorse or promote products derived from this software without specific prior written permission.
#
# THIS SOFTWARE IS PROVIDED BY THE COPYRIGHT HOLDERS AND CONTRIBUTORS "AS IS" AND ANY EXPRESS OR IMPLIED
# WARRANTIES, INCLUDING, BUT NOT LIMITED TO, THE IMPLIED WARRANTIES OF MERCHANTABILITY AND FITNESS FOR A
# PARTICULAR PURPOSE ARE DISCLAIMED. IN NO EVENT SHALL THE COPYRIGHT OWNER OR CONTRIBUTORS BE LIABLE FOR ANY DIRECT,
# INDIRECT, INCIDENTAL, SPECIAL, EXEMPLARY, OR CONSEQUENTIAL DAMAGES (INCLUDING, BUT NOT LIMITED TO,
# PROCUREMENT OF SUBSTITUTE GOODS OR SERVICES; LOSS OF USE, DATA, OR PROFITS; OR BUSINESS INTERRUPTION)
# HOWEVER CAUSED AND ON ANY THEORY OF LIABILITY, WHETHER IN CONTRACT, STRICT LIABILITY, OR TORT (INCLUDING
# NEGLIGENCE OR OTHERWISE) ARISING IN ANY WAY OUT OF THE USE OF THIS SOFTWARE, EVEN IF ADVISED OF THE
# POSSIBILITY OF SUCH DAMAGE.
#
#
# @brief    This project file builds the mne-scan main application.
#
#--------------------------------------------------------------------------------------------------------------

include(../../../mne-cpp.pri)

TEMPLATE = app

QT += network core widgets xml

qtHaveModule(3dextras) {
    QT += 3dextras
}

TARGET = mne_scan

CONFIG(debug, debug|release) {
    TARGET = $$join(TARGET,,,d)
}

CONFIG += console #DEBUG

LIBS += -L$${MNE_LIBRARY_DIR}
CONFIG(debug, debug|release) {
    LIBS += -lMNE$${MNE_LIB_VERSION}Genericsd \
            -lMNE$${MNE_LIB_VERSION}Utilsd \
            -lMNE$${MNE_LIB_VERSION}Fsd \
            -lMNE$${MNE_LIB_VERSION}Fiffd \
            -lMNE$${MNE_LIB_VERSION}Mned \
<<<<<<< HEAD
            -lMNE$${MNE_LIB_VERSION}RtProcessingd \
=======
            -lMNE$${MNE_LIB_VERSION}Fwdd \
>>>>>>> eb36a5cc
            -lMNE$${MNE_LIB_VERSION}Inversed \
            -lMNE$${MNE_LIB_VERSION}Connectivityd \
            -lMNE$${MNE_LIB_VERSION}Dispd \
            -lMNE$${MNE_LIB_VERSION}DispChartsd \
            -lMNE$${MNE_LIB_VERSION}Disp3Dd \
            -lscMeasd \
            -lscDispd \
            -lscSharedd
}
else {
    LIBS += -lMNE$${MNE_LIB_VERSION}Generics \
            -lMNE$${MNE_LIB_VERSION}Utils \
            -lMNE$${MNE_LIB_VERSION}Fs \
            -lMNE$${MNE_LIB_VERSION}Fiff \
            -lMNE$${MNE_LIB_VERSION}Mne \
<<<<<<< HEAD
            -lMNE$${MNE_LIB_VERSION}RtProcessing \
=======
            -lMNE$${MNE_LIB_VERSION}Fwd \
>>>>>>> eb36a5cc
            -lMNE$${MNE_LIB_VERSION}Inverse \
            -lMNE$${MNE_LIB_VERSION}Connectivity \
            -lMNE$${MNE_LIB_VERSION}Disp \
            -lMNE$${MNE_LIB_VERSION}DispCharts \
            -lMNE$${MNE_LIB_VERSION}Disp3D \
            -lscMeas \
            -lscDisp \
            -lscShared
}

DESTDIR = $${MNE_BINARY_DIR}

SOURCES += \
    main.cpp \
    startupwidget.cpp \
    runwidget.cpp \
    mainwindow.cpp \
    mainsplashscreen.cpp \
    pluginscene.cpp \
    pluginitem.cpp \
    plugingui.cpp \
    arrow.cpp

HEADERS += \
    info.h \
    startupwidget.h \
    runwidget.h \
    mainwindow.h \
    mainsplashscreen.h \
    pluginscene.h \
    pluginitem.h \
    plugingui.h \
    arrow.h

FORMS +=

INCLUDEPATH += $${EIGEN_INCLUDE_DIR}
INCLUDEPATH += $${MNE_INCLUDE_DIR}
INCLUDEPATH += $${MNE_SCAN_INCLUDE_DIR}

RESOURCES += \
    mne_scan.qrc

unix: QMAKE_CXXFLAGS += -Wno-attributes

# Icon
win32 {
    RC_FILE = images/appIcons/mne_scan.rc
}
macx {
    ICON = images/appIcons/mne_scan.icns
}

# Deploy Qt Dependencies
win32 {
    isEmpty(TARGET_EXT) {
        TARGET_CUSTOM_EXT = .exe
    } else {
        TARGET_CUSTOM_EXT = $${TARGET_EXT}
    }

    DEPLOY_COMMAND = windeployqt

    DEPLOY_TARGET = $$shell_quote($$shell_path($${MNE_BINARY_DIR}/$${TARGET}$${TARGET_CUSTOM_EXT}))

    #  # Uncomment the following line to help debug the deploy command when running qmake
    #  warning($${DEPLOY_COMMAND} $${DEPLOY_TARGET})
    QMAKE_POST_LINK += $${DEPLOY_COMMAND} $${DEPLOY_TARGET}
}
unix:!macx {
    # === Unix ===
    QMAKE_RPATHDIR += $ORIGIN/../lib
}
macx {
    # === Mac ===
    QMAKE_RPATHDIR += @executable_path/../Frameworks

    # Copy Resource folder to app bundle
    mne_scan_rc.path = Contents/MacOS
    mne_scan_rc.files = $${DESTDIR}/mne_scan_libs
    QMAKE_BUNDLE_DATA += mne_scan_rc

    plugins.path = Contents/MacOS
    plugins.files = $${DESTDIR}/mne_scan_plugins
    QMAKE_BUNDLE_DATA += plugins

#    isEmpty(TARGET_EXT) {
#        TARGET_CUSTOM_EXT = .app
#    } else {
#        TARGET_CUSTOM_EXT = $${TARGET_EXT}
#    }

#    # Copy libs
#    BUNDLEFRAMEDIR = $$shell_quote($${DESTDIR}/$${TARGET}$${TARGET_CUSTOM_EXT}/Contents/Frameworks)
#    QMAKE_POST_LINK = $${QMAKE_MKDIR} $${BUNDLEFRAMEDIR} &
#    QMAKE_POST_LINK += $${QMAKE_COPY} $${MNE_LIBRARY_DIR}/{libMNE1Generics.*,libMNE1Utils.*,libMNE1Fs.*,libMNE1Fiff.*,libMNE1Mne*,libMNE1Disp.*} $${BUNDLEFRAMEDIR}

#    DEPLOY_COMMAND = macdeployqt
#    DEPLOY_TARGET = $$shell_quote($$shell_path($${MNE_BINARY_DIR}/$${TARGET}$${TARGET_CUSTOM_EXT}))
#    QMAKE_POST_LINK += $${DEPLOY_COMMAND} $${DEPLOY_TARGET} -verbose=0
}<|MERGE_RESOLUTION|>--- conflicted
+++ resolved
@@ -1,6 +1,6 @@
 #--------------------------------------------------------------------------------------------------------------
 #
-# @file     app.pro
+# @file     mne_scan.pro
 # @author   Christoph Dinh <chdinh@nmr.mgh.harvard.edu>;
 #           Matti Hamalainen <msh@nmr.mgh.harvard.edu>
 # @version  1.0
@@ -58,13 +58,10 @@
             -lMNE$${MNE_LIB_VERSION}Fsd \
             -lMNE$${MNE_LIB_VERSION}Fiffd \
             -lMNE$${MNE_LIB_VERSION}Mned \
-<<<<<<< HEAD
-            -lMNE$${MNE_LIB_VERSION}RtProcessingd \
-=======
             -lMNE$${MNE_LIB_VERSION}Fwdd \
->>>>>>> eb36a5cc
             -lMNE$${MNE_LIB_VERSION}Inversed \
             -lMNE$${MNE_LIB_VERSION}Connectivityd \
+            -lMNE$${MNE_LIB_VERSION}RtProcessingd \
             -lMNE$${MNE_LIB_VERSION}Dispd \
             -lMNE$${MNE_LIB_VERSION}DispChartsd \
             -lMNE$${MNE_LIB_VERSION}Disp3Dd \
@@ -78,13 +75,10 @@
             -lMNE$${MNE_LIB_VERSION}Fs \
             -lMNE$${MNE_LIB_VERSION}Fiff \
             -lMNE$${MNE_LIB_VERSION}Mne \
-<<<<<<< HEAD
-            -lMNE$${MNE_LIB_VERSION}RtProcessing \
-=======
             -lMNE$${MNE_LIB_VERSION}Fwd \
->>>>>>> eb36a5cc
             -lMNE$${MNE_LIB_VERSION}Inverse \
             -lMNE$${MNE_LIB_VERSION}Connectivity \
+            -lMNE$${MNE_LIB_VERSION}RtProcessing \
             -lMNE$${MNE_LIB_VERSION}Disp \
             -lMNE$${MNE_LIB_VERSION}DispCharts \
             -lMNE$${MNE_LIB_VERSION}Disp3D \
