--- conflicted
+++ resolved
@@ -56,13 +56,9 @@
         babymeg \
         triggercontrol \
         # gusbamp \
-<<<<<<< HEAD
         # eegosports \
+        eegosports \
          brainamp \
-=======
-        eegosports \
-        # brainamp \
->>>>>>> 6beb450a
 
     #Algorithms
     SUBDIRS += \
