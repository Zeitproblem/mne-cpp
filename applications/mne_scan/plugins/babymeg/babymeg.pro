--- conflicted
+++ resolved
@@ -137,18 +137,10 @@
 # suppress visibility warnings
 unix: QMAKE_CXXFLAGS += -Wno-attributes
 
-<<<<<<< HEAD
-=======
 unix:!macx {
     # === Unix ===
     QMAKE_RPATHDIR += $ORIGIN/../../lib
 }
-
-contains(MNECPP_CONFIG, buildBasicMneScanVersion) {
-    DEFINES += BUILD_BASIC_MNESCAN_VERSION
-}
-
->>>>>>> 4dde9ac7
 # Activate FFTW backend in Eigen
 contains(MNECPP_CONFIG, useFFTW) {
     DEFINES += EIGEN_FFTW_DEFAULT
