--- conflicted
+++ resolved
@@ -474,15 +474,9 @@
             pRtHpis->singleHPIFit(matProj * matComp * this->calibrate(m_matValue), transDevHead, vFreqs, vGof);
 
             //Set newly calculated transforamtion amtrix to fiff info
-<<<<<<< HEAD
-            mutex.lock();
-            m_pFiffInfo->dev_head_t = transDevHead;
-            mutex.unlock();
-=======
             m_mutex.lock();
             m_pFiffInfo->dev_head_t = transDevHead;
             m_mutex.unlock();
->>>>>>> 2eeef1e8
 
             //Apply new dev/head matrix to current digitizer and update in 3D view in HPI control widget
             FiffDigPointSet t_digSet;
@@ -562,11 +556,7 @@
             m_pFiffInfo->projs[i].active = false;
 
         //Start/Prepare writing process. Actual writing is done in run() method.
-<<<<<<< HEAD
-        mutex.lock();
-=======
         m_mutex.lock();
->>>>>>> 2eeef1e8
         m_pOutfid = FiffStream::start_writing_raw(m_qFileOut, *m_pFiffInfo, m_cals, defaultMatrixXi, false);
         fiff_int_t first = 0;
         m_pOutfid->write_int(FIFF_FIRST_SAMPLE, &first);
@@ -841,15 +831,9 @@
                     this->splitRecordingFile();
                 }
 
-<<<<<<< HEAD
-                mutex.lock();
-                m_pOutfid->write_raw_buffer(m_matValue.cast<double>());
-                mutex.unlock();
-=======
                 m_mutex.lock();
                 m_pOutfid->write_raw_buffer(m_matValue.cast<double>());
                 m_mutex.unlock();
->>>>>>> 2eeef1e8
             }
             else
             {
