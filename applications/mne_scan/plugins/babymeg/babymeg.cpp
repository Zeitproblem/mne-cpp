//=============================================================================================================
/**
* @file     babymeg.cpp
* @author   Christoph Dinh <chdinh@nmr.mgh.harvard.edu>;
*           Limin Sun <liminsun@nmr.mgh.harvard.edu>;
*           Lorenz Esch <Lorenz.Esch@tu-ilmenau.de>;
*           Matti Hamalainen <msh@nmr.mgh.harvard.edu>
* @version  1.0
* @date     February, 2013
*
* @section  LICENSE
*
* Copyright (C) 2013, Christoph Dinh, Limin Sun, Lorenz Esch and Matti Hamalainen. All rights reserved.
*
* Redistribution and use in source and binary forms, with or without modification, are permitted provided that
* the following conditions are met:
*     * Redistributions of source code must retain the above copyright notice, this list of conditions and the
*       following disclaimer.
*     * Redistributions in binary form must reproduce the above copyright notice, this list of conditions and
*       the following disclaimer in the documentation and/or other materials provided with the distribution.
*     * Neither the name of MNE-CPP authors nor the names of its contributors may be used
*       to endorse or promote products derived from this software without specific prior written permission.
*
* THIS SOFTWARE IS PROVIDED BY THE COPYRIGHT HOLDERS AND CONTRIBUTORS "AS IS" AND ANY EXPRESS OR IMPLIED
* WARRANTIES, INCLUDING, BUT NOT LIMITED TO, THE IMPLIED WARRANTIES OF MERCHANTABILITY AND FITNESS FOR A
* PARTICULAR PURPOSE ARE DISCLAIMED. IN NO EVENT SHALL THE COPYRIGHT OWNER OR CONTRIBUTORS BE LIABLE FOR ANY DIRECT,
* INDIRECT, INCIDENTAL, SPECIAL, EXEMPLARY, OR CONSEQUENTIAL DAMAGES (INCLUDING, BUT NOT LIMITED TO,
* PROCUREMENT OF SUBSTITUTE GOODS OR SERVICES; LOSS OF USE, DATA, OR PROFITS; OR BUSINESS INTERRUPTION)
* HOWEVER CAUSED AND ON ANY THEORY OF LIABILITY, WHETHER IN CONTRACT, STRICT LIABILITY, OR TORT (INCLUDING
* NEGLIGENCE OR OTHERWISE) ARISING IN ANY WAY OUT OF THE USE OF THIS SOFTWARE, EVEN IF ADVISED OF THE
* POSSIBILITY OF SUCH DAMAGE.
*
*
* @brief    BabyMEG class definition.
*
*/

//*************************************************************************************************************
//=============================================================================================================
// INCLUDES
//=============================================================================================================

#include "babymeg.h"
#include "FormFiles/babymegsetupwidget.h"
#include "FormFiles/babymegprojectdialog.h"
<<<<<<< HEAD

#include <utils/ioutils.h>
#include <rtProcessing/rthpis.h>
=======
#include "FormFiles/babymegsquidcontroldgl.h"
#include "FormFiles/babymeghpidgl.h"
#include "babymegclient.h"
#include "babymeginfo.h"
>>>>>>> a161c92a

#include <iostream>

#include <utils/ioutils.h>
#include <utils/detecttrigger.h>
#include <fiff/fiff_types.h>
#include <fiff/fiff_dir_tree.h>
#include <rtClient/rtcmdclient.h>
#include <scMeas/newrealtimemultisamplearray.h>


//*************************************************************************************************************
//=============================================================================================================
// QT INCLUDES
//=============================================================================================================

#include <QtCore/QtPlugin>
#include <QtCore/QTextStream>
#include <QtCore/QFile>

#include <QList>
#include <QDebug>
#include <QDir>
#include <QDateTime>

#include <QQuaternion>


//*************************************************************************************************************
//=============================================================================================================
// Eigen INCLUDES
//=============================================================================================================


//*************************************************************************************************************
//=============================================================================================================
// USED NAMESPACES
//=============================================================================================================

using namespace BABYMEGPLUGIN;
using namespace UTILSLIB;
<<<<<<< HEAD
using namespace RTPROCLIB;
=======
using namespace SCSHAREDLIB;
using namespace IOBuffer;
using namespace SCMEASLIB;
>>>>>>> a161c92a


//*************************************************************************************************************
//=============================================================================================================
// DEFINE MEMBER METHODS
//=============================================================================================================

BabyMEG::BabyMEG()
: m_iBlinkStatus(0)
, m_iBufferSize(-1)
, m_bWriteToFile(false)
, m_sCurrentParadigm("")
, m_bIsRunning(false)
, m_bUseRecordTimer(false)
, m_pRawMatrixBuffer(0)
, m_sFiffProjections(QCoreApplication::applicationDirPath() + "/mne_scan_plugins/resources/babymeg/header.fif")
, m_sFiffCompensators(QCoreApplication::applicationDirPath() + "/mne_scan_plugins/resources/babymeg/compensator.fif")
, m_sBadChannels(QCoreApplication::applicationDirPath() + "/mne_scan_plugins/resources/babymeg/both.bad")
, m_iRecordingMSeconds(5*60*1000)
, m_dSfreq(1024)
, m_iSplitCount(0)
{
    m_pActionSetupProject = new QAction(QIcon(":/images/database.png"), tr("Setup Project"),this);
//    m_pActionSetupProject->setShortcut(tr("F12"));
    m_pActionSetupProject->setStatusTip(tr("Setup Project"));
    connect(m_pActionSetupProject, &QAction::triggered,
            this, &BabyMEG::showProjectDialog);
    addPluginAction(m_pActionSetupProject);    

    m_pActionRecordFile = new QAction(QIcon(":/images/record.png"), tr("Start Recording"),this);
    m_pActionRecordFile->setStatusTip(tr("Start Recording"));
    connect(m_pActionRecordFile, &QAction::triggered,
            this, &BabyMEG::toggleRecordingFile);
    addPluginAction(m_pActionRecordFile);
    //m_pActionRecordFile->setEnabled(false);

    m_pActionSqdCtrl = new QAction(QIcon(":/images/sqdctrl.png"), tr("Squid Control"),this);
//    m_pActionSetupProject->setShortcut(tr("F12"));
    m_pActionSqdCtrl->setStatusTip(tr("Squid Control"));
    connect(m_pActionSqdCtrl, &QAction::triggered,
            this, &BabyMEG::showSqdCtrlDialog);
    addPluginAction(m_pActionSqdCtrl);

    m_pActionUpdateFiffInfo = new QAction(QIcon(":/images/latestFiffInfo.png"), tr("Update Fiff Info"),this);
    m_pActionUpdateFiffInfo->setStatusTip(tr("Update Fiff Info"));
    connect(m_pActionUpdateFiffInfo, &QAction::triggered,
            this, &BabyMEG::UpdateFiffInfo);
    addPluginAction(m_pActionUpdateFiffInfo);

    m_pActionUpdateFiffInfoForHPI = new QAction(QIcon(":/images/latestFiffInfoHPI.png"), tr("Update HPI to Fiff Info"),this);
    m_pActionUpdateFiffInfoForHPI->setStatusTip(tr("Update HPI to Fiff Info"));
    connect(m_pActionUpdateFiffInfoForHPI, &QAction::triggered,
            this, &BabyMEG::SetFiffInfoForHPI);
    addPluginAction(m_pActionUpdateFiffInfoForHPI);

    //Init timers
    if(!m_pRecordTimer) {
        m_pRecordTimer = QSharedPointer<QTimer>(new QTimer(this));
        m_pRecordTimer->setSingleShot(true);
        connect(m_pRecordTimer.data(), &QTimer::timeout,
                this, &BabyMEG::toggleRecordingFile);
    }

    if(!m_pBlinkingRecordButtonTimer) {
        m_pBlinkingRecordButtonTimer = QSharedPointer<QTimer>(new QTimer(this));
        connect(m_pBlinkingRecordButtonTimer.data(), &QTimer::timeout,
                this, &BabyMEG::changeRecordingButton);
    }

    if(!m_pUpdateTimeInfoTimer) {
        m_pUpdateTimeInfoTimer = QSharedPointer<QTimer>(new QTimer(this));
        connect(m_pUpdateTimeInfoTimer.data(), &QTimer::timeout,
                this, &BabyMEG::onRecordingRemainingTimeChange);
    }

    //If the basic MNE Scan version is to be build hide the HPI and squid control actions in the toolbar
    #ifdef BUILD_BASIC_MNESCAN_VERSION
    m_pActionSqdCtrl->setVisible(false);
    m_pActionUpdateFiffInfoForHPI->setVisible(false);
    #endif
}


//*************************************************************************************************************

BabyMEG::~BabyMEG()
{
    if(this->isRunning())
        stop();

    if(m_pMyClient && m_pMyClient->isConnected())
            m_pMyClient->DisConnectBabyMEG();

}


//*************************************************************************************************************

QSharedPointer<IPlugin> BabyMEG::clone() const
{
    QSharedPointer<BabyMEG> pBabyMEGClone(new BabyMEG());
    return pBabyMEGClone;
}


//*************************************************************************************************************

QString BabyMEG::getFilePath(bool currentTime) const
{
    QString sFilePath = m_sBabyMEGDataPath + "/" + m_sCurrentProject + "/" + m_sCurrentSubject;

    QString sTimeStamp;

    if(currentTime)
        sTimeStamp = QDateTime::currentDateTime().toString("yyMMdd_hhmmss");
    else
        sTimeStamp = "<YYMMDD_HMS>";

    if(m_sCurrentParadigm.isEmpty())
        sFilePath.append("/"+ sTimeStamp + "_" + m_sCurrentSubject + "_raw.fif");
    else
        sFilePath.append("/"+ sTimeStamp + "_" + m_sCurrentSubject + "_" + m_sCurrentParadigm + "_raw.fif");

    return sFilePath;
}


//*************************************************************************************************************

QString BabyMEG::getDataPath() const
{
    return m_sBabyMEGDataPath;
}


//*************************************************************************************************************

void BabyMEG::init()
{
    //BabyMEGData Path
    m_sBabyMEGDataPath = QDir::homePath() + "/BabyMEGData";
    if(!QDir(m_sBabyMEGDataPath).exists())
        QDir().mkdir(m_sBabyMEGDataPath);
    //Test Project
    if(!QDir(m_sBabyMEGDataPath+"/TestProject").exists())
        QDir().mkdir(m_sBabyMEGDataPath+"/TestProject");
    QSettings settings;
    m_sCurrentProject = settings.value(QString("Plugin/%1/currentProject").arg(getName()), "TestProject").toString();
    //Test Subject
    if(!QDir(m_sBabyMEGDataPath+"/TestProject/TestSubject").exists())
        QDir().mkdir(m_sBabyMEGDataPath+"/TestProject/TestSubject");
    m_sCurrentSubject = settings.value(QString("Plugin/%1/currentSubject").arg(getName()), "TestSubject").toString();

    //BabyMEG Inits
    pInfo = QSharedPointer<BabyMEGInfo>(new BabyMEGInfo());
    connect(pInfo.data(), &BabyMEGInfo::fiffInfoAvailable,
            this, &BabyMEG::setFiffInfo);
    connect(pInfo.data(), &BabyMEGInfo::SendDataPackage,
            this, &BabyMEG::setFiffData);
    connect(pInfo.data(), &BabyMEGInfo::SendCMDPackage,
            this, &BabyMEG::setCMDData);
    connect(pInfo.data(), &BabyMEGInfo::GainInfoUpdate,
            this, &BabyMEG::setFiffGainInfo);

    m_pMyClient = QSharedPointer<BabyMEGClient>(new BabyMEGClient(6340,this));
    m_pMyClient->SetInfo(pInfo);
    m_pMyClient->start();
    m_pMyClientComm = QSharedPointer<BabyMEGClient>(new BabyMEGClient(6341,this));
    m_pMyClientComm->SetInfo(pInfo);
    m_pMyClientComm->start();

    m_pMyClientComm->SendCommandToBabyMEGShortConnection("INFO");

    m_pMyClient->ConnectToBabyMEG();

    //init channels when fiff info is available
    connect(this, &BabyMEG::fiffInfoAvailable, this, &BabyMEG::initConnector);

    //Init projection dialog
    m_pBabyMEGProjectDialog = QSharedPointer<BabyMEGProjectDialog>(new BabyMEGProjectDialog(this));
}


//*************************************************************************************************************

void BabyMEG::unload()
{

}


//*************************************************************************************************************

void BabyMEG::initConnector()
{
    if(m_pFiffInfo)
    {
        m_pRTMSABabyMEG = PluginOutputData<NewRealTimeMultiSampleArray>::create(this, "BabyMEG Output", "BabyMEG");
        m_pRTMSABabyMEG->data()->setName(this->getName());//Provide name to auto store widget settings

        m_pRTMSABabyMEG->data()->initFromFiffInfo(m_pFiffInfo);
        m_pRTMSABabyMEG->data()->setMultiArraySize(1);

        m_pRTMSABabyMEG->data()->setSamplingRate(m_pFiffInfo->sfreq);

        m_pRTMSABabyMEG->data()->setVisibility(true);

        m_outputConnectors.append(m_pRTMSABabyMEG);

        //Look for trigger channels and initialise detected trigger map
        m_lTriggerChannelIndices.append(m_pFiffInfo->ch_names.indexOf("TRG001"));
        m_lTriggerChannelIndices.append(m_pFiffInfo->ch_names.indexOf("TRG002"));
        m_lTriggerChannelIndices.append(m_pFiffInfo->ch_names.indexOf("TRG003"));
        m_lTriggerChannelIndices.append(m_pFiffInfo->ch_names.indexOf("TRG004"));
        m_lTriggerChannelIndices.append(m_pFiffInfo->ch_names.indexOf("TRG005"));
        m_lTriggerChannelIndices.append(m_pFiffInfo->ch_names.indexOf("TRG006"));
        m_lTriggerChannelIndices.append(m_pFiffInfo->ch_names.indexOf("TRG007"));
        m_lTriggerChannelIndices.append(m_pFiffInfo->ch_names.indexOf("TRG008"));
    }
}


//*************************************************************************************************************

void BabyMEG::clear()
{
    m_pFiffInfo.reset();
    m_iBufferSize = -1;
}


//*************************************************************************************************************

void BabyMEG::showProjectDialog()
{
    m_pBabyMEGProjectDialog->setWindowFlags(Qt::WindowStaysOnTopHint);

    connect(m_pBabyMEGProjectDialog.data(), &BabyMEGProjectDialog::timerChanged,
            this, &BabyMEG::setRecordingTimerChanged);

    connect(m_pBabyMEGProjectDialog.data(), &BabyMEGProjectDialog::recordingTimerStateChanged,
            this, &BabyMEG::setRecordingTimerStateChanged);

    m_pBabyMEGProjectDialog->show();
}


//*************************************************************************************************************

void BabyMEG::showSqdCtrlDialog()
{
    //BabyMEGSQUIDControlDgl SQUIDCtrlDlg(this);
    //SQUIDCtrlDlg.exec();
    // added by Limin for nonmodal dialog
    if (SQUIDCtrlDlg == NULL)
        SQUIDCtrlDlg = QSharedPointer<BabyMEGSQUIDControlDgl>(new BabyMEGSQUIDControlDgl(this));

    if (!SQUIDCtrlDlg->isVisible())
    {
        SQUIDCtrlDlg->show();
        SQUIDCtrlDlg->raise();
        SQUIDCtrlDlg->Init();
    }
}


//*************************************************************************************************************

void BabyMEG::UpdateFiffInfo()
{
    // read gain info and save them to the m_pFiffInfo.range
    m_pMyClientComm->SendCommandToBabyMEGShortConnection("INFG");

    //sleep(0.5);

    //m_pActionRecordFile->setEnabled(true);

}


//*************************************************************************************************************

void BabyMEG::SetFiffInfoForHPI()
{
    if(!m_pFiffInfo)
    {
        QMessageBox msgBox;
        msgBox.setText("FiffInfo missing!");
        msgBox.exec();
        return;
    }
    else
    {
        qDebug()<<" Start to load Polhemus File";
        if (HPIDlg == NULL)
            HPIDlg = QSharedPointer<BabyMEGHPIDgl>(new BabyMEGHPIDgl(this));

        if (!HPIDlg->isVisible())
        {
            HPIDlg->show();
            HPIDlg->raise();
        }
    }
}


//*************************************************************************************************************

void BabyMEG::RecvHPIFiffInfo(const FiffInfo& info)
{
    // show the HPI info
    qDebug()<<"saved HPI" << m_pFiffInfo->dig.at(0).r[0];
    qDebug()<<"HPI"<< info.dig.at(0).kind << info.dig.at(0).r[0];
}


//*************************************************************************************************************

void BabyMEG::splitRecordingFile()
{
    qDebug() << "Split recording file";
    ++m_iSplitCount;
    QString nextFileName = m_sRecordFile.remove("_raw.fif");
    nextFileName += QString("-%1_raw.fif").arg(m_iSplitCount);

    /*
    * Write the link to the next file
    */
    qint32 data;
    m_pOutfid->start_block(FIFFB_REF);
    data = FIFFV_ROLE_NEXT_FILE;
    m_pOutfid->write_int(FIFF_REF_ROLE,&data);
    m_pOutfid->write_string(FIFF_REF_FILE_NAME, nextFileName);
    m_pOutfid->write_id(FIFF_REF_FILE_ID);//ToDo meas_id
    data = m_iSplitCount - 1;
    m_pOutfid->write_int(FIFF_REF_FILE_NUM, &data);
    m_pOutfid->end_block(FIFFB_REF);

    //finish file
    m_pOutfid->finish_writing_raw();

    //start next file
    m_qFileOut.setFileName(nextFileName);
    m_pOutfid = FiffStream::start_writing_raw(m_qFileOut, *m_pFiffInfo, m_cals, defaultMatrixXi, false);
    fiff_int_t first = 0;
    m_pOutfid->write_int(FIFF_FIRST_SAMPLE, &first);
}


//*************************************************************************************************************

void BabyMEG::toggleRecordingFile()
{
    //Setup writing to file
    if(m_bWriteToFile)
    {
        mutex.lock();
        m_pOutfid->finish_writing_raw();
        mutex.unlock();

        m_bWriteToFile = false;
        m_iSplitCount = 0;

        //Stop record timer
        m_pRecordTimer->stop();
        m_pUpdateTimeInfoTimer->stop();
        m_pBlinkingRecordButtonTimer->stop();

        m_pActionRecordFile->setIcon(QIcon(":/images/record.png"));
    }
    else
    {
        m_iSplitCount = 0;

        if(!m_pFiffInfo)
        {
            QMessageBox msgBox;
            msgBox.setText("FiffInfo missing!");
            msgBox.exec();
            return;
        }

        //Initiate the stream for writing to the fif file
        m_sRecordFile = getFilePath(true);
        m_qFileOut.setFileName(m_sRecordFile);
        if(m_qFileOut.exists())
        {
            QMessageBox msgBox;
            msgBox.setText("The file you want to write already exists.");
            msgBox.setInformativeText("Do you want to overwrite this file?");
            msgBox.setStandardButtons(QMessageBox::Yes | QMessageBox::No);
            int ret = msgBox.exec();
            if(ret == QMessageBox::No)
                return;
        }

        //Set all projectors to zero before writing to file because we always write the raw data
        for(int i = 0; i<m_pFiffInfo->projs.size(); i++)
            m_pFiffInfo->projs[i].active = false;

        //Generate/Update current dev/head transfomration. We do not need to make use of rtHPI plugin here since the fitting is only needed once here.
        //rt head motion correction will be performed using the rtHPI plugin.
        RtHPIS::SPtr pRtHpis = RtHPIS::SPtr(new RtHPIS(m_pFiffInfo));
        pRtHpis->singleHPIFit(m_matValue.cast<double>());

        //Start/Prepare writing process. Actual writing is done in run() method.
        mutex.lock();
        m_pOutfid = FiffStream::start_writing_raw(m_qFileOut, *m_pFiffInfo, m_cals, defaultMatrixXi, false);
        fiff_int_t first = 0;
        m_pOutfid->write_int(FIFF_FIRST_SAMPLE, &first);
        mutex.unlock();

        m_bWriteToFile = true;

        //Start timers for record button blinking, recording timer and updating the elapsed time in the proj widget
        m_pBlinkingRecordButtonTimer->start(500);
        m_recordingStartedTime.restart();
        m_pUpdateTimeInfoTimer->start(1000);

        if(m_bUseRecordTimer)
            m_pRecordTimer->start(m_iRecordingMSeconds);
    }
}


//*************************************************************************************************************

void BabyMEG::setFiffData(QByteArray DATA)
{
    //get the first byte -- the data format
    int dformat = DATA.left(1).toInt();

    DATA.remove(0,1);
    qint32 rows = m_pFiffInfo->nchan;
    qint32 cols = (DATA.size()/dformat)/rows;

    qDebug() << "[BabyMEG] Matrix " << rows << "x" << cols << " [Data bytes:" << dformat << "]";

    MatrixXf rawData(Map<MatrixXf>( (float*)DATA.data(),rows, cols ));

    for(qint32 i = 0; i < rows*cols; ++i)
        IOUtils::swap_floatp(rawData.data()+i);


    if(m_bIsRunning)
    {
        if(!m_pRawMatrixBuffer)
            m_pRawMatrixBuffer = CircularMatrixBuffer<float>::SPtr(new CircularMatrixBuffer<float>(40, rows, cols));

        m_pRawMatrixBuffer->push(&rawData);
    }
//    else
//    {
////        std::cout << "Data coming" << std::endl; //"first ten elements \n" << rawData.block(0,0,1,10) << std::endl;

//        emit DataToSquidCtrlGUI(rawData);
//    }

    emit DataToSquidCtrlGUI(rawData);
}


//*************************************************************************************************************

void BabyMEG::setFiffInfo(const FiffInfo& p_FiffInfo)
{
    m_pFiffInfo = QSharedPointer<FiffInfo>(new FiffInfo(p_FiffInfo));

    if(!readProjectors())
    {
        qDebug() << "Not able to read projectors";
    }

    if(!readCompensators())
    {
        qDebug() << "Not able to read compensators";
    }

    if(!readBadChannels())
    {
        qDebug() << "Not able to read bad channels";
    }

    m_iBufferSize = pInfo->dataLength;
    m_dSfreq = pInfo->sfreq;

    //
    //   Add the calibration factors
    //
    m_cals = RowVectorXd(m_pFiffInfo->nchan);
    m_cals.setZero();
    for (qint32 k = 0; k < m_pFiffInfo->nchan; ++k)
        m_cals[k] = m_pFiffInfo->chs[k].range*m_pFiffInfo->chs[k].cal;

    //
    //  Initialize the data and calibration vector
    //
    typedef Eigen::Triplet<double> T;
    std::vector<T> tripletList;
    tripletList.reserve(m_pFiffInfo->nchan);
    for(qint32 i = 0; i < m_pFiffInfo->nchan; ++i)
        tripletList.push_back(T(i, i, this->m_cals[i]));

    m_sparseMatCals = SparseMatrix<double>(m_pFiffInfo->nchan, m_pFiffInfo->nchan);
    m_sparseMatCals.setFromTriplets(tripletList.begin(), tripletList.end());

    emit fiffInfoAvailable();
}


//*************************************************************************************************************

void BabyMEG::setFiffGainInfo(QStringList GainInfo)
{
    if(!m_pFiffInfo)
    {
        QMessageBox msgBox;
        msgBox.setText("FiffInfo missing!");
        msgBox.exec();
        return;
    }
    else
    {
        //set up the gain info
        qDebug()<<"Set Gain Info";
        for(qint32 i = 0; i < m_pFiffInfo->nchan; i++) {
            m_pFiffInfo->chs[i].range = 1.0f/GainInfo.at(i).toFloat();//1; // set gain
            m_cals[i] = m_pFiffInfo->chs[i].range*m_pFiffInfo->chs[i].cal;
            //qDebug()<<i<<"="<<m_pFiffInfo->chs[i].ch_name<<","<<m_pFiffInfo->chs[i].range;
        }

        // Initialize the data and calibration vector
        typedef Eigen::Triplet<double> T;
        std::vector<T> tripletList;
        tripletList.reserve(m_pFiffInfo->nchan);
        for(qint32 i = 0; i < m_pFiffInfo->nchan; ++i)
            tripletList.push_back(T(i, i, this->m_cals[i]));

        m_sparseMatCals = SparseMatrix<double>(m_pFiffInfo->nchan, m_pFiffInfo->nchan);
        m_sparseMatCals.setFromTriplets(tripletList.begin(), tripletList.end());
    }

}


//*************************************************************************************************************

void BabyMEG::setCMDData(QByteArray DATA)
{
    qDebug()<<"------"<<DATA;
//    m_commandManager["FLL"].reply(DATA);
    emit SendCMDDataToSQUIDControl(DATA);
    qDebug()<<"Data has been received.";
}


//*************************************************************************************************************
void BabyMEG::comFLL(QString t_sFLLControlCommand)
{
    qDebug()<<"FLL commands";

    qDebug() << "BabyMeg Received" << t_sFLLControlCommand;
    int strlen = t_sFLLControlCommand.size();
    QByteArray Scmd = m_pMyClientComm->MGH_LM_Int2Byte(strlen);
    QByteArray SC = QByteArray("COMS")+Scmd;
    SC.append(t_sFLLControlCommand);
    m_pMyClientComm->SendCommandToBabyMEGShortConnection(SC);
}


//*************************************************************************************************************

bool BabyMEG::start()
{
    //Check if the thread is already or still running. This can happen if the start button is pressed immediately after the stop button was pressed. In this case the stopping process is not finished yet but the start process is initiated.
    if(this->isRunning())
        QThread::wait();

    if(!m_pRTMSABabyMEG)
        initConnector();

    // Start threads
    m_bIsRunning = true;

    if(!m_pMyClient->isConnected())
        m_pMyClient->ConnectToBabyMEG();
    // Start threads
    QThread::start();

    return true;
}


//*************************************************************************************************************

bool BabyMEG::stop()
{
    if(m_pMyClient->isConnected())
        m_pMyClient->DisConnectBabyMEG();

    m_bIsRunning = false;

    //In case the semaphore blocks the thread -> Release the QSemaphore and let it exit from the pop function (acquire statement)
    m_pRawMatrixBuffer->releaseFromPop();

    //Clear Buffers
    m_pRawMatrixBuffer->clear();

    return true;
}


//*************************************************************************************************************

IPlugin::PluginType BabyMEG::getType() const
{
    return _ISensor;
}


//*************************************************************************************************************

QString BabyMEG::getName() const
{
    return "BabyMEG";
}


//*************************************************************************************************************

QWidget* BabyMEG::setupWidget()
{
    if(!m_pMyClient->isConnected())
        m_pMyClient->ConnectToBabyMEG();

    BabyMEGSetupWidget* widget = new BabyMEGSetupWidget(this);//widget is later distroyed by CentralWidget - so it has to be created everytime new

    //init dialog

    return widget;
}


//*************************************************************************************************************

void BabyMEG::run()
{
    MatrixXf matValue;

    qint32 size = 0;

    while(m_bIsRunning)
    {
        if(m_pRawMatrixBuffer)
        {
            //pop matrix
            matValue = m_pRawMatrixBuffer->pop();

            //create digital trigger information
            //QElapsedTimer time;
            //time.start();
            createDigTrig(matValue);
            //qDebug()<<"BabyMEG::run - createDigTrig took: "<<time.elapsed();

            //Write raw data to fif file
            if(m_bWriteToFile)
            {
                size += matValue.rows()*matValue.cols() * 4;

                if(size > MAX_DATA_LEN)
                {
                    size = 0;
                    this->splitRecordingFile();
                }

                mutex.lock();
                m_pOutfid->write_raw_buffer(matValue.cast<double>());
                mutex.unlock();
            }
            else
            {
                size = 0;
            }

            if(m_pRTMSABabyMEG)
            {
                m_pRTMSABabyMEG->data()->setValue(this->calibrate(matValue));
            }
        }
    }

    //Close the fif output stream
    if(m_bWriteToFile)
    {
        this->toggleRecordingFile();
    }
}


//*************************************************************************************************************

void BabyMEG::createDigTrig(MatrixXf& data)
{
    //Look for triggers in all trigger channels

    //m_qMapDetectedTrigger = DetectTrigger::detectTriggerFlanksMax(data.at(b), m_lTriggerChannelIndices, m_iCurrentSample-nCol, m_dTriggerThreshold, true);
    QMap<int,QList<QPair<int,double> > > qMapDetectedTrigger = DetectTrigger::detectTriggerFlanksGrad(data.cast<double>(), m_lTriggerChannelIndices, 0, 3.0, false, "Rising");

    //Combine and write results into data block's digital trigger channel
    QMapIterator<int,QList<QPair<int,double> >> i(qMapDetectedTrigger);
    int counter = 0;
    int idxDigTrig = m_pFiffInfo->ch_names.indexOf("DTRG01");

    while (i.hasNext())
    {
        i.next();

        QList<QPair<int,double> > lDetectedTriggers = i.value();

        for(int k = 0; k < lDetectedTriggers.size(); ++k)
        {
            if(lDetectedTriggers.at(k).first < data.cols() && lDetectedTriggers.at(k).first >= 0)
            {
                data(idxDigTrig,lDetectedTriggers.at(k).first) = data(idxDigTrig,lDetectedTriggers.at(k).first) + pow(2,counter);
            }
        }

        counter++;
    }
}


//*************************************************************************************************************

MatrixXd BabyMEG::calibrate(const MatrixXf& data)
{
    MatrixXd one;
    if(m_pFiffInfo && m_sparseMatCals.cols() == m_pFiffInfo->nchan)
        one = m_sparseMatCals*data.cast<double>();
    else
        one = data.cast<double>();

    return one;
}


//*************************************************************************************************************

bool BabyMEG::readProjectors()
{
    QFile t_projFiffFile(m_sFiffProjections);

    //
    //   Open the file
    //
    FiffStream::SPtr t_pStream(new FiffStream(&t_projFiffFile));
    QString t_sFileName = t_pStream->streamName();

    printf("Opening header data %s...\n",t_sFileName.toUtf8().constData());

    FiffDirTree t_Tree;
    QList<FiffDirEntry> t_Dir;

    if(!t_pStream->open(t_Tree, t_Dir))
        return false;

    QList<FiffProj> q_ListProj = t_pStream->read_proj(t_Tree);

    //Set all projectors to zero
    for(int i = 0; i<q_ListProj.size(); i++)
        q_ListProj[i].active = false;

    if (q_ListProj.size() == 0)
    {
        printf("Could not find projectors\n");
        return false;
    }

    m_pFiffInfo->projs = q_ListProj;

    //garbage collecting
    t_pStream->device()->close();

    return true;
}


//*************************************************************************************************************

bool BabyMEG::readCompensators()
{
    QFile t_compFiffFile(m_sFiffCompensators);

    //
    //   Open the file
    //
    FiffStream::SPtr t_pStream(new FiffStream(&t_compFiffFile));
    QString t_sFileName = t_pStream->streamName();

    printf("Opening compensator data %s...\n",t_sFileName.toUtf8().constData());

    FiffDirTree t_Tree;
    QList<FiffDirEntry> t_Dir;

    if(!t_pStream->open(t_Tree, t_Dir))
        return false;

    QList<FiffCtfComp> q_ListComp = t_pStream->read_ctf_comp(t_Tree, m_pFiffInfo->chs);

    if (q_ListComp.size() == 0)
    {
        printf("Could not find compensators\n");
        return false;
    }

    m_pFiffInfo->comps = q_ListComp;

    //garbage collecting
    t_pStream->device()->close();

    return true;
}


//*************************************************************************************************************

bool BabyMEG::readBadChannels()
{
    //
    // Bad Channels
    //
//    //Read bad channels from header/projection fif
//    QFile t_headerFiffFile(m_sFiffProjections);

//    if(!t_headerFiffFile.exists()) {
//        printf("Could not open fif file for copying bad channels to babyMEG fiff_info\n");
//        return false;
//    }

//    FiffRawData raw(t_headerFiffFile);
//    m_pFiffInfo->bads = raw.info.bads;

//    t_headerFiffFile.close();

//    return true;

    //Read bad channels from
    QFile t_badChannelsFile(m_sBadChannels);

    if (!t_badChannelsFile.open(QIODevice::ReadOnly | QIODevice::Text))
        return false;

    printf("Reading bad channels from %s...\n", m_sBadChannels.toUtf8().constData());

    QTextStream in(&t_badChannelsFile);
    qint32 count = 0;
    QStringList t_sListbads;
    while (!in.atEnd()) {
        QString channel = in.readLine();
        if(channel.isEmpty())
            continue;
        ++count;
        printf("Channel %i: %s\n",count,channel.toUtf8().constData());
        t_sListbads << channel;
    }

    m_pFiffInfo->bads = t_sListbads;

    return true;
}


//*************************************************************************************************************

<<<<<<< HEAD
void BabyMEG::run()
{
    qint32 size = 0;

    while(m_bIsRunning)
    {
        if(m_pRawMatrixBuffer)
        {
            //pop matrix
            m_matValue = m_pRawMatrixBuffer->pop();

//            //Update and write the HPI information to the current data block
//            QTime timer;
//            timer.start();
//            updateHPI();
//            qDebug() << "BabyMEG::run() - updateHPI() timing" << timer.elapsed() << "msecs";

            //Write raw data to fif file
            if(m_bWriteToFile)
            {
                size += m_matValue.rows()*m_matValue.cols() * 4;

                if(size > MAX_DATA_LEN)
                {
                    size = 0;
                    this->splitRecordingFile();
                }

                mutex.lock();
                m_pOutfid->write_raw_buffer(m_matValue.cast<double>());
                mutex.unlock();
            }
            else
                size = 0;

            if(m_pRTMSABabyMEG)
                m_pRTMSABabyMEG->data()->setValue(this->calibrate(m_matValue));
        }
    }

    //Close the fif output stream
    if(m_bWriteToFile)
        this->toggleRecordingFile();
}

//*************************************************************************************************************
void BabyMEG::updateHPI()
{
    QMatrix3x3 rot;
    float t, r, s, qw, qx, qy, qz, norm2;
    float GOF;

    int bufsize = m_matValue.cols();
    qDebug() << "bufsize = " << bufsize;

    // Load device to head transformation matrix from Fiff info
    qDebug() << "BabyMEG::updateHPI - before reading";
    for (int ir = 0; ir < 3; ir++)
        for (int ic = 0; ic < 3; ic++)
            rot(ir,ic) = m_pFiffInfo->dev_head_t.trans(ir,ic);
    qDebug() << "BabyMEG::updateHPI - after reading";

    // Convert rotation matrix to quaternion (from Wikipedia)
    t =rot(0,0) + rot(1,1) + rot(2,2);
    r = sqrt(1 + t);
    s = 0.5 / r;
    qw = 0.5 * r;
    qx = ( (rot(2,1) - rot(1,2)) / s );
    qy = ( (rot(0,2) - rot(2,0)) / s );
    qz = ( (rot(1,0) - rot(0,1)) / s );

    // Normalize quaternion vectors
    norm2 = sqrt(qx*qx + qy*qy + qz*qz);
    qx = qx / norm2;
    qy = qy / norm2;
    qz = qz / norm2;

    // Write goodness of fit (GOF)to HPI Ch #7
    //
    //  GOF = 1 - dpfitError
    //
    //      dpfitError was computed in the rthpis.cpp
    //      dpfitError must be readable HERE.
    //      Perhaps new fiff info structure needs to be implemented for the dpfitError,
    //      so that this babymeg.cpp can read out the dpfitError HERE.
    //
    // Temporarily the GOF is set to 1.
    // However,eventually the GOF must be loaded from rthpis.cpp, as described the baove.
    float dpfitError = 0.0;
    GOF = 1 - dpfitError;

    // Write rotation quaternion to HPI Ch #1~3
    m_matValue.row(401) = MatrixXf::Constant(1,bufsize, qx);
    m_matValue.row(402) = MatrixXf::Constant(1,bufsize, qy);
    m_matValue.row(403) = MatrixXf::Constant(1,bufsize, qz);

    // Write translation vector to HPI Ch #4~6
    m_matValue.row(404) = MatrixXf::Constant(1,bufsize, m_pFiffInfo->dev_head_t.trans(0,3));
    m_matValue.row(405) = MatrixXf::Constant(1,bufsize, m_pFiffInfo->dev_head_t.trans(1,3));
    m_matValue.row(406) = MatrixXf::Constant(1,bufsize, m_pFiffInfo->dev_head_t.trans(2,3));

    // Write GOF to HPI Ch #7
    m_matValue.row(407) = MatrixXf::Constant(1,bufsize, GOF);

    //----------------------------------------------------------------------------------------
    // debug purpose !   visualize in HPI channels
    // can be commented out to speed up the babymeg plugin

    bool DFLAG = true;
    //bool DFLAG = false;

    if (DFLAG)
    {
        qDebug() << rot(0,0) << " "  << rot(0,1) << " " << rot(0,2);
        qDebug() << rot(1,0) << " "  << rot(1,1) << " " << rot(1,2);
        qDebug() << rot(2,0) << " "  << rot(2,1) << " " << rot(2,2);

//        qDebug() << "quaternion w: " << qw;
        qDebug() << "quaternion x: " << qx;
        qDebug() << "quaternion y: " << qy;
        qDebug() << "quaternion z: " << qz;
/*
        m_matValue(401,100) = 1; m_matValue(401,101) = 1; m_matValue(401,102) = 1; m_matValue(401,103) = 1;
        m_matValue(402,200) = 1; m_matValue(402,201) = 1; m_matValue(402,202) = 1; m_matValue(402,203) = 1;
        m_matValue(403,300) = 1; m_matValue(403,301) = 1; m_matValue(403,302) = 1; m_matValue(403,303) = 1;
        m_matValue(404,400) = 0; m_matValue(404,401) = 0; m_matValue(404,402) = 0; m_matValue(404,403) = 0;
        m_matValue(405,500) = 0; m_matValue(405,501) = 0; m_matValue(405,502) = 0; m_matValue(405,503) = 0;
        m_matValue(406,600) = 0; m_matValue(406,601) = 0; m_matValue(406,602) = 0; m_matValue(406,603) = 0;
        m_matValue(407,700) = 0; m_matValue(407,701) = 0; m_matValue(407,702) = 0; m_matValue(407,703) = 0;
*/
    }
    // end of debug
    //----------------------------------------------------------------------------------------
}


//*************************************************************************************************************

=======
>>>>>>> a161c92a
void BabyMEG::changeRecordingButton()
{
    if(m_iBlinkStatus == 0)
    {
        m_pActionRecordFile->setIcon(QIcon(":/images/record.png"));
        m_iBlinkStatus = 1;
    }
    else
    {
        m_pActionRecordFile->setIcon(QIcon(":/images/record_active.png"));
        m_iBlinkStatus = 0;
    }
}


//*************************************************************************************************************

void BabyMEG::setRecordingTimerChanged(int timeMSecs)
{
    //If the recording time is changed during the recording, change the timer
    if(m_bWriteToFile)
        m_pRecordTimer->setInterval(timeMSecs-m_recordingStartedTime.elapsed());

    m_iRecordingMSeconds = timeMSecs;
}


//*************************************************************************************************************

void BabyMEG::setRecordingTimerStateChanged(bool state)
{
    m_bUseRecordTimer = state;
}


//*************************************************************************************************************

void BabyMEG::onRecordingRemainingTimeChange()
{
    m_pBabyMEGProjectDialog->setRecordingElapsedTime(m_recordingStartedTime.elapsed());
}

<|MERGE_RESOLUTION|>--- conflicted
+++ resolved
@@ -43,20 +43,15 @@
 #include "babymeg.h"
 #include "FormFiles/babymegsetupwidget.h"
 #include "FormFiles/babymegprojectdialog.h"
-<<<<<<< HEAD
-
-#include <utils/ioutils.h>
-#include <rtProcessing/rthpis.h>
-=======
 #include "FormFiles/babymegsquidcontroldgl.h"
 #include "FormFiles/babymeghpidgl.h"
 #include "babymegclient.h"
 #include "babymeginfo.h"
->>>>>>> a161c92a
 
 #include <iostream>
 
 #include <utils/ioutils.h>
+#include <rtProcessing/rthpis.h>
 #include <utils/detecttrigger.h>
 #include <fiff/fiff_types.h>
 #include <fiff/fiff_dir_tree.h>
@@ -94,13 +89,10 @@
 
 using namespace BABYMEGPLUGIN;
 using namespace UTILSLIB;
-<<<<<<< HEAD
-using namespace RTPROCLIB;
-=======
+using namespace RTPROCESSINGLIB;
 using namespace SCSHAREDLIB;
 using namespace IOBuffer;
 using namespace SCMEASLIB;
->>>>>>> a161c92a
 
 
 //*************************************************************************************************************
@@ -759,6 +751,12 @@
             //pop matrix
             matValue = m_pRawMatrixBuffer->pop();
 
+//            //Update and write the HPI information to the current data block
+//            QTime timer;
+//            timer.start();
+//            updateHPI();
+//            qDebug() << "BabyMEG::run() - updateHPI() timing" << timer.elapsed() << "msecs";
+
             //create digital trigger information
             //QElapsedTimer time;
             //time.start();
@@ -802,226 +800,6 @@
 
 //*************************************************************************************************************
 
-void BabyMEG::createDigTrig(MatrixXf& data)
-{
-    //Look for triggers in all trigger channels
-
-    //m_qMapDetectedTrigger = DetectTrigger::detectTriggerFlanksMax(data.at(b), m_lTriggerChannelIndices, m_iCurrentSample-nCol, m_dTriggerThreshold, true);
-    QMap<int,QList<QPair<int,double> > > qMapDetectedTrigger = DetectTrigger::detectTriggerFlanksGrad(data.cast<double>(), m_lTriggerChannelIndices, 0, 3.0, false, "Rising");
-
-    //Combine and write results into data block's digital trigger channel
-    QMapIterator<int,QList<QPair<int,double> >> i(qMapDetectedTrigger);
-    int counter = 0;
-    int idxDigTrig = m_pFiffInfo->ch_names.indexOf("DTRG01");
-
-    while (i.hasNext())
-    {
-        i.next();
-
-        QList<QPair<int,double> > lDetectedTriggers = i.value();
-
-        for(int k = 0; k < lDetectedTriggers.size(); ++k)
-        {
-            if(lDetectedTriggers.at(k).first < data.cols() && lDetectedTriggers.at(k).first >= 0)
-            {
-                data(idxDigTrig,lDetectedTriggers.at(k).first) = data(idxDigTrig,lDetectedTriggers.at(k).first) + pow(2,counter);
-            }
-        }
-
-        counter++;
-    }
-}
-
-
-//*************************************************************************************************************
-
-MatrixXd BabyMEG::calibrate(const MatrixXf& data)
-{
-    MatrixXd one;
-    if(m_pFiffInfo && m_sparseMatCals.cols() == m_pFiffInfo->nchan)
-        one = m_sparseMatCals*data.cast<double>();
-    else
-        one = data.cast<double>();
-
-    return one;
-}
-
-
-//*************************************************************************************************************
-
-bool BabyMEG::readProjectors()
-{
-    QFile t_projFiffFile(m_sFiffProjections);
-
-    //
-    //   Open the file
-    //
-    FiffStream::SPtr t_pStream(new FiffStream(&t_projFiffFile));
-    QString t_sFileName = t_pStream->streamName();
-
-    printf("Opening header data %s...\n",t_sFileName.toUtf8().constData());
-
-    FiffDirTree t_Tree;
-    QList<FiffDirEntry> t_Dir;
-
-    if(!t_pStream->open(t_Tree, t_Dir))
-        return false;
-
-    QList<FiffProj> q_ListProj = t_pStream->read_proj(t_Tree);
-
-    //Set all projectors to zero
-    for(int i = 0; i<q_ListProj.size(); i++)
-        q_ListProj[i].active = false;
-
-    if (q_ListProj.size() == 0)
-    {
-        printf("Could not find projectors\n");
-        return false;
-    }
-
-    m_pFiffInfo->projs = q_ListProj;
-
-    //garbage collecting
-    t_pStream->device()->close();
-
-    return true;
-}
-
-
-//*************************************************************************************************************
-
-bool BabyMEG::readCompensators()
-{
-    QFile t_compFiffFile(m_sFiffCompensators);
-
-    //
-    //   Open the file
-    //
-    FiffStream::SPtr t_pStream(new FiffStream(&t_compFiffFile));
-    QString t_sFileName = t_pStream->streamName();
-
-    printf("Opening compensator data %s...\n",t_sFileName.toUtf8().constData());
-
-    FiffDirTree t_Tree;
-    QList<FiffDirEntry> t_Dir;
-
-    if(!t_pStream->open(t_Tree, t_Dir))
-        return false;
-
-    QList<FiffCtfComp> q_ListComp = t_pStream->read_ctf_comp(t_Tree, m_pFiffInfo->chs);
-
-    if (q_ListComp.size() == 0)
-    {
-        printf("Could not find compensators\n");
-        return false;
-    }
-
-    m_pFiffInfo->comps = q_ListComp;
-
-    //garbage collecting
-    t_pStream->device()->close();
-
-    return true;
-}
-
-
-//*************************************************************************************************************
-
-bool BabyMEG::readBadChannels()
-{
-    //
-    // Bad Channels
-    //
-//    //Read bad channels from header/projection fif
-//    QFile t_headerFiffFile(m_sFiffProjections);
-
-//    if(!t_headerFiffFile.exists()) {
-//        printf("Could not open fif file for copying bad channels to babyMEG fiff_info\n");
-//        return false;
-//    }
-
-//    FiffRawData raw(t_headerFiffFile);
-//    m_pFiffInfo->bads = raw.info.bads;
-
-//    t_headerFiffFile.close();
-
-//    return true;
-
-    //Read bad channels from
-    QFile t_badChannelsFile(m_sBadChannels);
-
-    if (!t_badChannelsFile.open(QIODevice::ReadOnly | QIODevice::Text))
-        return false;
-
-    printf("Reading bad channels from %s...\n", m_sBadChannels.toUtf8().constData());
-
-    QTextStream in(&t_badChannelsFile);
-    qint32 count = 0;
-    QStringList t_sListbads;
-    while (!in.atEnd()) {
-        QString channel = in.readLine();
-        if(channel.isEmpty())
-            continue;
-        ++count;
-        printf("Channel %i: %s\n",count,channel.toUtf8().constData());
-        t_sListbads << channel;
-    }
-
-    m_pFiffInfo->bads = t_sListbads;
-
-    return true;
-}
-
-
-//*************************************************************************************************************
-
-<<<<<<< HEAD
-void BabyMEG::run()
-{
-    qint32 size = 0;
-
-    while(m_bIsRunning)
-    {
-        if(m_pRawMatrixBuffer)
-        {
-            //pop matrix
-            m_matValue = m_pRawMatrixBuffer->pop();
-
-//            //Update and write the HPI information to the current data block
-//            QTime timer;
-//            timer.start();
-//            updateHPI();
-//            qDebug() << "BabyMEG::run() - updateHPI() timing" << timer.elapsed() << "msecs";
-
-            //Write raw data to fif file
-            if(m_bWriteToFile)
-            {
-                size += m_matValue.rows()*m_matValue.cols() * 4;
-
-                if(size > MAX_DATA_LEN)
-                {
-                    size = 0;
-                    this->splitRecordingFile();
-                }
-
-                mutex.lock();
-                m_pOutfid->write_raw_buffer(m_matValue.cast<double>());
-                mutex.unlock();
-            }
-            else
-                size = 0;
-
-            if(m_pRTMSABabyMEG)
-                m_pRTMSABabyMEG->data()->setValue(this->calibrate(m_matValue));
-        }
-    }
-
-    //Close the fif output stream
-    if(m_bWriteToFile)
-        this->toggleRecordingFile();
-}
-
-//*************************************************************************************************************
 void BabyMEG::updateHPI()
 {
     QMatrix3x3 rot;
@@ -1114,8 +892,185 @@
 
 //*************************************************************************************************************
 
-=======
->>>>>>> a161c92a
+void BabyMEG::createDigTrig(MatrixXf& data)
+{
+    //Look for triggers in all trigger channels
+
+    //m_qMapDetectedTrigger = DetectTrigger::detectTriggerFlanksMax(data.at(b), m_lTriggerChannelIndices, m_iCurrentSample-nCol, m_dTriggerThreshold, true);
+    QMap<int,QList<QPair<int,double> > > qMapDetectedTrigger = DetectTrigger::detectTriggerFlanksGrad(data.cast<double>(), m_lTriggerChannelIndices, 0, 3.0, false, "Rising");
+
+//            //Update and write the HPI information to the current data block
+//            QTime timer;
+//            timer.start();
+//            updateHPI();
+//            qDebug() << "BabyMEG::run() - updateHPI() timing" << timer.elapsed() << "msecs";
+
+    //Combine and write results into data block's digital trigger channel
+    QMapIterator<int,QList<QPair<int,double> >> i(qMapDetectedTrigger);
+    int counter = 0;
+    int idxDigTrig = m_pFiffInfo->ch_names.indexOf("DTRG01");
+
+    while (i.hasNext())
+    {
+        i.next();
+
+        QList<QPair<int,double> > lDetectedTriggers = i.value();
+
+        for(int k = 0; k < lDetectedTriggers.size(); ++k)
+        {
+            if(lDetectedTriggers.at(k).first < data.cols() && lDetectedTriggers.at(k).first >= 0)
+            {
+                data(idxDigTrig,lDetectedTriggers.at(k).first) = data(idxDigTrig,lDetectedTriggers.at(k).first) + pow(2,counter);
+            }
+        }
+
+        counter++;
+    }
+}
+
+
+//*************************************************************************************************************
+
+MatrixXd BabyMEG::calibrate(const MatrixXf& data)
+{
+    MatrixXd one;
+    if(m_pFiffInfo && m_sparseMatCals.cols() == m_pFiffInfo->nchan)
+        one = m_sparseMatCals*data.cast<double>();
+    else
+        one = data.cast<double>();
+
+    return one;
+}
+
+
+//*************************************************************************************************************
+
+bool BabyMEG::readProjectors()
+{
+    QFile t_projFiffFile(m_sFiffProjections);
+
+    //
+    //   Open the file
+    //
+    FiffStream::SPtr t_pStream(new FiffStream(&t_projFiffFile));
+    QString t_sFileName = t_pStream->streamName();
+
+    printf("Opening header data %s...\n",t_sFileName.toUtf8().constData());
+
+    FiffDirTree t_Tree;
+    QList<FiffDirEntry> t_Dir;
+
+    if(!t_pStream->open(t_Tree, t_Dir))
+        return false;
+
+    QList<FiffProj> q_ListProj = t_pStream->read_proj(t_Tree);
+
+    //Set all projectors to zero
+    for(int i = 0; i<q_ListProj.size(); i++)
+        q_ListProj[i].active = false;
+
+    if (q_ListProj.size() == 0)
+    {
+        printf("Could not find projectors\n");
+        return false;
+    }
+
+    m_pFiffInfo->projs = q_ListProj;
+
+    //garbage collecting
+    t_pStream->device()->close();
+
+    return true;
+}
+
+
+//*************************************************************************************************************
+
+bool BabyMEG::readCompensators()
+{
+    QFile t_compFiffFile(m_sFiffCompensators);
+
+    //
+    //   Open the file
+    //
+    FiffStream::SPtr t_pStream(new FiffStream(&t_compFiffFile));
+    QString t_sFileName = t_pStream->streamName();
+
+    printf("Opening compensator data %s...\n",t_sFileName.toUtf8().constData());
+
+    FiffDirTree t_Tree;
+    QList<FiffDirEntry> t_Dir;
+
+    if(!t_pStream->open(t_Tree, t_Dir))
+        return false;
+
+    QList<FiffCtfComp> q_ListComp = t_pStream->read_ctf_comp(t_Tree, m_pFiffInfo->chs);
+
+    if (q_ListComp.size() == 0)
+    {
+        printf("Could not find compensators\n");
+        return false;
+    }
+
+    m_pFiffInfo->comps = q_ListComp;
+
+    //garbage collecting
+    t_pStream->device()->close();
+
+    return true;
+}
+
+
+//*************************************************************************************************************
+
+bool BabyMEG::readBadChannels()
+{
+    //
+    // Bad Channels
+    //
+//    //Read bad channels from header/projection fif
+//    QFile t_headerFiffFile(m_sFiffProjections);
+
+//    if(!t_headerFiffFile.exists()) {
+//        printf("Could not open fif file for copying bad channels to babyMEG fiff_info\n");
+//        return false;
+//    }
+
+//    FiffRawData raw(t_headerFiffFile);
+//    m_pFiffInfo->bads = raw.info.bads;
+
+//    t_headerFiffFile.close();
+
+//    return true;
+
+    //Read bad channels from
+    QFile t_badChannelsFile(m_sBadChannels);
+
+    if (!t_badChannelsFile.open(QIODevice::ReadOnly | QIODevice::Text))
+        return false;
+
+    printf("Reading bad channels from %s...\n", m_sBadChannels.toUtf8().constData());
+
+    QTextStream in(&t_badChannelsFile);
+    qint32 count = 0;
+    QStringList t_sListbads;
+    while (!in.atEnd()) {
+        QString channel = in.readLine();
+        if(channel.isEmpty())
+            continue;
+        ++count;
+        printf("Channel %i: %s\n",count,channel.toUtf8().constData());
+        t_sListbads << channel;
+    }
+
+    m_pFiffInfo->bads = t_sListbads;
+
+    return true;
+}
+
+
+//*************************************************************************************************************
+
 void BabyMEG::changeRecordingButton()
 {
     if(m_iBlinkStatus == 0)
