--- conflicted
+++ resolved
@@ -70,6 +70,7 @@
 
 #include <Eigen/Core>
 #include <Eigen/SparseCore>
+#include <QQuaternion>
 
 
 //*************************************************************************************************************
@@ -84,12 +85,6 @@
 #define MAX_DATA_LEN    2000000000L
 #define MAX_POS         2000000000L
 
-//*************************************************************************************************************
-//=============================================================================================================
-// QQuaternion INCLUDES
-//=============================================================================================================
-
-#include <QQuaternion>
 
 //*************************************************************************************************************
 //=============================================================================================================
@@ -387,19 +382,15 @@
     */
     void initConnector();
 
-<<<<<<< HEAD
     //=========================================================================================================
     /**
     * Update HPI.
     */
     void BabyMEG::updateHPI();
 
-    PluginOutputData<NewRealTimeMultiSampleArray>::SPtr m_pRTMSABabyMEG;    /**< The NewRealTimeMultiSampleArray to provide the rt_server Channels.*/
-=======
     SCSHAREDLIB::PluginOutputData<SCMEASLIB::NewRealTimeMultiSampleArray>::SPtr m_pRTMSABabyMEG;    /**< The NewRealTimeMultiSampleArray to provide the rt_server Channels.*/
 
     QSharedPointer<IOBuffer::RawMatrixBuffer>                                   m_pRawMatrixBuffer; /**< Holds incoming raw data. */
->>>>>>> a161c92a
 
     QSharedPointer<BabyMEGClient>           m_pMyClient;                    /**< TCP/IP communication between Qt and Labview. */
     QSharedPointer<BabyMEGClient>           m_pMyClientComm;                /**< TCP/IP communication between Qt and Labview - communication. */
@@ -412,17 +403,10 @@
     QSharedPointer<QTimer>                  m_pBlinkingRecordButtonTimer;   /**< timer to control blinking recording button. */
     QSharedPointer<QTimer>                  m_pRecordTimer;                 /**< timer to control recording time. */
 
-<<<<<<< HEAD
-    QSharedPointer<RawMatrixBuffer>         m_pRawMatrixBuffer;             /**< Holds incoming raw data. */
-
-    FiffInfo::SPtr                          m_pFiffInfo;                    /**< Fiff measurement info.*/
-    FiffStream::SPtr                        m_pOutfid;                      /**< FiffStream to write to.*/
-=======
     QList<int>                              m_lTriggerChannelIndices;       /**< List of all trigger channel indices. */
 
     FIFFLIB::FiffInfo::SPtr                 m_pFiffInfo;                    /**< Fiff measurement info.*/
     FIFFLIB::FiffStream::SPtr               m_pOutfid;                      /**< FiffStream to write to.*/
->>>>>>> a161c92a
 
     qint16                                  m_iBlinkStatus;                 /**< The blink status of the recording button.*/
     qint32                                  m_iBufferSize;                  /**< The raw data buffer size.*/
@@ -444,22 +428,15 @@
     QMutex                                  mutex;                          /**< Mutex to guarantee thread safety.*/
     QTime                                   m_recordingStartedTime;         /**< The time when the recording started.*/
 
-<<<<<<< HEAD
-    RowVectorXd                             m_cals;                         /**< Calibration vector.*/
-    SparseMatrix<double>                    m_sparseMatCals;                /**< Sparse calibration matrix.*/
-    MatrixXf                                m_matValue;                     /**< The current data block.*/
-=======
     Eigen::RowVectorXd                      m_cals;                         /**< Calibration vector.*/
     Eigen::SparseMatrix<double>             m_sparseMatCals;                /**< Sparse calibration matrix.*/
->>>>>>> a161c92a
-
-    QAction*                                m_pActionSetupProject;          /**< shows setup project dialog */
-    QAction*                                m_pActionRecordFile;            /**< start recording action */
-    QAction*                                m_pActionSqdCtrl;               /**< show squid control */
-    QAction*                                m_pActionUpdateFiffInfo;        /**< Update Fiff Info action */
-    QAction*                                m_pActionUpdateFiffInfoForHPI;  /**< Update HPI info into Fiff Info action */
-<<<<<<< HEAD
-=======
+    Eigen::MatrixXf                         m_matValue;                     /**< The current data block.*/
+
+    QAction*                m_pActionSetupProject;          /**< shows setup project dialog */
+    QAction*                m_pActionRecordFile;            /**< start recording action */
+    QAction*                m_pActionSqdCtrl;               /**< show squid control */
+    QAction*                m_pActionUpdateFiffInfo;        /**< Update Fiff Info action */
+    QAction*                m_pActionUpdateFiffInfoForHPI;  /**< Update HPI info into Fiff Info action */
 
 signals:
     //=========================================================================================================
@@ -491,7 +468,6 @@
     * @param[in] DATA    data to squid control
     */
     void SendCMDDataToSQUIDControl(QByteArray DATA);
->>>>>>> a161c92a
 };
 
 } // NAMESPACE
