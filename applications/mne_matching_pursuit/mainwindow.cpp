--- conflicted
+++ resolved
@@ -427,10 +427,7 @@
     has_warning = false;
 
     _new_paint = true;
-<<<<<<< HEAD
-=======
-
->>>>>>> a6c78a63
+
     update();
 }
 
@@ -732,8 +729,6 @@
             {
                 _signal_matrix = MatrixXd::Zero(0, 0);
                 QMessageBox::critical(this, "error", QString("error reading matlab file. Could not read line %1 from file %2.").arg(i).arg(fileName));
-<<<<<<< HEAD
-=======
                 //reset ui
                 ui->tbv_Results->clear();
                 ui->tbv_Results->clearContents();
@@ -756,7 +751,6 @@
 
                 is_saved = false;
                 has_warning = false;
->>>>>>> a6c78a63
                 return false;
             }
             _signal_matrix(row_number, k) = value;
@@ -768,11 +762,8 @@
     _sample_rate = 1;
     ui->dsb_sample_rate->setValue(_sample_rate);
 
-<<<<<<< HEAD
-=======
     file_type = TXT;
 
->>>>>>> a6c78a63
     return true;
 }
 
@@ -856,8 +847,6 @@
     ui->cb_Dicts->clear();
     for(int i = 0; i < fileList.length(); i++)
         ui->cb_Dicts->addItem(QIcon(":/images/icons/DictIcon.png"), fileList.at(i).baseName());
-<<<<<<< HEAD
-=======
 
     //dis-/enable button calc, if dicts are existing
     if(ui->cb_Dicts->itemText(0) == "" && ui->rb_OwnDictionary->isChecked())
@@ -865,7 +854,6 @@
     else if(_has_file && ui->rb_OwnDictionary->isChecked())
         ui->btt_Calc->setEnabled(true);
 
->>>>>>> a6c78a63
 }
 
 //*************************************************************************************************************************************
@@ -956,7 +944,6 @@
     if(topLeft.row() == 0)
     {
         if(cb_item->checkState() == Qt::Checked)
-<<<<<<< HEAD
         {
             for(qint32 i = 1; i < ui->cb_channels->count(); i++)
                 if(this->cb_items[i]->checkState() == Qt::Unchecked)
@@ -968,19 +955,6 @@
                 if(this->cb_items[i]->checkState() == Qt::Checked)
                     this->cb_items[i]->setData(Qt::Unchecked, Qt::CheckStateRole);
         }
-=======
-        {
-            for(qint32 i = 1; i < ui->cb_channels->count(); i++)
-                if(this->cb_items[i]->checkState() == Qt::Unchecked)
-                    this->cb_items[i]->setData(Qt::Checked, Qt::CheckStateRole);
-        }
-        else
-        {
-            for(qint32 i = 1; i < ui->cb_channels->count(); i++)
-                if(this->cb_items[i]->checkState() == Qt::Checked)
-                    this->cb_items[i]->setData(Qt::Unchecked, Qt::CheckStateRole);
-        }
->>>>>>> a6c78a63
         return;
     }
 
@@ -1389,8 +1363,6 @@
         pal.setColor(QPalette::Text, Qt::black);
         ui->progressBarCalc->setPalette(pal);
         ui->progressBarCalc->setFormat("residual energy: 100%            iterations: 0");
-<<<<<<< HEAD
-=======
 
         ui->lb_signal_energy->setHidden(true);
         ui->lb_signal_energy_text->setHidden(true);
@@ -1399,7 +1371,6 @@
         ui->lb_residual_energy->setHidden(true);
         ui->lb_residual_energy_text->setHidden(true);
 
->>>>>>> a6c78a63
         is_white = false;
 
         is_saved = false;
@@ -1476,10 +1447,7 @@
     if(fix_dict_atom_res_list.isEmpty())
     {
         GaborAtom temp_atom = adaptive_atom_res_list.last().last();
-<<<<<<< HEAD
-=======
         QList<GaborAtom> temp_channel_list= adaptive_atom_res_list.last();
->>>>>>> a6c78a63
         qreal atom_energy = 0;
 
         for(qint32 i = 0; i < adaptive_atom_res_list.last().length(); i++)
@@ -1516,30 +1484,18 @@
         //ToDo: sort_results for trial_separation
         if(settings.value("sort_results", true).toBool())// && !settings.value("trial_separation", false).toBool())
         {
-<<<<<<< HEAD
-            qSort(adaptive_atom_res_list.last().begin(), adaptive_atom_res_list.last().end(), sort_energie_adaptive);
-            qSort(_adaptive_atom_list.begin(), _adaptive_atom_list.end(), sort_energie_adaptive);
-=======
             qSort(adaptive_atom_res_list.begin(), adaptive_atom_res_list.end(), sort_energy_adaptive);
             qSort(_adaptive_atom_list.begin(), _adaptive_atom_list.end(), sort_energy_adaptive);
->>>>>>> a6c78a63
         }
 
         // ToDo: qint32 index = adaptive_atom_res_list.indexOf(temp_atom);
         qint32 index = 0;
         while(index < _adaptive_atom_list.length())
         {
-<<<<<<< HEAD
-            if(temp_atom.scale == _adaptive_atom_list.at(index).scale
-                    && temp_atom.modulation == _adaptive_atom_list.at(index).modulation
-                    && temp_atom.translation == _adaptive_atom_list.at(index).translation
-                    && temp_atom.energy == _adaptive_atom_list.at(index).energy)
-=======
             if(temp_atom.scale == _adaptive_atom_list.at(index).last().scale
                     && temp_atom.modulation == _adaptive_atom_list.at(index).last().modulation
                     && temp_atom.translation == _adaptive_atom_list.at(index).last().translation
                     && temp_atom.energy == _adaptive_atom_list.at(index).last().energy)
->>>>>>> a6c78a63
                 break;
             index++;
         }
@@ -1556,19 +1512,11 @@
         {
             if(settings.value("trial_separation", false).toBool())
             {
-<<<<<<< HEAD
-                VectorXd atom_vec = adaptive_atom_res_list.last().at(i).max_scalar_product * temp_atom.create_real(adaptive_atom_res_list.last().at(i).sample_count,
-                                                                                                                   adaptive_atom_res_list.last().at(i).scale,
-                                                                                                                   adaptive_atom_res_list.last().at(i).translation,
-                                                                                                                   adaptive_atom_res_list.last().at(i).modulation,
-                                                                                                                   adaptive_atom_res_list.last().at(i).phase);
-=======
                 VectorXd atom_vec = temp_channel_list.at(i).max_scalar_product * temp_atom.create_real(temp_channel_list.at(i).sample_count,
                                                                                                                    temp_channel_list.at(i).scale,
                                                                                                                    temp_channel_list.at(i).translation,
                                                                                                                    temp_channel_list.at(i).modulation,
                                                                                                                    temp_channel_list.at(i).phase);
->>>>>>> a6c78a63
                 _residuum_matrix.col(i) -= atom_vec;
                 _atom_sum_matrix.col(i) += atom_vec;
                 //_residuum_matrix = residuum;
@@ -1784,18 +1732,12 @@
                 }
                 else
                 {
-<<<<<<< HEAD
-                    _atom_sum_matrix.col(channels) += atom.max_scalar_list.at(channels) * atom.create_real(atom.sample_count, atom.scale, atom.translation, atom.modulation, atom.phase_list.at(channels));
-                    _residuum_matrix.col(channels) -= atom.max_scalar_list.at(channels) * atom.create_real(atom.sample_count, atom.scale, atom.translation, atom.modulation, atom.phase_list.at(channels));
-                    composed_energy += 100 * atom.energy / signal_energy;
-=======
                     for(qint32 channels = 0; channels < _signal_matrix.cols(); channels++)
                     {
                         _atom_sum_matrix.col(channels) -= atom.max_scalar_list.at(channels) * atom.create_real(atom.sample_count, atom.scale, atom.translation, atom.modulation, atom.phase_list.at(channels));
                         _residuum_matrix.col(channels) += atom.max_scalar_list.at(channels) * atom.create_real(atom.sample_count, atom.scale, atom.translation, atom.modulation, atom.phase_list.at(channels));
                     }
                     composed_energy -= 100 * atom.energy / signal_energy;
->>>>>>> a6c78a63
                 }
             }
             else    //trial separation
@@ -1812,11 +1754,6 @@
                 }
                 else
                 {
-<<<<<<< HEAD
-                    _atom_sum_matrix.col(channels) -= atom.max_scalar_list.at(channels) * atom.create_real(atom.sample_count, atom.scale, atom.translation, atom.modulation, atom.phase_list.at(channels));
-                    _residuum_matrix.col(channels) += atom.max_scalar_list.at(channels) * atom.create_real(atom.sample_count, atom.scale, atom.translation, atom.modulation, atom.phase_list.at(channels));
-                    composed_energy -= 100 * atom.energy / signal_energy;
-=======
                     for(qint32 channels = 0; channels < _signal_matrix.cols(); channels++)
                     {
                         GaborAtom  atom = _adaptive_atom_list.at(topLeft.row()).at(channels);
@@ -1824,7 +1761,6 @@
                         _residuum_matrix.col(channels) += atom.max_scalar_product * atom.create_real(atom.sample_count, atom.scale, atom.translation, atom.modulation, atom.phase);
                         composed_energy -= 100 * atom.energy / signal_energy;
                     }
->>>>>>> a6c78a63
                 }
 
             }
@@ -1930,10 +1866,7 @@
     ui->tbv_Results->setItem(ui->tbv_Results->rowCount() - 1, 1, residuum_item);
     ui->tbv_Results->setSpan(ui->tbv_Results->rowCount() - 1, 1, 1, 4);
 
-<<<<<<< HEAD
-=======
     //calc energy infos
->>>>>>> a6c78a63
     composed_energy = 100 - residuum_energy;
     ui->lb_signal_energy_text->setText("absolute signal energy:");
     ui->lb_signal_energy->setText(QString::number(signal_energy, 'g', 2));
@@ -1941,8 +1874,6 @@
     ui->lb_approx_energy->setText(QString::number(abs(composed_energy), 'f', 2) + "%");
     ui->lb_residual_energy_text->setText("remaining residual energy:");
     ui->lb_residual_energy->setText(QString::number(abs(100 - composed_energy), 'f', 2) + "%");
-<<<<<<< HEAD
-=======
     //show energy infos
     ui->lb_signal_energy->setHidden(false);
     ui->lb_signal_energy_text->setHidden(false);
@@ -1950,7 +1881,6 @@
     ui->lb_approx_energy_text->setHidden(false);
     ui->lb_residual_energy->setHidden(false);
     ui->lb_residual_energy_text->setHidden(false);
->>>>>>> a6c78a63
 
     //figure of merit to evaluate the alogorithm, here we use correlation between signal and atom_sum_matrix
     QSettings settings;
@@ -2586,11 +2516,7 @@
     ui->actionSpeicher->setEnabled(false);
     ui->actionSpeicher_unter->setEnabled(false);
 
-<<<<<<< HEAD
-    emit to_save(file_name, save_path, _from, _to, _atom_sum_matrix, select_channel_map, picks);
-=======
     emit to_save(file_name, save_path, _from, _to, _atom_sum_matrix, reference_matrix, select_channel_map, picks, file_type);
->>>>>>> a6c78a63
     save_thread->start();
 }
 
@@ -2632,85 +2558,8 @@
                                 select_map select_channel_map, RowVectorXi picks, source_file_type file_type)
 {
     QFile t_fileIn(source_path);
-    QFile t_fileOut(save_path.append(".txt"));
-    std::cout << save_path.toStdString();
-
-<<<<<<< HEAD
-    //ToDo: no save for ave data at the moment
-    if(source_path.contains("-ave.", Qt::CaseInsensitive))
-    {
-        //temporary ToD: revert this temp if no creating matlab signals is needed anymore
-        if (t_fileOut.open(QFile::WriteOnly | QFile::Truncate))
-        {
-            QTextStream matlab_stream(&t_fileOut);
-
-            for(qint32 channel = 0; channel < _atom_sum_matrix.cols(); channel++)
-            {
-                for(qint32 sample = 0; sample < _atom_sum_matrix.rows(); sample++)
-                    matlab_stream << QString::number(_atom_sum_matrix(sample, channel)) << ",";
-
-                matlab_stream<< "\n";
-            }
-        }
-
-        //end temporary
-        //emit save_progress(100, 4);
-        //return;
-    }
-    else if(QString::compare(source_path.split('.').last(), "txt", Qt::CaseInsensitive) == 0)
-    {
-        if (t_fileOut.open(QFile::WriteOnly | QFile::Truncate))
-        {
-            QTextStream matlab_stream(&t_fileOut);
-
-            for(qint32 k = 0; k < _matlab_channels.length(); k++)
-            {
-                QStringList signal_samples = _matlab_channels.at(k).split(',', QString::SkipEmptyParts);
-                for(qint32 i = start_change; i <= end_change; i++)
-                {
-                    signal_samples.replace(i, QString::number(changes(i, k)));//ToDo: ready
-                }
-                for(qint32 j = 0; j < signal_samples.length(); j++)
-                    matlab_stream << signal_samples.at(j) << ",";
-                matlab_stream<< "\n";
-
-            }
-        }
-    }
-    else if(QString::compare(source_path.split('.').last(), "fif", Qt::CaseInsensitive) == 0)
-    {/*
-
-        //   Setup for reading the raw data
-        FiffRawData raw(t_fileIn);
-
-        RowVectorXd cals;
-        FiffStream::SPtr outfid = Fiff::start_writing_raw(t_fileOut, raw.info, cals, picks);
-
-
-        //   Set up the reading parameters
-        fiff_int_t from = raw.first_samp;
-        fiff_int_t to = raw.last_samp;
-        float quantum_sec = 10.0f;//read and write in 10 sec junks
-        fiff_int_t quantum = ceil(quantum_sec*raw.info.sfreq);  //   To read the whole file at once set quantum     = to - from + 1;
-
-        //   Read and write all the data
-        //************************************************************************************
-        bool first_buffer = true;
-        fiff_int_t first;
-        fiff_int_t last;
-        MatrixXd data;
-        MatrixXd times;
-
-        // from 0 to start of change
-        for(first = from; first < start_change; first += quantum)
-        {
-            last = first + quantum - 1;
-            if (last > start_change)
-            {
-                last = start_change - 1;
-            }
-            if (!raw.read_raw_segment(data ,times, first, last, picks))
-=======
+    QFile t_fileOut(save_path);
+
     switch(file_type)
     {
         case RAW: // if(QString::compare(source_path.split('.').last(), "fif", Qt::CaseInsensitive) == 0)
@@ -2766,85 +2615,11 @@
 
             // from start of change to end of change
             if (!raw.read_raw_segment(data, times, start_change ,end_change,picks))
->>>>>>> a6c78a63
             {
                 printf("error during read_raw_segment\n");
                 emit save_progress(first, 2);
                 return;
             }
-<<<<<<< HEAD
-            printf("Writing...");
-            if (first_buffer)
-            {
-                if (first > 0)
-                    outfid->write_int(FIFF_FIRST_SAMPLE, &first);
-                first_buffer = false;
-            }
-            outfid->write_raw_buffer(data, cals);
-            printf("[done]\n");
-
-            emit save_progress(first, 0);
-        }
-
-        //************************************************************************************
-
-        // from start of change to end of change
-        if (!raw.read_raw_segment(data, times, start_change ,end_change,picks))
-        {
-            printf("error during read_raw_segment\n");
-            emit save_progress(first, 2);
-            return;
-        }
-
-        qint32 index = 0;
-        for(qint32 channels = 0; channels < data.rows(); channels++)
-        {
-            if(select_channel_map[channels])
-            {
-                data.row(channels) =  changes.col(index)  ;
-                index++;
-            }
-        }
-        printf("Writing new data...");
-        if (first_buffer)
-        {
-            if (start_change > 0)
-                outfid->write_int(FIFF_FIRST_SAMPLE, &start_change);
-            first_buffer = false;
-        }
-        outfid->write_raw_buffer(data, cals);
-        printf("[done]\n");
-
-
-        //************************************************************************************
-
-        // from end of change to end
-        for(first = end_change + 1; first < to; first += quantum)
-        {
-            last = first + quantum - 1;
-            if (last > to)
-            {
-                last = to;
-            }
-            if (!raw.read_raw_segment(data, times, first, last, picks))
-            {
-                printf("error during read_raw_segment\n");
-                emit save_progress(first, 2);
-                return;
-            }
-            printf("Writing...");
-            outfid->write_raw_buffer(data, cals);
-            printf("[done]\n");
-
-            emit save_progress(first, false);
-        }
-
-        emit save_progress(to, true);
-
-        outfid->finish_writing_raw();
-        printf("Finished\n");
-    */}
-=======
 
             qint32 index = 0;
             for(qint32 channels = 0; channels < data.rows(); channels++)
@@ -2978,7 +2753,6 @@
             return;
         }
     }
->>>>>>> a6c78a63
 }
 
 //*****************************************************************************************************************
@@ -3226,11 +3000,8 @@
 {
     ui->cb_Dicts->setEnabled(false);
     ui->lb_info_content->clear();
-<<<<<<< HEAD
-=======
     if(_has_file)
         ui->btt_Calc->setEnabled(true);
->>>>>>> a6c78a63
     //ui->lb_info_content->repaint();
     has_warning = false;
 }
