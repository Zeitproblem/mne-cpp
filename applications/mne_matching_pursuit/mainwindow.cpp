//=============================================================================================================
/**
* @file     mainwindow.cpp
* @author   Martin Henfling <martin.henfling@tu-ilmenau.de>;
*           Daniel Knobl <daniel.knobl@tu-ilmenau.de>;
*           Sebastian Krause <sebastian.krause@tu-ilmenau.de>
* @version  1.0
* @date     July, 2014
*
* @section  LICENSE
*
* Copyright (C) 2014, Martin Henfling, Daniel Knobl and Sebastian Krause. All rights reserved.
*
* Redistribution and use in source and binary forms, with or without modification, are permitted provided that
* the following conditions are met:
*     * Redistributions of source code must retain the above copyright notice, this list of conditions and the
*       following disclaimer.
*     * Redistributions in binary form must reproduce the above copyright notice, this list of conditions and
*       the following disclaimer in the documentation and/or other materials provided with the distribution.
*     * Neither the name of MNE-CPP authors nor the names of its contributors may be used
*       to endorse or promote products derived from this software without specific prior written permission.
*
* THIS SOFTWARE IS PROVIDED BY THE COPYRIGHT HOLDERS AND CONTRIBUTORS "AS IS" AND ANY EXPRESS OR IMPLIED
* WARRANTIES, INCLUDING, BUT NOT LIMITED TO, THE IMPLIED WARRANTIES OF MERCHANTABILITY AND FITNESS FOR A
* PARTICULAR PURPOSE ARE DISCLAIMED. IN NO EVENT SHALL THE COPYRIGHT OWNER OR CONTRIBUTORS BE LIABLE FOR ANY DIRECT,
* INDIRECT, INCIDENTAL, SPECIAL, EXEMPLARY, OR CONSEQUENTIAL DAMAGES (INCLUDING, BUT NOT LIMITED TO,
* PROCUREMENT OF SUBSTITUTE GOODS OR SERVICES; LOSS OF USE, DATA, OR PROFITS; OR BUSINESS INTERRUPTION)
* HOWEVER CAUSED AND ON ANY THEORY OF LIABILITY, WHETHER IN CONTRACT, STRICT LIABILITY, OR TORT (INCLUDING
* NEGLIGENCE OR OTHERWISE) ARISING IN ANY WAY OUT OF THE USE OF THIS SOFTWARE, EVEN IF ADVISED OF THE
* POSSIBILITY OF SUCH DAMAGE.
*
*
* @brief    Implementation of MainWindow class.
*/

//*************************************************************************************************************
//=============================================================================================================
// INCLUDES
//=============================================================================================================

#include <iostream>
#include <vector>
#include <math.h>
#include <fiff/fiff.h>
#include <mne/mne.h>
#include "disp/colormap.h"

#include "disp/colormap.h"
#include "math.h"
#include "mainwindow.h"
#include "ui_mainwindow.h"



//*************************************************************************************************************
//=============================================================================================================
// QT INCLUDES
//=============================================================================================================

#include <QTableWidgetItem>
#include <QFileDialog>
#include <QHeaderView>
#include <QMessageBox>
#include <QMap>
#include <QtConcurrent>
#include <qtconcurrentrun.h>

#include "QtGui"

//*************************************************************************************************************
//=============================================================================================================
// USED NAMESPACES
//=============================================================================================================

using namespace MNELIB;
using namespace UTILSLIB;
using namespace DISPLIB;

//*************************************************************************************************************
//=============================================================================================================
// FORWARD DECLARATIONS
//=============================================================================================================

bool _new_paint;
bool _has_file;

fiff_int_t _from;
fiff_int_t _to;

fiff_int_t _first_sample;
fiff_int_t _last_sample;
fiff_int_t _press_pos;

qreal _offset_time;
qint32 _samplecount;
qreal _max_pos;
qreal _max_neg;
qreal _sample_rate;
qreal _signal_maximum;
qreal _signal_negative_scale;
qreal _border_margin_height;
qint32 _x_axis_height;

QList<QColor> _colors;
QStringList _matlab_channels;
MatrixXd _signal_matrix;
MatrixXd _atom_sum_matrix;
MatrixXd _residuum_matrix;
FiffEvoked _pick_evoked;

QTimer *_counter_timer;
QThread* mp_Thread;
AdaptiveMp *adaptive_Mp;
FixDictMp *fixDict_Mp ;
Formulaeditor *_formula_editor;
EditorWindow *_editor_window;
Enhancededitorwindow *_enhanced_editor_window;
settingwindow *_setting_window;
TreebasedDictWindow *_treebased_dict_window;
const QSize* psize = new QSize(10, 10);


//*************************************************************************************************************
//=============================================================================================================
// MAIN
//=============================================================================================================
MainWindow::MainWindow(QWidget *parent) :    QMainWindow(parent),    ui(new Ui::MainWindow)
{

    ui->setupUi(this);
    ui->tw_main->setPalette(*(new QPalette(Qt::green)));
    ui->tw_main->removeTab(1);
    ui->tw_main->tabBar()->tabButton(0, QTabBar::LeftSide)->resize(0, 0);
    connect(ui->tw_main, SIGNAL(tabCloseRequested(int)), this, SLOT(on_close_tab_button(int)));

    this->setMinimumSize(1280, 640);
    callGraphWindow = new GraphWindow();
    callGraphWindow->setMouseTracking(true);
    callGraphWindow->setMinimumHeight(140);
    callGraphWindow->setMinimumWidth(500);
    ui->l_Graph->addWidget(callGraphWindow);


    connect(callGraphWindow, SIGNAL(read_new()), this, SLOT(on_mouse_button_release()));

    callAtomSumWindow = new AtomSumWindow();
    callAtomSumWindow->setMouseTracking(true);
    callAtomSumWindow->setMinimumHeight(140);
    callAtomSumWindow->setMinimumWidth(500);
    ui->l_atoms->addWidget(callAtomSumWindow);

    callResidumWindow = new ResiduumWindow();
    callResidumWindow->setMouseTracking(true);
    callResidumWindow->setMinimumHeight(140);
    callResidumWindow->setMinimumWidth(500);
    ui->l_res->addWidget(callResidumWindow);

    callXAxisWindow = new XAxisWindow();
    callXAxisWindow->setMaximumHeight(0);
    callXAxisWindow->setToolTip("timeline");
    ui->l_XAxis->addWidget(callXAxisWindow);
    // set progressbar
    ui->progressBarCalc->setHidden(true);
    ui->progress_bar_save->setHidden(true);

    ui->splitter->setStretchFactor(1,4);

    ui->lb_from->setHidden(true);
    ui->dsb_from->setHidden(true);
    ui->lb_to->setHidden(true);
    ui->dsb_to->setHidden(true);
    ui->lb_samples->setHidden(true);
    ui->sb_sample_count->setHidden(true);
    ui->cb_all_select->setHidden(true);
    ui->lb_timer->setHidden(true);

    // set result tableview
    ui->tbv_Results->setColumnCount(5);
    ui->tbv_Results->setHorizontalHeaderLabels(QString("energy\n[%];scale\n[sec];trans\n[sec];modu\n[Hz];phase\n[rad]").split(";"));
    ui->tbv_Results->setColumnWidth(0,55);
    ui->tbv_Results->setColumnWidth(1,45);
    ui->tbv_Results->setColumnWidth(2,40);
    ui->tbv_Results->setColumnWidth(3,40);
    ui->tbv_Results->setColumnWidth(4,40);

    is_saved = true;
    is_calulating = false;
    _new_paint = true;
    _sample_rate = 1;
    _counter_timer = new QTimer();

    this->cb_model = new QStandardItemModel;
    connect(this->cb_model, SIGNAL(dataChanged ( const QModelIndex&, const QModelIndex&)), this, SLOT(cb_selection_changed(const QModelIndex&, const QModelIndex&)));
    connect(ui->tbv_Results->model(), SIGNAL(dataChanged ( const QModelIndex&, const QModelIndex&)), this, SLOT(tbv_selection_changed(const QModelIndex&, const QModelIndex&)));
    connect(_counter_timer, SIGNAL(timeout()), this, SLOT(on_time_out()));

    qRegisterMetaType<source_file_type>("source_file_type");
    qRegisterMetaType<Eigen::MatrixXd>("MatrixXd");
    qRegisterMetaType<Eigen::VectorXd>("VectorXd");
    qRegisterMetaType<Eigen::RowVectorXi>("RowVectorXi");
    qRegisterMetaType<adaptive_atom_list>("adaptive_atom_list");
    qRegisterMetaType<fix_dict_atom_list>("fix_dict_atom_list");
    qRegisterMetaType<FIFFLIB::fiff_int_t>("fiff_int_t");
    qRegisterMetaType<select_map>("select_map");

    QDir dir(QDir::homePath() + "/" + "Matching-Pursuit-Toolbox");
    if(!dir.exists())dir.mkdir(".");
    fill_dict_combobox();

    QSettings settings;
    move(settings.value("pos", QPoint(200, 200)).toPoint());
    resize(settings.value("size", QSize(1050, 700)).toSize());
    this->restoreState(settings.value("window_state").toByteArray());
    ui->splitter->restoreState(settings.value("splitter_sizes").toByteArray());
    last_open_path = settings.value("last_open_path", QDir::homePath()+ "/" + "Matching-Pursuit-Toolbox").toString();
    last_save_path = settings.value("last_save_path", QDir::homePath()+ "/" + "Matching-Pursuit-Toolbox").toString();

    //infolabel is invisible
    if(!settings.value("show_infos", true).toBool())
    {
        ui->lb_info_content->setHidden(true);
        ui->lb_info->setHidden(true);
        ui->lb_figure_of_merit->setHidden(true);
    }
}

//*************************************************************************************************************************************

MainWindow::~MainWindow()
{    
    if(_editor_window != NULL)
        delete _editor_window;
    if(_enhanced_editor_window != NULL)
        delete _enhanced_editor_window;
    if(_setting_window != NULL)
        delete _setting_window;
    if(_formula_editor != NULL)
        delete _formula_editor;
    if(_treebased_dict_window != NULL)
        delete _treebased_dict_window;

    delete callAtomSumWindow;
    delete callGraphWindow;
    delete callResidumWindow;
    delete callXAxisWindow;

    delete this->cb_model;
    delete ui;
}

//*************************************************************************************************************************************

SaveFifFile::SaveFifFile(){}

//*************************************************************************************************************************************

SaveFifFile::~SaveFifFile(){}

//*************************************************************************************************************************************

void MainWindow::closeEvent(QCloseEvent * event)
{

    if(ui->progress_bar_save->isVisible())
    {
        if(QMessageBox::question(this, "warning", "Saving fif-file is still in progress. Are you sure you want to quit?") == QMessageBox::Yes)
           event->accept();
        else
        {
            event->ignore();
            return;
        }
    }

    if(is_calulating)
    {
        if(QMessageBox::question(this, "warning", "Calculation is still in progress. Are you sure you want to quit?") == QMessageBox::Yes)
           event->accept();
        else
        {
            event->ignore();
            return;
        }
    }

    QSettings settings;
    if(settings.value("show_warnings",true).toBool() && !is_saved)
    {
        QString text = "Warning, your changes have not been saved.\nTo close this window and discard your changes\nclick OK otherwise click Cancel and save the current changes.";
        DeleteMessageBox *msg_box = new DeleteMessageBox(text, "Warning...", "OK", "Cancel");
        msg_box->setModal(true);
        qint32 result = msg_box->exec();

        if(result == 0)
        {
            msg_box->close();
            event->ignore();
            return;
        }
        msg_box->close();
    }

    /* ToDo: call threadinterrupt
    if(mp_Thread != NULL)
        if(mp_Thread->isRunning())
            emit mp_Thread->requestInterruption();
    */

    if(!this->isMaximized())
    {
        settings.setValue("pos", pos());
        settings.setValue("size", size());
    }
    settings.setValue("splitter_sizes", ui->splitter->saveState());
    settings.setValue("window_state", this->saveState());
    settings.setValue("maximized", this->isMaximized());
    settings.setValue("last_open_path", last_open_path);
    settings.setValue("last_save_path", last_save_path);
    event->accept();
}

//*************************************************************************************************************************************

void MainWindow::open_file()
{
    QString temp_file_name = QFileDialog::getOpenFileName(this, "Please select signal file.", last_open_path,"(*.fif *.txt)");
    if(temp_file_name.isNull()) return;

    QStringList string_list = temp_file_name.split('/');
    last_open_path = "";
    for(qint32 i = 0; i < string_list.length() - 1; i++)
        last_open_path += string_list.at(i) + '/';
    file_name = temp_file_name;
    this->cb_model->clear();
    this->cb_items.clear();

    this->setWindowTitle(string_list.last().append(" - Matching-Pursuit-Toolbox"));//show current file in header of mainwindow

    ui->dsb_sample_rate->setEnabled(true);

    QFile file(file_name);
    if (!file.open(QIODevice::ReadOnly))
    {
        QMessageBox::warning(this, tr("Error"),
        tr("error: unable to open signal file."));
        this->setWindowTitle("Matching-Pursuit-Toolbox");
        return;
    }
    file.close();

    _colors.clear();
    _colors.append(QColor(0, 0, 0));
    _pick_evoked.clear();
    _offset_time = 0;
    _from = -1;
    if(file_name.endsWith(".fif", Qt::CaseInsensitive))
    {
        _has_file = true;

        if(!read_fiff_ave(file_name))
            if(!read_fiff_file(file_name))
            {
                this->setWindowTitle("Matching-Pursuit-Toolbox");
                _has_file = false;
                return;
            }

        ui->dsb_sample_rate->setEnabled(false);
    }
    else
    {
        _has_file = true;

        if(!read_matlab_file(file_name))
        {
            this->setWindowTitle("Matching-Pursuit-Toolbox");
            _has_file = false;
            return;
        }

        ui->dsb_sample_rate->setEnabled(true);
    }

    //initial
    original_signal_matrix = _signal_matrix;
    fill_channel_combobox();
    read_fiff_changed = true;

    last_from = _from;
    last_to = _to;
    last_sample_count = _to - _from + 1;

    ui->dsb_from->setMaximum((_last_sample - 63) / _sample_rate);
    ui->dsb_to->setMinimum((_first_sample + 63) / _sample_rate);
    ui->lb_from->setToolTip(QString("minimum: %1 seconds").arg(_first_sample / _sample_rate));
    ui->lb_to->setToolTip(QString("maximum: %1 seconds").arg(_last_sample / _sample_rate));
    ui->dsb_from->setToolTip(QString("sample: %1").arg(_from));
    ui->dsb_to->setToolTip(QString("sample: %1").arg(_to));
    ui->sb_sample_count->setToolTip(QString("epoch: %1 sec").arg((_to - _from + 1) / _sample_rate));
    ui->lb_samples->setToolTip(QString("min: 64 (%1 sec)\nmax: 4096 (%2 sec)").arg(64 / _sample_rate).arg(4096 / _sample_rate));

    ui->dsb_from->setValue((_from / _sample_rate) + _offset_time);
    ui->dsb_to->setValue(_to / _sample_rate + _offset_time);
    _samplecount = _to - _from + 1;
    ui->sb_sample_count->setValue(_to - _from + 1);

    read_fiff_changed = false;

    ui->lb_from->setHidden(false);
    ui->dsb_from->setHidden(false);
    ui->lb_to->setHidden(false);
    ui->dsb_to->setHidden(false);
    ui->lb_samples->setHidden(false);
    ui->sb_sample_count->setHidden(false);
    ui->tbv_Results->setRowCount(0);
    ui->lb_figure_of_merit->setHidden(true);
    callXAxisWindow->setMinimumHeight(22);
    callXAxisWindow->setMaximumHeight(22);


    _atom_sum_matrix = MatrixXd::Zero(_signal_matrix.rows(), _signal_matrix.cols()); //resize
    _residuum_matrix = MatrixXd::Zero(_signal_matrix.rows(), _signal_matrix.cols()); //resize

    ui->progressBarCalc->reset();
    ui->progressBarCalc->setVisible(false);
    ui->lb_signal_energy->clear();
    ui->lb_approx_energy->clear();
    ui->lb_residual_energy->clear();
    ui->lb_signal_energy_text->clear();
    ui->lb_approx_energy_text->clear();
    ui->lb_residual_energy_text->clear();
    ui->lb_info_content->clear();
    ui->cb_all_select->setHidden(true);
    ui->lb_timer->setHidden(true);
    ui->actionSpeicher->setEnabled(false);
    ui->actionSpeicher_unter->setEnabled(false);
    ui->actionExport->setEnabled(false);
    if(_signal_matrix.cols() == 0) ui->btt_Calc->setEnabled(false);
    else ui->btt_Calc->setEnabled(true);
    has_warning = false;

    _new_paint = true;

    update();
}

//*************************************************************************************************************************************

bool MainWindow::read_fiff_ave(QString file_name)
{
    QFile t_fileEvoked(file_name);

    fiff_int_t setno = 0;
    QPair<QVariant, QVariant> baseline(QVariant(), 0);
    FiffEvoked evoked(t_fileEvoked, setno, baseline);    
    if(evoked.isEmpty())
        return false;

    QSettings settings;
    QMap<QString, QVariant> chn_name_map;
    for(qint32 m = 0; m < 4; m++)
        chn_name_map.insert(QString("MEG;EEG;STI;EOG").split(';').at(m), true);
    chn_name_map = settings.value("channel_names", chn_name_map).toMap();

    QStringList pick_list;

    QMap<QString, QVariant>::const_iterator i;
    for (i = chn_name_map.constBegin(); i != chn_name_map.constEnd(); ++i)
        if(i.value().toBool())
            pick_list.append(i.key());

    //   Set up pick list: MEG + STI 014 - bad channels
    QStringList include;
    include << "STI 014";
    bool want_meg   = chn_name_map["MEG"].toBool();
    bool want_eeg   = chn_name_map["EEG"].toBool();
    bool want_stim  = chn_name_map["STI"].toBool();


    QStringList filter_list;
    for(qint32 i = 0; i < evoked.info.ch_names.length(); i++)
    {
        for(qint32 k = 0; k < pick_list.length(); k++)
            if(evoked.info.ch_names.at(i).contains(pick_list.at(k)))
                filter_list.append(evoked.info.ch_names.at(i));
    }

    _pick_evoked = evoked.pick_channels(filter_list);
    picks = _pick_evoked.info.pick_types(want_meg, want_eeg, want_stim);
    pick_info = _pick_evoked.info.pick_info();

    if(_pick_evoked.isEmpty())
        return false;

    ui->dsb_sample_rate->setValue(_pick_evoked.info.sfreq);
    _sample_rate = _pick_evoked.info.sfreq;


    _signal_matrix = MatrixXd::Zero(_pick_evoked.data.cols(), _pick_evoked.data.rows());

    for(qint32 channels = 0; channels <  _pick_evoked.data.rows(); channels++)
        _signal_matrix.col(channels) = _pick_evoked.data.row(channels);


    _offset_time = _pick_evoked.times[0];
    _from = 0;
    _first_sample = _pick_evoked.first;
    _to =  _signal_matrix.rows() - 1;
    _last_sample = _pick_evoked.last;

    reference_matrix = _signal_matrix;

    file_type = AVE;
    return true;
}

//*************************************************************************************************************************************

void MainWindow::read_fiff_ave_new()
{
    qint32 row_number = 0;
    qint32 selected_chn = 0;

    qint32 size = 0;
    for(qint32 i = 0; i < reference_matrix.cols(); i++)
        if(select_channel_map[i] == true)
            size++;

    _signal_matrix = MatrixXd::Zero(_to - _from, size);

    _colors.clear();
    for(qint32 channels = 0; channels < reference_matrix.cols(); channels++)
        if(select_channel_map[channels] == true)
        {
            row_number = 0;
            _colors.append(original_colors.at(channels));
            for(qint32 i = _from; i < _to; i++)
            {
                _signal_matrix(row_number, selected_chn) = reference_matrix(i, channels);
                row_number++;
            }
            selected_chn++;
        }

    //resize original signal matrix so that all channels are still in memory and only time is changed
    original_signal_matrix = MatrixXd::Zero(_signal_matrix.rows(), reference_matrix.cols());
    for(qint32 channels = 0; channels < reference_matrix.cols(); channels++)
    {
        row_number = 0;
        for(qint32 i = _from; i < _to; i++ )
        {
            original_signal_matrix(row_number, channels) = reference_matrix(i, channels);
            row_number++;
        }
    }

    _atom_sum_matrix = MatrixXd::Zero(_signal_matrix.rows(), _signal_matrix.cols()); //resize
    _residuum_matrix = MatrixXd::Zero(_signal_matrix.rows(), _signal_matrix.cols()); //resize

    ui->tbv_Results->clearContents();
    ui->tbv_Results->setRowCount(0);
    ui->actionSpeicher->setEnabled(false);
    ui->actionSpeicher_unter->setEnabled(false);
    ui->lb_info_content->clear();
    ui->cb_all_select->setHidden(true);
    ui->lb_timer->setHidden(true);
    ui->progressBarCalc->setHidden(true);
    ui->actionExport->setEnabled(false);
    ui->lb_figure_of_merit->setHidden(true);
    ui->lb_signal_energy->clear();
    ui->lb_approx_energy->clear();
    ui->lb_residual_energy->clear();
    ui->lb_signal_energy_text->clear();
    ui->lb_approx_energy_text->clear();
    ui->lb_residual_energy_text->clear();

    has_warning = false;
    _new_paint = true;
    update();
}

//*************************************************************************************************************************************

bool MainWindow::read_fiff_file(QString fileName)
{
    //   Setup for reading the raw data
    QFile t_fileRaw(fileName);
    FiffRawData raw(t_fileRaw);

    //save channel names to settings
    QSettings settings;
    QMap<QString, QVariant> chn_name_map;
    for(qint32 m = 0; m < 4; m++)
        chn_name_map.insert(QString("MEG;EEG;STI;EOG").split(';').at(m), true);

    chn_name_map = settings.value("channel_names", chn_name_map).toMap();
    QString next_name;

    for(qint32 k = 0; k < raw.info.ch_names.length(); k++)
    {
        bool found_no_new_name = false;
        next_name = raw.info.ch_names.at(k).split(" ").first();
        if(chn_name_map.contains(next_name))
        {
            found_no_new_name = true;
            break;
        }
        if(!found_no_new_name)
            chn_name_map.insert(next_name, true);
    }

    settings.setValue("channel_names", chn_name_map);

    //   Set up pick list: MEG + STI 014 - bad channels
    QStringList include;
    include << "STI 014";
    bool want_meg   = chn_name_map["MEG"].toBool();
    bool want_eeg   = chn_name_map["EEG"].toBool();
    bool want_stim  = chn_name_map["STI"].toBool();

    picks = raw.info.pick_types(want_meg, want_eeg, want_stim/*, include /*, raw.info.bads*/);

    //save fiff data borders global
    _first_sample = raw.first_samp;    
    _last_sample = raw.last_samp;    

    if(_from == -1)
    {
        _from = _first_sample;
        if(_from + 511 <= _last_sample) _to = _from + 511;
        else _to = _last_sample;
    }

    ui->dsb_sample_rate->setValue(raw.info.sfreq);    
    _sample_rate = raw.info.sfreq;

    pick_info = raw.info.pick_info(picks);
    //   Read a data segment
    //   times output argument is optional
    if (!raw.read_raw_segment(datas, times, _from, _to, picks))
    {
       QMessageBox::critical(this, "Error", "error reading fif-file. Could not read raw segment.");
       printf("Could not read raw segment.\n");
       return false;
    }
    printf("Read %d samples.\n",(qint32)datas.cols());

    //signal must be filled with datas like this, because data.col == signal.row and vice versa
    _signal_matrix = MatrixXd::Zero(datas.cols(),datas.rows());

    for(qint32 channels = 0; channels < datas.rows(); channels++)
        _signal_matrix.col(channels) = datas.row(channels);

    file_type = RAW;
    return true;
}

//*************************************************************************************************************************************

void MainWindow::read_fiff_file_new(QString file_name)
{  
    qint32 selected_chn = 0;
    read_fiff_file(file_name);
    original_signal_matrix = _signal_matrix;

    qint32 size = 0;
    for(qint32 i = 0; i < original_signal_matrix.cols(); i++)
        if(select_channel_map[i] == true)
            size++;

    _colors.clear();
    _signal_matrix = MatrixXd::Zero(original_signal_matrix.rows(), size);

    for(qint32 channels = 0; channels < original_signal_matrix.cols(); channels++)
        if(select_channel_map[channels] == true)
        {
            _colors.append(original_colors.at(channels));
            _signal_matrix.col(selected_chn) = original_signal_matrix.col(channels);
            selected_chn++;
        }

    _atom_sum_matrix = MatrixXd::Zero(_signal_matrix.rows(), _signal_matrix.cols()); //resize
    _residuum_matrix = MatrixXd::Zero(_signal_matrix.rows(), _signal_matrix.cols()); //resize

    ui->tbv_Results->clearContents();
    ui->tbv_Results->setRowCount(0);
    ui->actionSpeicher->setEnabled(false);
    ui->actionSpeicher_unter->setEnabled(false);
    ui->lb_info_content->clear();
    ui->cb_all_select->setHidden(true);    
    ui->lb_timer->setHidden(true);
    ui->progressBarCalc->setHidden(true);
    ui->actionExport->setEnabled(false);
    ui->lb_figure_of_merit->setHidden(true);
    ui->lb_signal_energy->clear();
    ui->lb_approx_energy->clear();
    ui->lb_residual_energy->clear();
    ui->lb_signal_energy_text->clear();
    ui->lb_approx_energy_text->clear();
    ui->lb_residual_energy_text->clear();

    has_warning = false;
    _new_paint = true;
    update();
}

//*************************************************************************************************************************************

bool MainWindow::read_matlab_file(QString fileName)
{
    QFile file(fileName);
    file.open(QIODevice::ReadOnly);

    QTextStream stream(&file);
    bool isFloat;

    _matlab_channels = stream.readAll().split('\n', QString::SkipEmptyParts);

    for(qint32 k = 0; k < _matlab_channels.length(); k++)
    {
        qint32 row_number = 0;
        QStringList signal_samples = _matlab_channels.at(k).split(',', QString::SkipEmptyParts);

        if(k==0)
        {
            _first_sample = 0;
            _last_sample = signal_samples.length() - 1;
            _from = _first_sample;

            if(_from + 511 <= _last_sample)
                _to = _from + 511;
            else
                _to = _last_sample;

            _signal_matrix = MatrixXd::Zero(_to - _from + 1, _matlab_channels.length());
        }

        for(qint32 i = _from; i <= _to; i++)
        {
            qreal value = signal_samples.at(i).toFloat(&isFloat);
            if(!isFloat)
            {
                _signal_matrix = MatrixXd::Zero(0, 0);
                QMessageBox::critical(this, "error", QString("error reading matlab file. Could not read line %1 from file %2.").arg(i).arg(fileName));
                //reset ui
                ui->tbv_Results->clear();
                ui->tbv_Results->clearContents();
                ui->tbv_Results->setRowCount(0);
                ui->tbv_Results->setColumnCount(0);
                ui->btt_Calc->setDisabled(true);
                //reset progressbar text color to black
                pal.setColor(QPalette::Text, Qt::black);
                ui->progressBarCalc->setPalette(pal);
                ui->progressBarCalc->setFormat("residual energy: 100%            iterations: 0");
                //reset infolabels
                ui->lb_signal_energy->setHidden(true);
                ui->lb_signal_energy_text->setHidden(true);
                ui->lb_approx_energy->setHidden(true);
                ui->lb_approx_energy_text->setHidden(true);
                ui->lb_residual_energy->setHidden(true);
                ui->lb_residual_energy_text->setHidden(true);

                is_white = false;

                is_saved = false;
                has_warning = false;
                return false;
            }
            _signal_matrix(row_number, k) = value;
            row_number++;
        }
    }
    file.close();

    _sample_rate = 1;
    ui->dsb_sample_rate->setValue(_sample_rate);

    file_type = TXT;

    return true;
}

//*************************************************************************************************************************************

void MainWindow::read_matlab_file_new()
{
    bool isFloat;
    qint32 selected_chn = 0;

    _signal_matrix = MatrixXd::Zero(_to - _from + 1, _matlab_channels.length());

    for(qint32 k = 0;k < _matlab_channels.length(); k++)
    {
        qint32 row_number = 0;
        QStringList signal_samples = _matlab_channels.at(k).split(',', QString::SkipEmptyParts);

        for(qint32 i = _from; i <= _to; i++)
        {
            qreal value = signal_samples.at(i).toFloat(&isFloat);
            if(!isFloat)
                _signal_matrix = MatrixXd::Zero(0, 0);

            _signal_matrix(row_number, k) = value;
            row_number++;
        }
    }

    original_signal_matrix = _signal_matrix;

    qint32 size = 0;
    for(qint32 i = 0; i < original_signal_matrix.cols(); i++)
        if(select_channel_map[i] == true)
            size++;

    _colors.clear();
    _signal_matrix = MatrixXd::Zero(original_signal_matrix.rows(), size);

    for(qint32 channels = 0; channels < original_signal_matrix.cols(); channels++)
        if(select_channel_map[channels] == true)
        {
            _colors.append(original_colors.at(channels));
            _signal_matrix.col(selected_chn) = original_signal_matrix.col(channels);
            selected_chn++;
        }


    _atom_sum_matrix = MatrixXd::Zero(_signal_matrix.rows(), _signal_matrix.cols()); //resize
    _residuum_matrix = MatrixXd::Zero(_signal_matrix.rows(), _signal_matrix.cols()); //resize

    ui->tbv_Results->clearContents();
    ui->tbv_Results->setRowCount(0);
    ui->actionSpeicher->setEnabled(false);
    ui->actionSpeicher_unter->setEnabled(false);
    ui->lb_info_content->clear();
    ui->cb_all_select->setHidden(true);
    ui->lb_timer->setHidden(true);
    ui->progressBarCalc->setHidden(true);
    ui->actionExport->setEnabled(false);
    ui->lb_figure_of_merit->setHidden(true);
    ui->lb_signal_energy->clear();
    ui->lb_approx_energy->clear();
    ui->lb_residual_energy->clear();
    ui->lb_signal_energy_text->clear();
    ui->lb_approx_energy_text->clear();
    ui->lb_residual_energy_text->clear();

    has_warning = false;
    _new_paint = true;
    update();
}
//*************************************************************************************************************************************

void MainWindow::fill_dict_combobox()
{
    QDir dir(QDir::homePath() + "/" + "Matching-Pursuit-Toolbox");
    QStringList filterList;
    filterList.append("*.dict");
    QFileInfoList fileList =  dir.entryInfoList(filterList);

    ui->cb_Dicts->clear();
    for(int i = 0; i < fileList.length(); i++)
        ui->cb_Dicts->addItem(QIcon(":/images/icons/DictIcon.png"), fileList.at(i).baseName());

    //dis-/enable button calc, if dicts are existing
    if(ui->cb_Dicts->itemText(0) == "" && ui->rb_OwnDictionary->isChecked())
        ui->btt_Calc->setEnabled(false);
    else if(_has_file && ui->rb_OwnDictionary->isChecked())
        ui->btt_Calc->setEnabled(true);

}

//*************************************************************************************************************************************

void MainWindow::fill_channel_combobox()
{
    //select all channels item
    this->cb_item = new QStandardItem;
    this->cb_item->setText("de/select all channels");
    this->cb_item->setFlags(Qt::ItemIsUserCheckable | Qt::ItemIsEnabled);
    this->cb_item->setData(Qt::Checked, Qt::CheckStateRole);
    this->cb_model->appendRow(this->cb_item);
    this->cb_items.push_back(this->cb_item);

    QSettings settings;

    QStringList chn_names;
    chn_names.clear();
    if(!pick_info.isEmpty())
        chn_names = pick_info.ch_names;
    else
        for(qint32 i = 0; i < _signal_matrix.cols(); i++)
            chn_names.append(QString::number(i));



    //cout << "chn_name_lenght: " << chn_names.length() << "\n";
    //cout << "channelcount: " << _signal_matrix.cols() << "\n";
    for(qint32 channels = 1; channels <= _signal_matrix.cols(); channels++)
    {
        if(settings.value("pastell_colors", false).toBool())
            _colors.append(QColor::fromHsv(qrand() % 256, 255, 190));
        else
            _colors.append(QColor::fromRgb(qrand() / ((qreal)RAND_MAX + 300) * 255, qrand() / ((qreal)RAND_MAX + 300) * 255, qrand() / ((qreal)RAND_MAX + 300) * 255));
        //channel item
        this->cb_item = new QStandardItem;
        this->cb_item->setText(chn_names.at(channels - 1));
        this->cb_item->setFlags(Qt::ItemIsUserCheckable | Qt::ItemIsEnabled);
        this->cb_item->setData(Qt::Checked, Qt::CheckStateRole);
        select_channel_map.insert(channels - 1, true);
        if(!pick_info.isEmpty())
        {
            for(qint32 k = 0; k < pick_info.bads.length(); k++)
                if(pick_info.bads.at(k) == this->cb_item->text())
                {
                   select_channel_map[channels - 1] = false;
                   this->cb_item->setData(Qt::Unchecked, Qt::CheckStateRole);
                   this->cb_item->setBackground(QColor::fromRgb(0x0F0, 0x080, 0x080, 0x00FF));
                   break;
                }
        }
        this->cb_items.push_back(this->cb_item);
        this->cb_model->insertRow(channels, this->cb_item);
    }

    original_colors = _colors;

    qint32 size = 0;
    for(qint32 i = 0; i < original_signal_matrix.cols(); i++)
        if(select_channel_map[i] == true)
            size++;


    _signal_matrix = MatrixXd::Zero(original_signal_matrix.rows(), size);
    _atom_sum_matrix = MatrixXd::Zero(original_signal_matrix.rows(), size);
    _residuum_matrix = MatrixXd::Zero(original_signal_matrix.rows(), size);

    _colors.clear();
    qint32 selected_chn = 0;

    for(qint32 channels = 0; channels < original_signal_matrix.cols(); channels++)
        if(select_channel_map[channels] == true)
        {
            _colors.append(original_colors.at(channels));
            _signal_matrix.col(selected_chn) = original_signal_matrix.col(channels);
            selected_chn++;
        }
    ui->cb_channels->setModel(this->cb_model);
}

//*************************************************************************************************************************************

void MainWindow::cb_selection_changed(const QModelIndex& topLeft, const QModelIndex& bottomRight)
{
    Q_UNUSED(bottomRight);

    QStandardItem* cb_item = this->cb_items[topLeft.row()];
    if(topLeft.row() == 0)
    {
        if(cb_item->checkState() == Qt::Checked)
        {
            for(qint32 i = 1; i < ui->cb_channels->count(); i++)
                if(this->cb_items[i]->checkState() == Qt::Unchecked)
                    this->cb_items[i]->setData(Qt::Checked, Qt::CheckStateRole);
        }
        else
        {
            for(qint32 i = 1; i < ui->cb_channels->count(); i++)
                if(this->cb_items[i]->checkState() == Qt::Checked)
                    this->cb_items[i]->setData(Qt::Unchecked, Qt::CheckStateRole);
        }
        return;
    }

    ui->tbv_Results->clearContents();
    ui->tbv_Results->setRowCount(0);
    ui->actionSpeicher->setEnabled(false);
    ui->actionSpeicher_unter->setEnabled(false);
    ui->actionExport->setEnabled(false);

    if(cb_item->checkState() == Qt::Unchecked)
        select_channel_map[topLeft.row() - 1] = false;
    else if(cb_item->checkState() == Qt::Checked)
        select_channel_map[topLeft.row() - 1] = true;

    qint32 size = 0;
    for(qint32 i = 0; i < original_signal_matrix.cols(); i++)
        if(select_channel_map[i] == true)
            size++;


    _signal_matrix = MatrixXd::Zero(original_signal_matrix.rows(), size);
    _atom_sum_matrix = MatrixXd::Zero(original_signal_matrix.rows(), size);
    _residuum_matrix = MatrixXd::Zero(original_signal_matrix.rows(), size);

    _colors.clear();
    qint32 selected_chn = 0;
    for(qint32 channels = 0; channels < original_signal_matrix.cols(); channels++)
        if(select_channel_map[channels] == true)
        {
            _colors.append(original_colors.at(channels));
            _signal_matrix.col(selected_chn) = original_signal_matrix.col(channels);
            selected_chn++;
        }

    if(_signal_matrix.cols() == 0) ui->btt_Calc->setEnabled(false);
    else ui->btt_Calc->setEnabled(true);

    _new_paint = true;
    update();
}

//*************************************************************************************************************************************

void GraphWindow::paintEvent(QPaintEvent* event)
{
    Q_UNUSED(event);
    paint_signal(_signal_matrix, this->size());
}

//*************************************************************************************************************************************

void GraphWindow::paint_signal(MatrixXd signalMatrix, QSize windowSize)
{

    QPainter painter(this);
    painter.setRenderHint(QPainter::Antialiasing, true);
    painter.fillRect(0,0,windowSize.width(),windowSize.height(),QBrush(Qt::white));     // paint window white
    painter.drawRect(0,0, windowSize.width(), windowSize.height());

    if(signalMatrix.rows() > 0 && signalMatrix.cols() > 0)
    {
        const qint32 maxStrLenght = 55; // max lenght in pixel of x-axis string
        qint32 borderMarginWidth = 15;  // reduce paintspace in GraphWindow of borderMargin pixels
        qreal maxPos = 0.0;             // highest signalvalue
        qreal maxNeg = 0.0;             // smalest signalvalue
        qreal maxmax = 0.0;             // absolute difference maxpos - maxneg
        qreal scaleYText = 0.0;
        qint32 negScale  = 0;

        _border_margin_height = 5 + windowSize.height() / 10;     // adapt bordermargin to avoid painting out of range

        if(_new_paint)
        {
            maxPos = signalMatrix.maxCoeff();
            maxNeg = signalMatrix.minCoeff();

            // absolute signalheight
            if(maxNeg <= 0) maxmax = maxPos - maxNeg;
            else  maxmax = maxPos + maxNeg;

            _max_pos = maxPos;          // to globe max_pos
            _max_neg = maxNeg;          // to globe min_pos
            _signal_maximum = maxmax;   // to globe abs_max
            _new_paint = false;
        }

        // scale axis text
        scaleYText = _signal_maximum / 10.0;

        if(_max_neg < 0)  negScale = floor((_max_neg * 10 / _signal_maximum) + 0.5);
        if(_max_pos <= 0) negScale = -10;
        _signal_negative_scale = negScale;  // to globe _signal_negative_scale

        // scale signal
        qreal scaleX = (windowSize.width() - maxStrLenght - borderMarginWidth) / qreal(signalMatrix.rows() - 1);
        qreal scaleY = (windowSize.height() - _border_margin_height) / _signal_maximum;

        //scale axis
        qreal scaleXAchse = (windowSize.width() - maxStrLenght - borderMarginWidth) / 20.0;
        qreal scaleYAchse = (windowSize.height() - _border_margin_height) / 10.0;

        for(qint32 i = 0; i < 11; i++)
        {
            if(negScale == 0)   // x-Axis reached (y-value = 0)
            {
                _x_axis_height = i * scaleYAchse - windowSize.height() + _border_margin_height / 2;   // position of x axis in height

                // append scaled signalpoints and paint signal
                for(qint32 channel = 0; channel < signalMatrix.cols(); channel++)   // over all Channels
                {
                    QPolygonF poly;
                    for(qint32 h = 0; h < signalMatrix.rows(); h++)
                        poly.append(QPointF((h * scaleX) + maxStrLenght, -(signalMatrix(h, channel) * scaleY + _x_axis_height)));
                    QPen pen(_colors.at(channel), 0.5, Qt::SolidLine, Qt::SquareCap, Qt::MiterJoin);
                    painter.setPen(pen);
                    painter.drawPolyline(poly);                    
                }

                // paint x-axis
                for(qint32 j = 1; j < 21; j++)
                {
                    if(fmod(j, 4.0) == 0)   //draw light grey sectors
                    {
                        QPen pen(Qt::darkGray, 0.5, Qt::SolidLine, Qt::SquareCap, Qt::MiterJoin);
                        painter.setPen(pen);
                        painter.drawLine(j * scaleXAchse + maxStrLenght, -(_x_axis_height - windowSize.height()),
                                         j * scaleXAchse + maxStrLenght , -(_x_axis_height + windowSize.height()));   // scalelines x-axis
                    }
                    QPen pen(Qt::black, 1, Qt::SolidLine, Qt::SquareCap, Qt::MiterJoin);
                    painter.setPen(pen);
                    painter.drawLine(j * scaleXAchse + maxStrLenght, -(_x_axis_height - 2),
                                     j * scaleXAchse + maxStrLenght , -(_x_axis_height + 2));   // scalelines x-axis
                }
                painter.drawLine(maxStrLenght - 40, -_x_axis_height, windowSize.width()-5, -_x_axis_height);    // paint x-axis
            }
            painter.drawText(3, -(i * scaleYAchse - windowSize.height()) - _border_margin_height / 2 + 4, QString::number(negScale * scaleYText, 'g', 3));     // paint scalevalue y-axis

            painter.drawLine(maxStrLenght - 2, -((i * scaleYAchse)-(windowSize.height()) + _border_margin_height / 2),
                             maxStrLenght + 2, -((i * scaleYAchse)-(windowSize.height()) + _border_margin_height / 2));  // scalelines y-axis

            negScale++;
        }
        painter.drawLine(maxStrLenght, 2, maxStrLenght, windowSize.height() - 2);     // paint y-axis
    }
    painter.end();    
}

//*************************************************************************************************************************************

void AtomSumWindow::paintEvent(QPaintEvent* event)
{
     Q_UNUSED(event);
    paint_atom_sum(_atom_sum_matrix, this->size(), _signal_maximum, _signal_negative_scale);
}

//*************************************************************************************************************************************

void AtomSumWindow::paint_atom_sum(MatrixXd atom_matrix, QSize windowSize, qreal signalMaximum, qreal signalNegativeMaximum)
{
    // paint window white
    QPainter painter(this);
    painter.setRenderHint(QPainter::Antialiasing, true);
    painter.fillRect(0,0,windowSize.width(),windowSize.height(),QBrush(Qt::white));
    painter.drawRect(0,0, windowSize.width(), windowSize.height());

    // can also checked of zerovector, then you paint no empty axis
    if(atom_matrix.rows() > 0 && atom_matrix.cols() > 0  && _signal_matrix.rows() > 0 && _signal_matrix.cols() > 0)
    {
        const qint32 maxStrLenght = 55;
        qint32 borderMarginWidth = 15;  // reduce paintspace in GraphWindow of borderMargin pixels

        // scale axis title
        qreal scaleYText = signalMaximum / 10.0;

        // scale signal
        qreal scaleX = (windowSize.width() - maxStrLenght - borderMarginWidth) / qreal(atom_matrix.rows() - 1);
        qreal scaleY = (windowSize.height() - _border_margin_height) / signalMaximum;

        //scale axis
        qreal scaleXAchse = (windowSize.width() - maxStrLenght - borderMarginWidth) / 20.0;
        qreal scaleYAchse = (windowSize.height() - _border_margin_height) / 10.0;

        for(qint32 i = 0; i < 11; i++)
        {
            if(signalNegativeMaximum == 0)                                          // x-Axis reached (y-value = 0)
            {
                // append scaled signalpoints and paint signal
                for(qint32 channel = 0; channel < atom_matrix.cols(); channel++)    // over all Channels
                {
                    QPolygonF poly;                   
                    for(qint32 h = 0; h < atom_matrix.rows(); h++)
                        poly.append(QPointF((h * scaleX) + maxStrLenght, -(atom_matrix(h, channel) * scaleY + _x_axis_height)));
                    QPen pen(_colors.at(channel), 0.5, Qt::SolidLine, Qt::SquareCap, Qt::MiterJoin);
                    painter.setPen(pen);
                    painter.drawPolyline(poly);
                }                
                // paint x-axis                
                for(qint32 j = 1; j < 21; j++)
                {
                    if(fmod(j, 4.0) == 0)   //draw light grey sectors
                    {
                        QPen pen(Qt::darkGray, 0.5, Qt::SolidLine, Qt::SquareCap, Qt::MiterJoin);
                        painter.setPen(pen);
                        painter.drawLine(j * scaleXAchse + maxStrLenght, -(_x_axis_height - windowSize.height()),
                                         j * scaleXAchse + maxStrLenght, -(_x_axis_height + windowSize.height()));   // scalelines x-axis
                    }
                    QPen pen(Qt::black, 1, Qt::SolidLine, Qt::SquareCap, Qt::MiterJoin);
                    painter.setPen(pen);
                    painter.drawLine(j * scaleXAchse + maxStrLenght, -(_x_axis_height - 2),
                                     j * scaleXAchse + maxStrLenght, -(_x_axis_height + 2));   // scalelines x-axis
                }
                painter.drawLine(maxStrLenght - 40, -_x_axis_height, windowSize.width()-5, -_x_axis_height);    // paint x-axis
            }

            painter.drawText(3, -(i * scaleYAchse - windowSize.height()) - _border_margin_height / 2 + 4, QString::number(signalNegativeMaximum * scaleYText, 'g', 3));     // paint scalvalue Y-axis
            painter.drawLine(maxStrLenght - 2, -((i * scaleYAchse)-(windowSize.height()) + _border_margin_height / 2),
                             maxStrLenght + 2, -((i * scaleYAchse)-(windowSize.height()) + _border_margin_height / 2));  // scalelines y-axis

            signalNegativeMaximum++;
        }
        painter.drawLine(maxStrLenght, 2, maxStrLenght, windowSize.height() - 2);     // paint y-axis      
    }
    painter.end();
}

//*************************************************************************************************************************************

void ResiduumWindow::paintEvent(QPaintEvent* event)
{
    Q_UNUSED(event);
    paint_residuum(_residuum_matrix, this->size(), _signal_maximum, _signal_negative_scale);
}

//*************************************************************************************************************************************

void ResiduumWindow::paint_residuum(MatrixXd residuum_matrix, QSize windowSize, qreal signalMaximum, qreal signalNegativeMaximum)
{
    // paint window white
    QPainter painter(this);
    painter.setRenderHint(QPainter::Antialiasing, true);
    painter.fillRect(0,0,windowSize.width(),windowSize.height(),QBrush(Qt::white));
    painter.drawRect(0,0, windowSize.width(), windowSize.height());

    if(residuum_matrix.rows() > 0 && residuum_matrix.cols() > 0 && _signal_matrix.rows() > 0 && _signal_matrix.cols() > 0)
    {
        const qint32 maxStrLenght = 55;
        qint32 borderMarginWidth = 15;                             // reduce paintspace in GraphWindow of borderMargin pixels

        // scale axis title
        qreal scaleYText = signalMaximum / 10.0;

        // scale signal
        qreal scaleX = (windowSize.width() - maxStrLenght - borderMarginWidth) / qreal(residuum_matrix.rows() - 1);
        qreal scaleY = (windowSize.height() - _border_margin_height) / signalMaximum;

        //scale axis
        qreal scaleXAchse = (windowSize.width() - maxStrLenght - borderMarginWidth) / 20.0;
        qreal scaleYAchse = (windowSize.height() - _border_margin_height) / 10.0;

        for(qint32 i = 0; i < 11; i++)
        {
            if(signalNegativeMaximum == 0)                                              // x-axis reached (y-value = 0)
            {
                // append scaled signalpoints and paint signal
                for(qint32 channel = 0; channel < residuum_matrix.cols(); channel++)    // over all Channels
                {
                    QPolygonF poly;                    
                    for(qint32 h = 0; h < residuum_matrix.rows(); h++)
                        poly.append(QPointF(h * scaleX + maxStrLenght,  - (residuum_matrix(h, channel) * scaleY + _x_axis_height)));
                    QPen pen(_colors.at(channel), 0.5, Qt::SolidLine, Qt::SquareCap, Qt::MiterJoin);
                    painter.setPen(pen);
                    painter.drawPolyline(poly);
                }
                // paint x-axis
                for(qint32 j = 1; j < 21; j++)
                {
                    if(fmod(j, 4.0) == 0)   //draw light grey sectors
                    {
                        QPen pen(Qt::darkGray, 0.5, Qt::SolidLine, Qt::SquareCap, Qt::MiterJoin);
                        painter.setPen(pen);
                        painter.drawLine(j * scaleXAchse + maxStrLenght, -(_x_axis_height - windowSize.height()),
                                         j * scaleXAchse + maxStrLenght, -(_x_axis_height + windowSize.height()));   // scalelines x-axis
                    }                   
                    QPen pen(Qt::black, 1, Qt::SolidLine, Qt::SquareCap, Qt::MiterJoin);
                    painter.setPen(pen);
                    painter.drawLine(j * scaleXAchse + maxStrLenght, -(_x_axis_height - 2),
                                     j * scaleXAchse + maxStrLenght, -(_x_axis_height + 2));   // scalelines x-axis
                }
                painter.drawLine(maxStrLenght - 40, -_x_axis_height, windowSize.width()-5, -_x_axis_height);    // paint x-axis
            }

            painter.drawText(3, -(i * scaleYAchse - windowSize.height()) - _border_margin_height/2 + 4, QString::number(signalNegativeMaximum * scaleYText, 'g', 3));     // paint scalevalue y-axis
            painter.drawLine(maxStrLenght - 2, -((i * scaleYAchse)-(windowSize.height()) + _border_margin_height / 2),
                             maxStrLenght + 2, -((i * scaleYAchse)-(windowSize.height()) + _border_margin_height / 2));  // scalelines y-axis

            signalNegativeMaximum++;
        }

        painter.drawLine(maxStrLenght, 2, maxStrLenght, windowSize.height() - 2);       // paint y-axis
    }
    painter.end();
}

//*************************************************************************************************************************************

void XAxisWindow::paintEvent(QPaintEvent* event)
{
    Q_UNUSED(event);
    paint_axis(_signal_matrix, this->size());
}

//*************************************************************************************************************************************

void XAxisWindow::paint_axis(MatrixXd signalMatrix, QSize windowSize)
{
    QPainter painter(this);
    painter.setRenderHint(QPainter::Antialiasing, true);

    if(signalMatrix.rows() > 0 && signalMatrix.cols() > 0)
    {
        const qint32 maxStrLenght = 55;
        qint32 borderMarginWidth = 15;
        qreal scaleXText = (signalMatrix.rows() - 1) /  _sample_rate / 20.0;                       // divide signallength
        qreal scaleXAchse = (windowSize.width() - maxStrLenght - borderMarginWidth) / 20.0;

        for(qint32 j = 0; j < 21; j++)
        {
            if(j == 20)
            {
                painter.drawText(j * scaleXAchse + 37, 20, QString::number(j * scaleXText + _from / _sample_rate + _offset_time, 'f', 2));    // scalevalue as string
                painter.drawLine(j * scaleXAchse + maxStrLenght, 5 + 2,
                                 j * scaleXAchse + maxStrLenght, 5 - 2);                    // scalelines
            }
            else
            {
                painter.drawText(j * scaleXAchse + 45, 20, QString::number(j * scaleXText + _from / _sample_rate  + _offset_time, 'f', 2));    // scalevalue as string
                painter.drawLine(j * scaleXAchse + maxStrLenght, 5 + 2,
                                 j * scaleXAchse + maxStrLenght, 5 - 2);                    // scalelines
            }
        }
        painter.drawText(5 , 20, "[sec]");  // unit
        painter.drawLine(5, 5, windowSize.width()-5, 5);  // paint y-line
    }
}

//*************************************************************************************************************************************

// starts MP-algorithm
void MainWindow::on_btt_Calc_clicked()
{
    truncation_criterion criterion;

    if(ui->chb_Iterations->isChecked() && !ui->chb_ResEnergy->isChecked())
        criterion = Iterations;
    if(ui->chb_Iterations->isChecked() && ui->chb_ResEnergy->isChecked())
        criterion = Both;
    if(ui->chb_ResEnergy->isChecked() && !ui->chb_Iterations->isChecked())
        criterion = SignalEnergy;

    if(ui->btt_Calc->text()== "calculate")
    {
        ui->progressBarCalc->setValue(0);
        ui->progressBarCalc->setHidden(false);

        if(ui->chb_Iterations->checkState()  == Qt::Unchecked && ui->chb_ResEnergy->checkState() == Qt::Unchecked)
        {
            QMessageBox msgBox(QMessageBox::Warning, "Error", "No truncation criterion choosen.", QMessageBox::Ok, this);
            msgBox.exec();
            return;
        }

        if(((ui->dsb_energy->value() <= 1 && ui->dsb_energy->isEnabled()) && (ui->sb_Iterations->value() >= 500 && ui->sb_Iterations->isEnabled()))
                || (ui->dsb_energy->value() <= 1 && ui->dsb_energy->isEnabled() && !ui->sb_Iterations->isEnabled())
                || (ui->sb_Iterations->value() >= 500 && ui->sb_Iterations->isEnabled() && !ui->dsb_energy->isEnabled()) )
        {
            QSettings settings;
            if(settings.value("show_warnings", true).toBool())
            {
                processdurationmessagebox* msgBox = new processdurationmessagebox(this);
                msgBox->setModal(true);
                msgBox->exec();
                msgBox->close();
            }
        }

        ui->gb_trunc->setEnabled(false);
        ui->btt_OpenSignal->setEnabled(false);
        ui->btt_Calc->setText("cancel");
        ui->cb_channels->setEnabled(false);
        ui->cb_all_select->setEnabled(false);
        ui->dsb_from->setEnabled(false);
        ui->dsb_to->setEnabled(false);
        ui->sb_sample_count ->setEnabled(false);
        ui->tbv_Results->clearContents();
        ui->tbv_Results->setRowCount(0);
        ui->cb_all_select->setHidden(false);
        ui->lb_timer->setHidden(false);
        ui->actionExport->setEnabled(false);
        ui->lb_figure_of_merit->setHidden(true);
        ui->lb_info_content->clear();

        _adaptive_atom_list.clear();
        _fix_dict_atom_list.clear();

        //reset progressbar text color to black, reset infos
        pal.setColor(QPalette::Text, Qt::black);
        ui->progressBarCalc->setPalette(pal);
        ui->progressBarCalc->setFormat("residual energy: 100%            iterations: 0");

        ui->lb_signal_energy->setHidden(true);
        ui->lb_signal_energy_text->setHidden(true);
        ui->lb_approx_energy->setHidden(true);
        ui->lb_approx_energy_text->setHidden(true);
        ui->lb_residual_energy->setHidden(true);
        ui->lb_residual_energy_text->setHidden(true);

        is_white = false;

        is_saved = false;
        has_warning = false;

        _residuum_matrix = _signal_matrix;
        _atom_sum_matrix = MatrixXd::Zero(_signal_matrix.rows(), _signal_matrix.cols());      
        callAtomSumWindow->update();
        callResidumWindow->update();

        recieved_result_counter = 0;
        counter_time.start();
        _counter_timer->setInterval(100);
        _counter_timer->start();

        if(ui->rb_OwnDictionary->isChecked())
        {
            ui->tbv_Results->setColumnCount(2);
            ui->tbv_Results->setHorizontalHeaderLabels(QString("energy\n[%];atom").split(";"));
            ui->tbv_Results->setColumnWidth(0,55);
            ui->tbv_Results->setColumnWidth(1,280);
            max_tbv_header_width = 0;
            calc_fix_mp(QString(QDir::homePath() + "/" + "Matching-Pursuit-Toolbox/%1.dict").arg(ui->cb_Dicts->currentText()), _signal_matrix, criterion);
        }
        else if(ui->rb_adativMp->isChecked())
        {
            QList<qint32> sizes = ui->splitter->sizes();
            sizes.insert(0, 240);
            ui->splitter->setSizes(sizes);
            max_tbv_header_width = 150;

            ui->tbv_Results->setColumnCount(5);
            ui->tbv_Results->setHorizontalHeaderLabels(QString("energy\n[%];scale\n[sec];trans\n[sec];modu\n[Hz];phase\n[rad]").split(";"));
            ui->tbv_Results->setColumnWidth(0,55);
            ui->tbv_Results->setColumnWidth(1,45);
            ui->tbv_Results->setColumnWidth(2,40);
            ui->tbv_Results->setColumnWidth(3,40);
            ui->tbv_Results->setColumnWidth(4,50);

            calc_adaptiv_mp(_signal_matrix, criterion);
        }        
        is_calulating = true;
    }
    //cancel calculation thread
    else if(ui->btt_Calc->text() == "cancel")
    {
        emit mp_Thread->requestInterruption();
        ui->btt_Calc->setText("wait...");
    }
}

//*************************************************************************************************************

void MainWindow::on_time_out()
{
    QTime diff_time(0,0);
    diff_time = diff_time.addMSecs(counter_time.elapsed());
    ui->lb_timer->setText(diff_time.toString("hh:mm:ss.zzz"));
    _counter_timer->start();
}

//*************************************************************************************************************
void MainWindow::recieve_result(qint32 current_iteration, qint32 max_iterations, qreal current_energy, qreal max_energy, MatrixXd residuum,
                                adaptive_atom_list adaptive_atom_res_list, fix_dict_atom_list fix_dict_atom_res_list)
{
    tbv_is_loading = true;

    QSettings settings;
    qreal percent = ui->dsb_energy->value();
    residuum_energy = 100 * (max_energy - current_energy) / max_energy;
    signal_energy = max_energy;

    //current atoms list update
    if(fix_dict_atom_res_list.isEmpty())
    {
        GaborAtom temp_atom = adaptive_atom_res_list.last().last();
        QList<GaborAtom> temp_channel_list= adaptive_atom_res_list.last();
        qreal atom_energy = 0;

        for(qint32 i = 0; i < adaptive_atom_res_list.last().length(); i++)
        {
            atom_energy += adaptive_atom_res_list.last().at(i).energy;
        }


        qreal phase = temp_atom.phase;
        if(temp_atom.phase > 2*PI) phase -= 2*PI;

        QTableWidgetItem* atomEnergieItem = new QTableWidgetItem(QString::number(100 * atom_energy / max_energy, 'f', 2));
        QTableWidgetItem* atomScaleItem = new QTableWidgetItem(QString::number(temp_atom.scale / _sample_rate, 'g', 3));
        QTableWidgetItem* atomTranslationItem = new QTableWidgetItem(QString::number(temp_atom.translation / qreal(_sample_rate) + _from  / _sample_rate + _offset_time, 'g', 4));
        QTableWidgetItem* atomModulationItem = new QTableWidgetItem(QString::number(temp_atom.modulation * _sample_rate / temp_atom.sample_count, 'g', 3));
        QTableWidgetItem* atomPhaseItem = new QTableWidgetItem(QString::number(phase, 'g', 3));

        atomEnergieItem->setFlags(Qt::ItemIsUserCheckable);
        atomScaleItem->setFlags(Qt::NoItemFlags);
        atomTranslationItem->setFlags(Qt::NoItemFlags);
        atomModulationItem->setFlags(Qt::NoItemFlags);
        atomPhaseItem->setFlags(Qt::NoItemFlags);
        atomEnergieItem->setCheckState(Qt::Checked);

        atomEnergieItem->setTextAlignment(0x0082);
        atomScaleItem->setTextAlignment(0x0082);
        atomTranslationItem->setTextAlignment(0x0082);
        atomModulationItem->setTextAlignment(0x0082);
        atomPhaseItem->setTextAlignment(0x0082);

        //_adaptive_atom_list.append(temp_atom); //old
        _adaptive_atom_list.append(adaptive_atom_res_list.last());

        //ToDo: sort_results for trial_separation
        if(settings.value("sort_results", true).toBool())// && !settings.value("trial_separation", false).toBool())
        {
            qSort(adaptive_atom_res_list.begin(), adaptive_atom_res_list.end(), sort_energy_adaptive);
            qSort(_adaptive_atom_list.begin(), _adaptive_atom_list.end(), sort_energy_adaptive);
        }

        // ToDo: qint32 index = adaptive_atom_res_list.indexOf(temp_atom);
        qint32 index = 0;
        while(index < _adaptive_atom_list.length())
        {
            if(temp_atom.scale == _adaptive_atom_list.at(index).last().scale
                    && temp_atom.modulation == _adaptive_atom_list.at(index).last().modulation
                    && temp_atom.translation == _adaptive_atom_list.at(index).last().translation
                    && temp_atom.energy == _adaptive_atom_list.at(index).last().energy)
                break;
            index++;
        }

        ui->tbv_Results->insertRow(index);
        ui->tbv_Results->setItem(index, 0, atomEnergieItem);
        ui->tbv_Results->setItem(index, 1, atomScaleItem);
        ui->tbv_Results->setItem(index, 2, atomTranslationItem);
        ui->tbv_Results->setItem(index, 3, atomModulationItem);
        ui->tbv_Results->setItem(index, 4, atomPhaseItem);

        //update residuum and atom sum for painting and later save to hdd
        for(qint32 i = 0; i < _signal_matrix.cols(); i++)
        {
            if(settings.value("trial_separation", false).toBool())
            {
                VectorXd atom_vec = temp_channel_list.at(i).max_scalar_product * temp_atom.create_real(temp_channel_list.at(i).sample_count,
                                                                                                                   temp_channel_list.at(i).scale,
                                                                                                                   temp_channel_list.at(i).translation,
                                                                                                                   temp_channel_list.at(i).modulation,
                                                                                                                   temp_channel_list.at(i).phase);
                _residuum_matrix.col(i) -= atom_vec;
                _atom_sum_matrix.col(i) += atom_vec;
                //_residuum_matrix = residuum;
            }
            else
            {
                VectorXd atom_vec = temp_atom.max_scalar_list.at(i) * temp_atom.create_real(temp_atom.sample_count, temp_atom.scale, temp_atom.translation, temp_atom.modulation, temp_atom.phase_list.at(i));
                _residuum_matrix.col(i) -= atom_vec;
                _atom_sum_matrix.col(i) += atom_vec;
            }
        }
    }
    else if(adaptive_atom_res_list.isEmpty())
    {
        FixDictAtom temp_atom = fix_dict_atom_res_list.last();
        fix_dict_atom_res_list.last().display_text = create_display_text(fix_dict_atom_res_list.last());
        temp_atom.display_text =  create_display_text(fix_dict_atom_res_list.last());

        QFont font;
        QFontMetrics fm(font);
        qint32 header_width = fm.width(fix_dict_atom_res_list.last().display_text) + 35;
        if(header_width > max_tbv_header_width)
        {
            ui->tbv_Results->setColumnWidth(1, header_width);
            max_tbv_header_width = header_width;
        }

        QTableWidgetItem* atom_energie_item = new QTableWidgetItem(QString::number(100 * temp_atom.energy / max_energy, 'f', 2));
        QTableWidgetItem* atom_name_item = new QTableWidgetItem(temp_atom.display_text);

        atom_energie_item->setFlags(Qt::ItemIsUserCheckable);
        atom_name_item->setFlags(Qt::NoItemFlags);
        atom_energie_item->setCheckState(Qt::Checked);

        atom_energie_item->setTextAlignment(0x0082);
        atom_name_item->setTextAlignment(0x0081);

        _fix_dict_atom_list.append(temp_atom);
        if(settings.value("sort_results", true).toBool())
        {
            qSort(fix_dict_atom_res_list.begin(),fix_dict_atom_res_list.end(), sort_energy_fix);
            qSort(_fix_dict_atom_list.begin(),_fix_dict_atom_list.end(), sort_energy_fix);
        }
        // ToDo: index = _adaptive_atom_list.indexOf(temp_atom);
        qint32 index = 0;
        while(index < fix_dict_atom_res_list.length())
        {
            if(temp_atom.display_text == fix_dict_atom_res_list.at(index).display_text)
                 break;
             index++;
        }
        ui->tbv_Results->insertRow(index);
        ui->tbv_Results->setItem(index, 0, atom_energie_item);
        ui->tbv_Results->setItem(index, 1, atom_name_item);

        //update residuum and atom sum for painting and later save to hdd

        for(qint32 i = 0; i < _signal_matrix.cols(); i++)
        {
            _residuum_matrix.col(i) -= temp_atom.max_scalar_list.at(i) * temp_atom.atom_samples;
            _atom_sum_matrix.col(i) += temp_atom.max_scalar_list.at(i) * temp_atom.atom_samples;
        }/*
        _residuum_matrix = residuum;
        _atom_sum_matrix = _signal_matrix - residuum;
    */}

    //progressbar update remaining energy and iterations update

    QString text = QString("residual energy: %0%            iterations: %1").arg(QString::number(residuum_energy, 'f', 2)).arg(current_iteration);
    ui->progressBarCalc->setFormat(text);
    qint32 prgrsbar_adapt = 99;
    if(max_iterations > 1999 && current_iteration < 100)
        ui->progressBarCalc->setMaximum(100);
    if(ui->chb_ResEnergy->isChecked() && (current_iteration >= (prgrsbar_adapt)) && (max_energy - current_energy) > (0.01 * percent * max_energy))
        ui->progressBarCalc->setMaximum(current_iteration + 5);
    if(max_iterations < 1999) ui->progressBarCalc->setMaximum(max_iterations);
    ui->progressBarCalc->setValue(current_iteration);

    if(((current_iteration == max_iterations) || (max_energy - current_energy) < (0.01 * percent * max_energy))&&ui->chb_ResEnergy->isChecked())
        ui->progressBarCalc->setValue(ui->progressBarCalc->maximum());

    if(ui->progressBarCalc->value() > ui->progressBarCalc->maximum() / 2 && !is_white)
    {
        pal.setColor(QPalette::Text, Qt::white);
        ui->progressBarCalc->setPalette(pal);
        is_white = true;
    }

    // update ui
    if(max_iterations > 10 && percent < 1 && _signal_matrix.cols() > 40 && recieved_result_counter % 10 == 0)
    {
        callAtomSumWindow->update();
        callResidumWindow->update();
    }
    else if(max_iterations > 5 && percent < 5 && _signal_matrix.cols() > 20 && recieved_result_counter % 5 == 0)
    {
        callAtomSumWindow->update();
        callResidumWindow->update();
    }
    else if(_signal_matrix.cols() < 20)
    {
        callAtomSumWindow->update();
        callResidumWindow->update();
    }

    tbv_is_loading = false;
    recieved_result_counter++;
}

//*************************************************************************************************************

void MainWindow::recieve_warnings(qint32 warning_number)
{
    QSettings settings;

    if(settings.value("show_infos", true).toBool())
    {
        ui->lb_info_content->setHidden(false);
        ui->lb_info->setHidden(false);

        QString text;
        if(warning_number == 1 && !has_warning)
        {
            text = "The dictionary does not have the appropriate atoms to approximate the signal more closely. Calculation terminated before reaching truncation criterion. ";
            ui->lb_info_content->setText(text);
            has_warning = true;
        }
        else if(warning_number == 2 && !has_warning)
        {
            text = "No matching sample count between atoms and signal. This may lead to discontinuities. ";
            ui->lb_info_content->setText(text);
            has_warning = true;
        }
        else if(has_warning && warning_number != 10)
        {
            text = "This dictionary does not fit the signals sample count (leads to discontinuities) and excludes atoms to reduce further residual energy. Calculation terminated before reaching truncation criterion. ";
            ui->lb_info_content->setText(text);
        }
        if(warning_number == 10)
        {
            text = ui->lb_info_content->text();
            text.append("Algorithm canceled by user interaction.");
            ui->lb_info_content->setText(text);
        }
        if(warning_number == 11)
        {
            text = QString("Simplex Iteration limit of %1 achieved, result may not be optimal. ").arg(settings.value("adaptive_iterations").toInt());
            ui->lb_info_content->setText(text);
        }

    }
}

//*************************************************************************************************************

void MainWindow::tbv_selection_changed(const QModelIndex& topLeft, const QModelIndex& bottomRight)
{
    Q_UNUSED(bottomRight);
    bool all_selected = true;
    bool all_deselected = true;
    QSettings settings;

    if(tbv_is_loading) return;

    for(qint32 i = 0; i < ui->tbv_Results->rowCount() - 1; i++)     // last item is residuum
        if(ui->tbv_Results->item(i, 0)->checkState()) all_deselected = false;
        else all_selected = false;

    if(all_selected) ui->cb_all_select->setCheckState(Qt::Checked);
    else if(all_deselected) ui->cb_all_select->setCheckState(Qt::Unchecked);
    else ui->cb_all_select->setCheckState(Qt::PartiallyChecked);

    QTableWidgetItem* item = ui->tbv_Results->item(topLeft.row(), 0);
    if(topLeft.row() == ui->tbv_Results->rowCount() - 1)
    {
        if(item->checkState())
        {
            for(qint32 channels = 0; channels < _signal_matrix.cols(); channels++)
            {
                _atom_sum_matrix.col(channels) += real_residuum_matrix.col(channels);
                _residuum_matrix.col(channels) -= real_residuum_matrix.col(channels);
            }
            composed_energy += residuum_energy;
        }
        else
        {
            for(qint32 channels = 0; channels < _signal_matrix.cols(); channels++)
            {
                _atom_sum_matrix.col(channels) -= real_residuum_matrix.col(channels);
                _residuum_matrix.col(channels) += real_residuum_matrix.col(channels);
            }
            composed_energy -= residuum_energy;
        }
    }
    else
    {
        if(ui->tbv_Results->columnCount() > 2)
        {
            if(!settings.value("trial_separation", false).toBool())//normal adaptive mp with global bestmatching atom
            {
                GaborAtom  atom = _adaptive_atom_list.at(topLeft.row()).last();
                if(!auto_change)
                    select_atoms_map[topLeft.row()] = item->checkState();

                if(item->checkState())
                {
                    for(qint32 channels = 0; channels < _signal_matrix.cols(); channels++)
                    {
                        _atom_sum_matrix.col(channels) += atom.max_scalar_list.at(channels) * atom.create_real(atom.sample_count, atom.scale, atom.translation, atom.modulation, atom.phase_list.at(channels));
                        _residuum_matrix.col(channels) -= atom.max_scalar_list.at(channels) * atom.create_real(atom.sample_count, atom.scale, atom.translation, atom.modulation, atom.phase_list.at(channels));
                    }
                    composed_energy += 100 * atom.energy / signal_energy;
                }
                else
                {
                    for(qint32 channels = 0; channels < _signal_matrix.cols(); channels++)
                    {
                        _atom_sum_matrix.col(channels) -= atom.max_scalar_list.at(channels) * atom.create_real(atom.sample_count, atom.scale, atom.translation, atom.modulation, atom.phase_list.at(channels));
                        _residuum_matrix.col(channels) += atom.max_scalar_list.at(channels) * atom.create_real(atom.sample_count, atom.scale, atom.translation, atom.modulation, atom.phase_list.at(channels));
                    }
                    composed_energy -= 100 * atom.energy / signal_energy;
                }
            }
            else    //trial separation
            {
                if(item->checkState())
                {
                    for(qint32 channels = 0; channels < _signal_matrix.cols(); channels++)
                    {
                        GaborAtom  atom = _adaptive_atom_list.at(topLeft.row()).at(channels);
                        _atom_sum_matrix.col(channels) += atom.max_scalar_product * atom.create_real(atom.sample_count, atom.scale, atom.translation, atom.modulation, atom.phase);
                        _residuum_matrix.col(channels) -= atom.max_scalar_product * atom.create_real(atom.sample_count, atom.scale, atom.translation, atom.modulation, atom.phase);
                        composed_energy += 100 * atom.energy / signal_energy;
                    }
                }
                else
                {
                    for(qint32 channels = 0; channels < _signal_matrix.cols(); channels++)
                    {
                        GaborAtom  atom = _adaptive_atom_list.at(topLeft.row()).at(channels);
                        _atom_sum_matrix.col(channels) -= atom.max_scalar_product * atom.create_real(atom.sample_count, atom.scale, atom.translation, atom.modulation, atom.phase);
                        _residuum_matrix.col(channels) += atom.max_scalar_product * atom.create_real(atom.sample_count, atom.scale, atom.translation, atom.modulation, atom.phase);
                        composed_energy -= 100 * atom.energy / signal_energy;
                    }
                }

            }
        }
        else
        {
            FixDictAtom  atom = _fix_dict_atom_list.at(topLeft.row());
            if(!auto_change)
                select_atoms_map[topLeft.row()] = item->checkState();

            if(item->checkState())
            {
                for(qint32 channels = 0; channels < _signal_matrix.cols(); channels++)
                {
                    _atom_sum_matrix.col(channels) += atom.max_scalar_list.at(channels) * atom.atom_samples;
                    _residuum_matrix.col(channels) -= atom.max_scalar_list.at(channels) * atom.atom_samples;
                    composed_energy += 100 * atom.energy / signal_energy;
                }
            }
            else
            {
                for(qint32 channels = 0; channels < _signal_matrix.cols(); channels++)
                {
                    _atom_sum_matrix.col(channels) -= atom.max_scalar_list.at(channels) * atom.atom_samples;
                    _residuum_matrix.col(channels) += atom.max_scalar_list.at(channels) * atom.atom_samples;
                    composed_energy -= 100 * atom.energy / signal_energy;
                }
            }
        }
    }

    ui->lb_signal_energy_text->setText("absolute signal energy:");
    ui->lb_signal_energy->setText(QString::number(signal_energy, 'g', 2));
    ui->lb_approx_energy_text->setText("approximation energy:");
    ui->lb_approx_energy->setText(QString::number(abs(composed_energy), 'f', 2) + "%");
    ui->lb_residual_energy_text->setText("remaining residual energy:");
    ui->lb_residual_energy->setText(QString::number(abs(100 - composed_energy), 'f', 2) + "%");

    callAtomSumWindow->update();
    callResidumWindow->update();
}

//*************************************************************************************************************

void MainWindow::calc_thread_finished()
{
    is_calulating = false;
    tbv_is_loading = true;

    if(_fix_dict_atom_list.isEmpty() && !_adaptive_atom_list.isEmpty())
        ui->actionExport->setEnabled(true);

     ui->actionSpeicher->setEnabled(true);
     ui->actionSpeicher_unter->setEnabled(true);


    _counter_timer->stop();
    ui->gb_trunc->setEnabled(true);
    ui->btt_OpenSignal->setEnabled(true);
    ui->progressBarCalc->setValue(ui->progressBarCalc->maximum());

    pal.setColor(QPalette::Text, Qt::white);
    ui->progressBarCalc->setPalette(pal);
    is_white = true;

    ui->btt_Calc->setText("calculate");
    ui->cb_channels->setEnabled(true);
    ui->cb_all_select->setEnabled(true);
    ui->dsb_from->setEnabled(true);
    ui->dsb_to->setEnabled(true);    
    ui->sb_sample_count ->setEnabled(true);

    QList<qint32> sizes = ui->splitter->sizes();
    sizes.insert(0, max_tbv_header_width + 100);
    ui->splitter->setSizes(sizes);

    for(qint32 col = 0; col < ui->tbv_Results->columnCount(); col++)
        for(qint32 row = 0; row < ui->tbv_Results->rowCount(); row++)
        {
            if(col == 0)
                ui->tbv_Results->item(row, col)->setFlags(Qt::ItemIsUserCheckable | Qt::ItemIsEnabled);
            else
                ui->tbv_Results->item(row, col)->setFlags(Qt::ItemIsEnabled);
        }

    real_residuum_matrix = _residuum_matrix;

    for(qint32 i = 0; i < ui->tbv_Results->rowCount(); i++)
        select_atoms_map.insert(i, true);

    ui->tbv_Results->setRowCount(ui->tbv_Results->rowCount() + 1);

    QTableWidgetItem* energy_item = new QTableWidgetItem(QString::number(residuum_energy, 'f', 2));//ui->lb_RestEnergieResiduumValue->text().remove('%'));
    energy_item->setFlags(Qt::ItemIsUserCheckable | Qt::ItemIsEnabled);
    energy_item->setCheckState(Qt::Unchecked);
    energy_item->setTextAlignment(0x0082);

    QTableWidgetItem* residuum_item = new QTableWidgetItem("residue");
    residuum_item->setFlags(Qt::ItemIsEnabled);
    residuum_item->setTextAlignment(Qt::AlignCenter);

    ui->tbv_Results->setItem(ui->tbv_Results->rowCount() - 1, 0, energy_item);
    ui->tbv_Results->setItem(ui->tbv_Results->rowCount() - 1, 1, residuum_item);
    ui->tbv_Results->setSpan(ui->tbv_Results->rowCount() - 1, 1, 1, 4);

    //calc energy infos
    composed_energy = 100 - residuum_energy;
    ui->lb_signal_energy_text->setText("absolute signal energy:");
    ui->lb_signal_energy->setText(QString::number(signal_energy, 'g', 2));
    ui->lb_approx_energy_text->setText("approximation energy:");
    ui->lb_approx_energy->setText(QString::number(abs(composed_energy), 'f', 2) + "%");
    ui->lb_residual_energy_text->setText("remaining residual energy:");
    ui->lb_residual_energy->setText(QString::number(abs(100 - composed_energy), 'f', 2) + "%");
    //show energy infos
    ui->lb_signal_energy->setHidden(false);
    ui->lb_signal_energy_text->setHidden(false);
    ui->lb_approx_energy->setHidden(false);
    ui->lb_approx_energy_text->setHidden(false);
    ui->lb_residual_energy->setHidden(false);
    ui->lb_residual_energy_text->setHidden(false);

    //figure of merit to evaluate the alogorithm, here we use correlation between signal and atom_sum_matrix
    QSettings settings;
    if(settings.value("show_infos", true).toBool())
    {
        qreal correlation = 0;
        qreal divisor_sig = 0;
        qreal divisor_app = 0;
        MatrixXd sig_no_mean = (_signal_matrix.array() - _signal_matrix.mean()).matrix();
        MatrixXd app_no_mean = (_atom_sum_matrix.array() - _atom_sum_matrix.mean()).matrix();
        for(qint32 channel = 0; channel < _atom_sum_matrix.cols(); channel++)
        {
            correlation += sig_no_mean.col(channel).dot(app_no_mean.col(channel));
            divisor_sig += sig_no_mean.col(channel).dot(sig_no_mean.col(channel));
            divisor_app += app_no_mean.col(channel).dot(app_no_mean.col(channel));
        }

        qreal divisor = sqrt(divisor_app * divisor_sig);
        correlation /= divisor;
        correlation *= 1000;
        qint32 corr = correlation;
        correlation = qreal(corr) / 1000;
        cout << "\ncorrelation:  "<<correlation;
        ui->lb_figure_of_merit->setText(QString("FOM: %1").arg((QString::number(correlation, 'f', 3))));
        ui->lb_figure_of_merit->setHidden(false);
    }

    tbv_is_loading = false;

    update();
}

//*************************************************************************************************************

void MainWindow::calc_adaptiv_mp(MatrixXd signal, truncation_criterion criterion)
{
    adaptive_Mp = new AdaptiveMp();
    qreal res_energy = ui->dsb_energy->value();

    //threading
    mp_Thread = new QThread;
    adaptive_Mp->moveToThread(mp_Thread);

    connect(this, SIGNAL(send_input(MatrixXd, qint32, qreal, bool, qint32, qint32, qreal, qreal, qreal, qreal, bool)),
            adaptive_Mp, SLOT(recieve_input(MatrixXd, qint32, qreal, bool, qint32, qint32, qreal, qreal, qreal, qreal, bool)));
    connect(adaptive_Mp, SIGNAL(current_result(qint32, qint32, qreal, qreal, MatrixXd, adaptive_atom_list, fix_dict_atom_list)),
                 this, SLOT(recieve_result(qint32, qint32, qreal, qreal, MatrixXd, adaptive_atom_list, fix_dict_atom_list)));
    connect(adaptive_Mp, SIGNAL(finished_calc()), mp_Thread, SLOT(quit()));
    connect(adaptive_Mp, SIGNAL(finished_calc()), adaptive_Mp, SLOT(deleteLater()));
    connect(mp_Thread, SIGNAL(finished()), this, SLOT(calc_thread_finished()));
    connect(mp_Thread, SIGNAL(finished()), mp_Thread, SLOT(deleteLater()));

    connect(adaptive_Mp, SIGNAL(send_warning(qint32)), this, SLOT(recieve_warnings(qint32)));

    QSettings settings;
    bool fixphase = settings.value("fixPhase", false).toBool();
    bool trial_separation = settings.value("trial_separation", false).toBool();
    qint32 boost = settings.value("boost", 100).toInt();
    qint32 iterations = settings.value("adaptive_iterations", 1E3).toInt();
    qreal reflection = settings.value("adaptive_reflection", 1.00).toDouble();
    qreal expansion = settings.value("adaptive_expansion", 0.20).toDouble();
    qreal contraction = settings.value("adaptive_contraction", 0.5).toDouble();
    qreal fullcontraction = settings.value("adaptive_fullcontraction", 0.50).toDouble();
    switch(criterion)
    {
        case Iterations:        
            emit send_input(signal, ui->sb_Iterations->value(), qreal(MININT32), fixphase, boost, iterations,
                            reflection, expansion, contraction, fullcontraction, trial_separation);
            mp_Thread->start();        
            break;

        case SignalEnergy:        
            emit send_input(signal, MAXINT32, res_energy, fixphase, boost, iterations,
                            reflection, expansion, contraction, fullcontraction, trial_separation);
            mp_Thread->start();        
            break;

        case Both:
            emit send_input(signal, ui->sb_Iterations->value(), res_energy, fixphase, boost, iterations,
                            reflection, expansion, contraction, fullcontraction, trial_separation);
            mp_Thread->start();        
            break;
    }       
}

//************************************************************************************************************************************

void MainWindow::calc_fix_mp(QString path, MatrixXd signal, truncation_criterion criterion)
{
    fixDict_Mp = new FixDictMp();
    qreal res_energy = ui->dsb_energy->value();

    //threading
    mp_Thread = new QThread;
    fixDict_Mp->moveToThread(mp_Thread);    

    connect(this, SIGNAL(send_input_fix_dict(MatrixXd, qint32, qreal, qint32, QString, qreal)),
            fixDict_Mp, SLOT(recieve_input(MatrixXd, qint32, qreal, qint32, QString, qreal)));
    connect(fixDict_Mp, SIGNAL(current_result(qint32, qint32, qreal, qreal, MatrixXd, adaptive_atom_list, fix_dict_atom_list)),
                  this, SLOT(recieve_result(qint32, qint32, qreal, qreal, MatrixXd, adaptive_atom_list, fix_dict_atom_list)));
    connect(fixDict_Mp, SIGNAL(finished_calc()), mp_Thread, SLOT(quit()));
    connect(fixDict_Mp, SIGNAL(finished_calc()), fixDict_Mp, SLOT(deleteLater()));
    connect(mp_Thread, SIGNAL(finished()), this, SLOT(calc_thread_finished()));
    connect(mp_Thread, SIGNAL(finished()), mp_Thread, SLOT(deleteLater()));

    connect(fixDict_Mp, SIGNAL(send_warning(qint32)), this, SLOT(recieve_warnings(qint32)));

    QSettings settings;
    qint32 boost = settings.value("boost_fixDict", 100).toInt();
    qreal delta_energy = settings.value("delta_energy", 0.0005).toDouble();

    switch(criterion)
    {
        case Iterations:
            emit send_input_fix_dict(signal, ui->sb_Iterations->value(), qreal(MININT32), boost, path, delta_energy);
            mp_Thread->start();
            break;

        case SignalEnergy:
            emit send_input_fix_dict(signal, MAXINT32, res_energy, boost, path, delta_energy);
            mp_Thread->start();
            break;

        case Both:
            emit send_input_fix_dict(signal, ui->sb_Iterations->value(), res_energy, boost, path, delta_energy);
            mp_Thread->start();
            break;
    }
}

//*************************************************************************************************************

QString MainWindow::create_display_text(FixDictAtom global_best_matching)
{
    QSettings settings;
    QString display_text;

    if(!settings.value("show_phys_params", false).toBool())
    {
        if(global_best_matching.type == GABORATOM)
        {
            display_text = QString("Gaboratom: scale: %0, translation: %1, modulation: %2, phase: %3")
                    .arg(QString::number(global_best_matching.gabor_atom.scale, 'f', 2))
                    .arg(QString::number(global_best_matching.translation, 'f', 2))
                    .arg(QString::number(global_best_matching.gabor_atom.modulation, 'f', 2))
                    .arg(QString::number(global_best_matching.gabor_atom.phase, 'f', 2));
        }
        else if(global_best_matching.type == CHIRPATOM)
        {
            display_text = QString("Chripatom: scale: %0, translation: %1, modulation: %2, phase: %3, chirp: %4")
                    .arg(QString::number(global_best_matching.chirp_atom.scale, 'f', 2))
                    .arg(QString::number(global_best_matching.translation, 'f', 2))
                    .arg(QString::number(global_best_matching.chirp_atom.modulation, 'f', 2))
                    .arg(QString::number(global_best_matching.chirp_atom.phase, 'f', 2))
                    .arg(QString::number(global_best_matching.chirp_atom.chirp, 'f', 2));
        }
        else if(global_best_matching.type == FORMULAATOM)
        {
            display_text = QString("%0:  transl: %1 a: %2, b: %3 c: %4, d: %5, e: %6, f: %7, g: %8, h: %9")
                    .arg(global_best_matching.atom_formula)
                    .arg(QString::number(global_best_matching.translation,    'f', 2))
                    .arg(QString::number(global_best_matching.formula_atom.a, 'f', 2))
                    .arg(QString::number(global_best_matching.formula_atom.b, 'f', 2))
                    .arg(QString::number(global_best_matching.formula_atom.c, 'f', 2))
                    .arg(QString::number(global_best_matching.formula_atom.d, 'f', 2))
                    .arg(QString::number(global_best_matching.formula_atom.e, 'f', 2))
                    .arg(QString::number(global_best_matching.formula_atom.f, 'f', 2))
                    .arg(QString::number(global_best_matching.formula_atom.g, 'f', 2))
                    .arg(QString::number(global_best_matching.formula_atom.h, 'f', 2));
        }
    }
    else
    {
        if(global_best_matching.type == GABORATOM)
        {
            qreal phase = global_best_matching.gabor_atom.phase;
            if(global_best_matching.gabor_atom.phase > 2*PI) phase -= 2*PI;

            display_text = QString("Gaboratom: scale: %0 sec, translation: %1 sec, modulation: %2 Hz, phase: %3 rad")
                    .arg(QString::number(global_best_matching.gabor_atom.scale / _sample_rate, 'f', 2))
                    .arg(QString::number((global_best_matching.translation + _from) / _sample_rate + _offset_time, 'f', 2))
                    .arg(QString::number(global_best_matching.gabor_atom.modulation * _sample_rate / global_best_matching.sample_count, 'f', 2))
                    .arg(QString::number(phase, 'f', 2));
        }
        else if(global_best_matching.type == CHIRPATOM)
        {
            qreal phase = global_best_matching.chirp_atom.phase;
            if(global_best_matching.chirp_atom.phase > 2*PI) phase -= 2*PI;

            display_text = QString("Chripatom: scale: %0 sec, translation: %1 sec, modulation: %2 Hz, phase: %3 rad, chirp: %4")
                    .arg(QString::number(global_best_matching.chirp_atom.scale  / _sample_rate, 'f', 2))
                    .arg(QString::number((global_best_matching.translation + _from) / _sample_rate + _offset_time, 'f', 2))
                    .arg(QString::number(global_best_matching.chirp_atom.modulation * _sample_rate / global_best_matching.sample_count, 'f', 2))
                    .arg(QString::number(phase, 'f', 2))
                    .arg(QString::number(global_best_matching.chirp_atom.chirp, 'f', 2));
        }
        else if(global_best_matching.type == FORMULAATOM)
        {
            display_text = QString("%0:  transl: %1 a: %2, b: %3 c: %4, d: %5, e: %6, f: %7, g: %8, h: %9")
                    .arg(global_best_matching.atom_formula)
                    .arg(QString::number((global_best_matching.translation + _from) / _sample_rate + _offset_time, 'f', 2))
                    .arg(QString::number(global_best_matching.formula_atom.a, 'f', 2))
                    .arg(QString::number(global_best_matching.formula_atom.b, 'f', 2))
                    .arg(QString::number(global_best_matching.formula_atom.c, 'f', 2))
                    .arg(QString::number(global_best_matching.formula_atom.d, 'f', 2))
                    .arg(QString::number(global_best_matching.formula_atom.e, 'f', 2))
                    .arg(QString::number(global_best_matching.formula_atom.f, 'f', 2))
                    .arg(QString::number(global_best_matching.formula_atom.g, 'f', 2))
                    .arg(QString::number(global_best_matching.formula_atom.h, 'f', 2));
        }
    }

    return display_text;
}

//*****************************************************************************************************************

// Opens Dictionaryeditor
void MainWindow::on_actionW_rterbucheditor_triggered()
{        
    if(_editor_window == NULL)
    {
        _editor_window = new EditorWindow();
        connect(_editor_window, SIGNAL(dict_saved()), this, SLOT(on_dicts_saved()));
    }
    if(!_editor_window->isVisible()) _editor_window->show();
    else
    {
        _editor_window->setWindowState(Qt::WindowActive);
        _editor_window->raise();
    }

}

//*****************************************************************************************************************

// opens advanced Dictionaryeditor
void MainWindow::on_actionErweiterter_W_rterbucheditor_triggered()
{
     if(_enhanced_editor_window == NULL)
     {
         _enhanced_editor_window = new Enhancededitorwindow();
         if(_editor_window == NULL) _editor_window = new EditorWindow();
         connect(_enhanced_editor_window, SIGNAL(dict_saved()), _editor_window, SLOT(on_save_dicts()));
     }
     if(!_enhanced_editor_window->isVisible()) _enhanced_editor_window->show();
     else
     {
         _enhanced_editor_window->setWindowState(Qt::WindowActive);
         _enhanced_editor_window->raise();
     }
}

//*****************************************************************************************************************


// opens formula editor
void MainWindow::on_actionAtomformeleditor_triggered()
{
    if(_formula_editor == NULL)
    {
        _formula_editor = new Formulaeditor();
        if(_enhanced_editor_window == NULL) _enhanced_editor_window = new Enhancededitorwindow();
        connect(_formula_editor, SIGNAL(formula_saved()), _enhanced_editor_window, SLOT(on_formula_saved()));
    }
    if(!_formula_editor->isVisible()) _formula_editor->show();
    else
    {
        _formula_editor->setWindowState(Qt::WindowActive);
        _formula_editor->raise();
    }
}

//*****************************************************************************************************************

// open treebase window
void MainWindow::on_actionCreate_treebased_dictionary_triggered()
{
    _treebased_dict_window = new TreebasedDictWindow();
    _treebased_dict_window->show();
}

//*****************************************************************************************************************

// open settings
void MainWindow::on_actionSettings_triggered()
{
    if(_setting_window == NULL) _setting_window = new settingwindow();
    if(_setting_window != NULL) _setting_window->set_values();
    if(!_setting_window->isVisible()) _setting_window->show();
    else
    {
        _setting_window->setWindowState(Qt::WindowActive);
        _setting_window->raise();
    }

    connect(_setting_window, SIGNAL(change_info_label()), this, SLOT(activate_info_label()));
}

//*****************************************************************************************************************

// opens Filedialog for read signal (contextmenue)
void MainWindow::on_actionNeu_triggered()
{
    open_file();
}

//*****************************************************************************************************************

// opens Filedialog for read signal (button)
void MainWindow::on_btt_OpenSignal_clicked()
{
    open_file();
}


//*****************************************************************************************************************

void MainWindow::on_dsb_sample_rate_editingFinished()
{
    _sample_rate = ui->dsb_sample_rate->value();
    if(!read_fiff_changed)
    {
        read_fiff_changed = true;

        ui->dsb_from->setMaximum((_last_sample - 63) / _sample_rate);
        ui->dsb_to->setMinimum((_first_sample + 63) / _sample_rate);
        ui->lb_from->setToolTip(QString("minimum: %1 seconds").arg(_first_sample / _sample_rate));
        ui->lb_to->setToolTip(QString("maximum: %1 seconds").arg(_last_sample / _sample_rate));
        ui->sb_sample_count->setToolTip(QString("epoch: %1 sec").arg((_to - _from + 1) / _sample_rate));
        ui->lb_samples->setToolTip(QString("min: 64 (%1 sec)\nmax: 4096 (%2 sec)").arg(64 / _sample_rate).arg(4096 / _sample_rate));

        if(_from != 0)
            ui->dsb_from->setValue(_from / _sample_rate + _offset_time);
        ui->dsb_to->setValue(_to / _sample_rate + _offset_time);
        read_fiff_changed = false;
    }
    callXAxisWindow->update();
}

//*****************************************************************************************************************

void MainWindow::on_dsb_from_editingFinished()
{   
    if(read_fiff_changed || _from == last_from) return;
    if(ui->dsb_from->value() * _sample_rate < _first_sample)
        ui->dsb_from->setValue(_first_sample / _sample_rate + _offset_time);

    if(file_name.split('.').last() == "fif")
    {
        if(!_pick_evoked.isEmpty())
            read_fiff_ave_new();
        else
            read_fiff_file_new(file_name);
    }
    else read_matlab_file_new();
    last_from = _from;
}

//*****************************************************************************************************************

void MainWindow::on_dsb_to_editingFinished()
{
    if(read_fiff_changed || _to == last_to) return;
    if(ui->dsb_to->value() * _sample_rate > _last_sample)
        ui->dsb_to->setValue(_last_sample / _sample_rate);

    if(file_name.split('.').last() == "fif")
    {
        if(!_pick_evoked.isEmpty())
            read_fiff_ave_new();
        else
            read_fiff_file_new(file_name);
    }
    else read_matlab_file_new();
    last_to = _to;
}

//*****************************************************************************************************************

void MainWindow::on_sb_sample_count_editingFinished()
{
    if(read_fiff_changed || ui->sb_sample_count->value() == last_sample_count) return;

    if(file_name.split('.').last() == "fif")
    {
        if(!_pick_evoked.isEmpty())
            read_fiff_ave_new();
        else
            read_fiff_file_new(file_name);
    }
    else read_matlab_file_new();

    last_sample_count = ui->sb_sample_count->value();
}

//*****************************************************************************************************************

void MainWindow::on_dsb_from_valueChanged(double arg1)
{
    if(read_fiff_changed) return;

    read_fiff_changed = true;
    _from = floor((arg1 - _offset_time) * _sample_rate);
    if(_from < 0)//stay consistent despite negative time values
    {
        ui->dsb_from->setValue(_offset_time);
        _from = 0;
    }
    _to = _from + ui->sb_sample_count->value() - 1;

    if(_to >= _last_sample - _offset_time * _sample_rate)
    {
        _to = _last_sample - _offset_time * _sample_rate;
        _samplecount = _to - _from + 1;
        ui->sb_sample_count->setValue(_samplecount);
    }

    ui->dsb_to->setValue(_to / _sample_rate + _offset_time);
    read_fiff_changed = false;

    ui->dsb_from->setToolTip(QString("sample: %1").arg(_from));
}

//*****************************************************************************************************************


void MainWindow::on_dsb_to_valueChanged(double arg1)
{
    if(read_fiff_changed) return;

    read_fiff_changed = true;
    _to = floor((arg1 - _offset_time) * _sample_rate);
    if(_to > _last_sample - _offset_time * _sample_rate)
    {
        ui->dsb_to->setValue(_last_sample / _sample_rate);
        _to = _last_sample - _offset_time * _sample_rate;
    }
    _from = _to - ui->sb_sample_count->value() + 1;

    if(_from + _offset_time * _sample_rate <= _first_sample)
    {
        _from = _first_sample - _offset_time * _sample_rate;
        _samplecount = _to - _from + 1;
        ui->sb_sample_count->setValue(_samplecount);
    }

    ui->dsb_from->setValue(_from / _sample_rate + _offset_time);
    read_fiff_changed = false;

     ui->dsb_to->setToolTip(QString("sample: %1").arg(_to));
}

//*****************************************************************************************************************

void MainWindow::on_sb_sample_count_valueChanged(int arg1)
{
    ui->sb_sample_count->setToolTip(QString("epoch: %1 sec").arg((arg1) / _sample_rate));

    if(read_fiff_changed) return;

    read_fiff_changed = true;
    _to = _from + arg1 - 1;

    if(_to > _last_sample - _offset_time * _sample_rate)
    {
        _to = _last_sample - _offset_time * _sample_rate;
        _samplecount = _to - _from + 1;
        ui->sb_sample_count->setValue(_samplecount);
    }
    _samplecount = arg1;
    ui->dsb_to->setValue(_to / _sample_rate + _offset_time);
    read_fiff_changed = false;

}

//*****************************************************************************************************************

void MainWindow::on_cb_all_select_clicked()
{
    if(tbv_is_loading) return;

    if( ui->cb_all_select->checkState() == Qt::Unchecked && !was_partialchecked)
    {
        ui->cb_all_select->setCheckState(Qt::PartiallyChecked);
        was_partialchecked = true;
    }
    else if(ui->cb_all_select->checkState() == Qt::Checked && !was_partialchecked)
    {
        ui->cb_all_select->setCheckState(Qt::Unchecked);
        was_partialchecked = false;
    }

    auto_change = true;

    if(ui->cb_all_select->checkState() == Qt::Checked)
        for(qint32 i = 0; i < ui->tbv_Results->rowCount() - 1; i++)     // last item is residuum
            ui->tbv_Results->item(i, 0)->setCheckState(Qt::Checked);
    else if(ui->cb_all_select->checkState() == Qt::Unchecked)
        for(qint32 i = 0; i < ui->tbv_Results->rowCount() - 1; i++)     // last item is residuum
            ui->tbv_Results->item(i, 0)->setCheckState(Qt::Unchecked);
    else
    {
        for(qint32 i = 0; i < ui->tbv_Results->rowCount() - 1; i++)     // last item is residuum
            if(select_atoms_map[i] == true)
                ui->tbv_Results->item(i, 0)->setCheckState(Qt::Checked);
            else
                ui->tbv_Results->item(i, 0)->setCheckState(Qt::Unchecked);
    }

    bool all_selected = true;
    bool all_deselected = true;
    for(qint32 i = 0; i < ui->tbv_Results->rowCount() - 1; i++)         // last item is residuum
        if(ui->tbv_Results->item(i, 0)->checkState())
            all_deselected = false;
        else
            all_selected = false;

    if(all_selected)
        ui->cb_all_select->setCheckState(Qt::Checked);
    else if(all_deselected)
    {
        ui->cb_all_select->setCheckState(Qt::Unchecked);
        was_partialchecked = true;
    }
    else ui->cb_all_select->setCheckState(Qt::PartiallyChecked);

    auto_change = false;
}

//*****************************************************************************************************************

void MainWindow::on_dicts_saved()
{
    fill_dict_combobox();
}

//*****************************************************************************************************************

void MainWindow::on_actionSpeicher_triggered()
{
    QString save_name = "";
    QStringList saveList = file_name.split('/').last().split('.').first().split('_');
    for(int i = 0; i < saveList.length(); i++)
    {
        if(i == saveList.length() - 1)
            save_name += "mp_" + saveList.at(i);
        else
            save_name += saveList.at(i) + "_";
    }

    if(file_name.split('.').last() != "fif")
    {
        if(save_path.isEmpty())
        {
            save_path = QFileDialog::getSaveFileName(this, "Save file as...", last_save_path + "/" + save_name,"(*.txt)");
            if(save_path.isEmpty()) return;
        }
        save_parameters();
        QMessageBox::information(this, tr("information"),
        tr("No fif file for save. Only parameter.txt saved."));
        return;
    }

    if(save_path.isEmpty())
    {
        save_path = QFileDialog::getSaveFileName(this, "Save file as...", last_save_path + "/" + save_name,"(*.fif)");
        if(save_path.isEmpty()) return;
    }

    QStringList string_list = save_path.split('/');
    last_save_path = "";
    for(qint32 i = 0; i < string_list.length() - 1; i++)
        last_save_path += string_list.at(i) + '/';

    save_fif_file();
}

//*****************************************************************************************************************

void MainWindow::on_actionSpeicher_unter_triggered()
{  
    QString save_name = "";
    QStringList saveList = file_name.split('/').last().split('.').first().split('_');
    for(int i = 0; i < saveList.length(); i++)
    {
        if(i == saveList.length() - 1) save_name += "mp_" + saveList.at(i);
        else save_name += saveList.at(i) + "_";
    }

    if(file_name.split('.').last() != "fif")
        save_path = QFileDialog::getSaveFileName(this, "Save file as...", last_save_path + "/" + save_name,"(*.txt)");
    else
        save_path = QFileDialog::getSaveFileName(this, "Save file as...", last_save_path + "/" + save_name,"(*.fif)");

    if(save_path.isEmpty()) return;

    // savepath without filename, memorise last savepath
    QStringList string_list = save_path.split('/');
    last_save_path = "";
    for(qint32 i = 0; i < string_list.length() - 1; i++)
        last_save_path += string_list.at(i) + '/';

    save_fif_file();
}

//*****************************************************************************************************************

void MainWindow::save_fif_file()
{
    save_parameters();

    SaveFifFile *save_Fif = new SaveFifFile();
    QThread *save_thread = new QThread();

    save_Fif->moveToThread(save_thread);

    connect(this, SIGNAL(to_save(QString, QString, fiff_int_t, fiff_int_t, MatrixXd, MatrixXd, select_map, RowVectorXi, source_file_type )),
            save_Fif, SLOT(save_fif_file(QString, QString, fiff_int_t, fiff_int_t, MatrixXd, MatrixXd, select_map, RowVectorXi, source_file_type )));
    connect(save_Fif, SIGNAL(save_progress(qint32, qint32)), this, SLOT(recieve_save_progress(qint32, qint32)));
    connect(this, SIGNAL(kill_save_thread()), save_thread, SLOT(quit()));
    connect(this, SIGNAL(kill_save_thread()), save_Fif, SLOT(deleteLater()));
    //connect(save_thread, SIGNAL(finished()), save_Fif, SLOT(deleteLater()));
    connect(save_thread, SIGNAL(finished()), save_thread, SLOT(deleteLater()));
    connect(save_Fif, SIGNAL(finished()), save_thread, SLOT(deleteLater()));

    is_saved = true;
    ui->lb_timer->setHidden(true);
    ui->cb_all_select->setHidden(true);
    ui->progress_bar_save->setHidden(false);
    ui->progress_bar_save->setFormat("save fif file:  %p%");
    ui->progress_bar_save->setValue(0);
    ui->progress_bar_save->setMinimum(0);
    ui->progress_bar_save->setMaximum(_last_sample);
    //reset progressbar text color to black
    pal.setColor(QPalette::Text, Qt::black);
    ui->progress_bar_save->setPalette(pal);
    //ui->progress_bar_save->repaint();
    is_save_white = false;

    ui->actionSpeicher->setEnabled(false);
    ui->actionSpeicher_unter->setEnabled(false);

    emit to_save(file_name, save_path, _from, _to, _atom_sum_matrix, reference_matrix, select_channel_map, picks, file_type);
    save_thread->start();
}

//*****************************************************************************************************************

void MainWindow::recieve_save_progress(qint32 current_progress, qint32 finished)
{
    if(finished == 0)   //save in progress
    {
        ui->progress_bar_save->setValue(current_progress);
        if(ui->progress_bar_save->value() > ui->progress_bar_save->maximum() / 2 && !is_save_white)
        {
            pal.setColor(QPalette::Text, Qt::white);
            ui->progress_bar_save->setPalette(pal);
            is_save_white = true;
        }
    }
    else if(finished == 2)  // error on save
    {
        QMessageBox::warning(this, "Error", "error: no success on save.");
        ui->progress_bar_save->setHidden(true);
        emit kill_save_thread();
    }
    else if(finished == 4) // save .txt instead of ave.fif as long as mne-cpp do not serve that function
        QMessageBox::warning(this, "Error", "error: unable to save -ave.fif files\nDecomposition data saved to:\n"  + save_path + ".txt");

    else    //save is successfully finished
    {
        ui->progress_bar_save->setHidden(true);        
        ui->actionSpeicher->setEnabled(true);
        ui->actionSpeicher_unter->setEnabled(true);

        emit kill_save_thread();
    }
}
//*****************************************************************************************************************

void SaveFifFile::save_fif_file(QString source_path, QString save_path, fiff_int_t start_change, fiff_int_t end_change, MatrixXd changes, MatrixXd original_signal,
                                select_map select_channel_map, RowVectorXi picks, source_file_type file_type)
{
    QFile t_fileIn(source_path);
    QFile t_fileOut(save_path);

    switch(file_type)
    {
        case RAW: // if(QString::compare(source_path.split('.').last(), "fif", Qt::CaseInsensitive) == 0)
        {
            //   Setup for reading the raw data
            FiffRawData raw(t_fileIn);

            RowVectorXd cals;
            FiffStream::SPtr outfid = Fiff::start_writing_raw(t_fileOut, raw.info, cals, picks);

            //   Set up the reading parameters
            fiff_int_t from = raw.first_samp;
            fiff_int_t to = raw.last_samp;
            float quantum_sec = 10.0f;//read and write in 10 sec junks
            fiff_int_t quantum = ceil(quantum_sec*raw.info.sfreq);  //   To read the whole file at once set quantum     = to - from + 1;

            //   Read and write all the data
            //************************************************************************************
            bool first_buffer = true;
            fiff_int_t first;
            fiff_int_t last;
            MatrixXd data;
            MatrixXd times;

            // from 0 to start of change
            for(first = from; first < start_change; first += quantum)
            {
                last = first + quantum - 1;
                if (last > start_change)
                {
                    last = start_change - 1;
                }
                if (!raw.read_raw_segment(data ,times, first, last, picks))
                {
                    printf("error during read_raw_segment\n");
                    emit save_progress(first, 2);
                    return;
                }
                printf("Writing...");
                if (first_buffer)
                {
                    if (first > 0)
                        outfid->write_int(FIFF_FIRST_SAMPLE, &first);
                    first_buffer = false;
                }
                outfid->write_raw_buffer(data, cals);
                printf("[done]\n");

                emit save_progress(first, 0);
            }

            //************************************************************************************

            // from start of change to end of change
            if (!raw.read_raw_segment(data, times, start_change ,end_change,picks))
            {
                printf("error during read_raw_segment\n");
                emit save_progress(first, 2);
                return;
            }

            qint32 index = 0;
            for(qint32 channels = 0; channels < data.rows(); channels++)
            {
                if(select_channel_map[channels])
                {
                    data.row(channels) =  changes.col(index)  ;
                    index++;
                }
            }
            printf("Writing new data...");
            if (first_buffer)
            {
                if (start_change > 0)
                    outfid->write_int(FIFF_FIRST_SAMPLE, &start_change);
                first_buffer = false;
            }
            outfid->write_raw_buffer(data, cals);
            printf("[done]\n");


            //************************************************************************************

            // from end of change to end
            for(first = end_change + 1; first < to; first += quantum)
            {
                last = first + quantum - 1;
                if (last > to)
                {
                    last = to;
                }
                if (!raw.read_raw_segment(data, times, first, last, picks))
                {
                    printf("error during read_raw_segment\n");
                    emit save_progress(first, 2);
                    return;
                }
                printf("Writing...");
                outfid->write_raw_buffer(data, cals);
                printf("[done]\n");

                emit save_progress(first, false);
            }

            emit save_progress(to, true);

            outfid->finish_writing_raw();
            printf("Finished\n");
            break;
        }

        case AVE: // if(source_path.contains("-ave.", Qt::CaseInsensitive))
        {
        std::cout << "thread\n";
            //temporary ToDo: revert this temp if saving AVE is possible in MNE-CPP
            emit save_progress(0, 4);

            t_fileOut.setFileName(save_path.append(".txt"));

            if (t_fileOut.open(QFile::WriteOnly | QFile::Truncate))
            {
                QTextStream matlab_stream(&t_fileOut);
                qint32 channel_index = 0;
                for(qint32 channel = 0; channel < original_signal.cols(); channel++)
                {
                    qint32 sample_index = 0;
                    if(select_channel_map[channel])//changes in this channels
                    {
                        for(qint32 sample = 0; sample < original_signal.rows(); sample++)
                            if(sample >= start_change && sample < end_change)
                            {
                                matlab_stream << QString::number(changes(sample_index, channel_index)) << ",";
                                sample_index++;
                            }
                            else  matlab_stream << QString::number(original_signal(sample, channel)) << ",";
                        matlab_stream<< "\n";
                        channel_index++;
                    }                            
                    else //no changes in this channel, just save original channel
                    {
                        for(qint32 sample = 0; sample < original_signal.rows(); sample++)
                            matlab_stream << QString::number(original_signal(sample, channel)) << ",";
                        matlab_stream<< "\n";
                    }
                    emit save_progress((channel + 1) * (original_signal.rows() /original_signal.cols()), 0);
                }
            }
            emit save_progress(original_signal.rows(), true);
            //end temporary

            break;
        }

        case TXT: // if(QString::compare(source_path.split('.').last(), "txt", Qt::CaseInsensitive) == 0)
        {
            if (t_fileOut.open(QFile::WriteOnly | QFile::Truncate))
            {
                QTextStream matlab_stream(&t_fileOut);

                qint32 index = 0;
                for(qint32 channel = 0; channel < _matlab_channels.length(); channel++)
                {
                    if(select_channel_map[channel])//changes in this channels
                    {
                        QStringList signal_samples = _matlab_channels.at(channel).split(',', QString::SkipEmptyParts);
                        for(qint32 sample = start_change; sample <= end_change; sample++)
                        {
                            signal_samples.replace(sample, QString::number(changes(sample - start_change, index)));//ToDo: ready
                        }
                        for(qint32 sample = 0; sample < signal_samples.length() - 1; sample++)
                            matlab_stream << signal_samples.at(sample) << ",";
                        matlab_stream << signal_samples.last();
                        matlab_stream << "\n";   //next channel
                        index++;
                    }
                    else //no changes in this channel, just save original channel
                    {
                        matlab_stream << _matlab_channels.at(channel);
                        matlab_stream << "\n";   //next channel
                    }
                    emit save_progress((channel + 1) * (_matlab_channels.at(0).split(',', QString::SkipEmptyParts).length() /_matlab_channels.length()), 0);
                }
            }
            emit save_progress(_matlab_channels.at(0).split(',', QString::SkipEmptyParts).length(), true);
            break;
        }

        default:
        {
            emit save_progress(0, 2);
            return;
        }
    }
}

//*****************************************************************************************************************

void MainWindow::save_parameters()
{
    QString save_parameter_path = save_path.split(".").first() + "_params.txt";
    QString original_file_name = file_name.split("/").last().split(".").first();
    QFile xml_file(save_parameter_path);
    if(xml_file.open(QIODevice::WriteOnly))
    {
        QXmlStreamWriter xmlWriter(&xml_file);
        xmlWriter.setAutoFormatting(true);
        xmlWriter.writeStartDocument();
        xmlWriter.writeStartElement("MP_DECOMPOSITION");
        xmlWriter.writeAttribute("fiff_file_name", original_file_name);
        xmlWriter.writeAttribute("epoch_from", QString::number(ui->dsb_from->value()));
        xmlWriter.writeAttribute("epoch_to", QString::number(ui->dsb_to->value()));
        xmlWriter.writeAttribute("samples", QString::number(ui->sb_sample_count->value()));
        xmlWriter.writeAttribute("sample_rate", QString::number(ui->dsb_sample_rate->value()));

        for(qint32 i = 0; i < ui->tbv_Results->rowCount() - 1; i++)
        {
            if(ui->tbv_Results->columnCount() == 2 && ui->tbv_Results->item(i, 1)->text() != "residuum")
            {
                FixDictAtom fix_atom = _fix_dict_atom_list.at(i);

                xmlWriter.writeStartElement("ATOM");
                xmlWriter.writeAttribute("formula", fix_atom.atom_formula);
                xmlWriter.writeAttribute("sample_count", QString::number(fix_atom.sample_count));
                xmlWriter.writeAttribute("%energy_from_signal", ui->tbv_Results->item(i, 0)->text());
                xmlWriter.writeAttribute("dict_source", fix_atom.dict_source);
                xmlWriter.writeStartElement("PARAMETER");

                if(fix_atom.type == GABORATOM)
                {
                    xmlWriter.writeAttribute("scale", QString::number(fix_atom.gabor_atom.scale));
                    xmlWriter.writeAttribute("translation", QString::number(fix_atom.translation));
                    xmlWriter.writeAttribute("modulation", QString::number(fix_atom.gabor_atom.modulation));
                    xmlWriter.writeAttribute("phase", QString::number(fix_atom.gabor_atom.phase));
                }
                else if(fix_atom.type == CHIRPATOM)
                {                   
                    xmlWriter.writeAttribute("scale", QString::number(fix_atom.chirp_atom.scale));
                    xmlWriter.writeAttribute("translation", QString::number(fix_atom.translation));
                    xmlWriter.writeAttribute("modulation", QString::number(fix_atom.chirp_atom.modulation));
                    xmlWriter.writeAttribute("phase", QString::number(fix_atom.chirp_atom.phase));
                    xmlWriter.writeAttribute("chirp", QString::number(fix_atom.chirp_atom.chirp));
                }
                else if(fix_atom.type == FORMULAATOM)
                {                    
                    xmlWriter.writeAttribute("translation", QString::number(fix_atom.translation));
                    xmlWriter.writeAttribute("a", QString::number(fix_atom.formula_atom.a));
                    xmlWriter.writeAttribute("b", QString::number(fix_atom.formula_atom.b));
                    xmlWriter.writeAttribute("c", QString::number(fix_atom.formula_atom.c));
                    xmlWriter.writeAttribute("d", QString::number(fix_atom.formula_atom.d));
                    xmlWriter.writeAttribute("e", QString::number(fix_atom.formula_atom.e));
                    xmlWriter.writeAttribute("f", QString::number(fix_atom.formula_atom.f));
                    xmlWriter.writeAttribute("g", QString::number(fix_atom.formula_atom.g));
                    xmlWriter.writeAttribute("h", QString::number(fix_atom.formula_atom.h));
                }
                xmlWriter.writeEndElement();    //PARAMETER
                xmlWriter.writeEndElement();    //ATOM
            }
            else //ToDo: does not work for trial separation like this
            {
                GaborAtom gabor_atom = _adaptive_atom_list.at(i).last();
                xmlWriter.writeStartElement("ATOM");
                xmlWriter.writeAttribute("formula", "GABORATOM");
                xmlWriter.writeAttribute("sample_count", QString::number(gabor_atom.sample_count));
                xmlWriter.writeAttribute("%energy_from_signal", ui->tbv_Results->item(i, 0)->text());

                xmlWriter.writeStartElement("MATHEMATICAL_PARAMETERS");
                xmlWriter.writeAttribute("scale", QString::number(gabor_atom.scale));
                xmlWriter.writeAttribute("translation", QString::number(gabor_atom.translation));
                xmlWriter.writeAttribute("modulation", QString::number(gabor_atom.modulation));
                xmlWriter.writeAttribute("phase", QString::number(gabor_atom.phase));
                xmlWriter.writeEndElement();    //PARAMETER

                xmlWriter.writeStartElement("PHYSICAL_PARAMETERS");
                xmlWriter.writeAttribute("scale", QString::number(gabor_atom.scale / _sample_rate, 'g', 3));
                xmlWriter.writeAttribute("translation", QString::number(gabor_atom.translation / qreal(_sample_rate) + _from  / _sample_rate, 'g', 4));
                xmlWriter.writeAttribute("modulation", QString::number(gabor_atom.modulation * _sample_rate / gabor_atom.sample_count, 'g', 3));

                qreal phase = gabor_atom.phase;
                if(phase > 2*PI) phase -= 2*PI;
                xmlWriter.writeAttribute("phase", QString::number(phase, 'g', 3));
                xmlWriter.writeEndElement();    //PARAMETER
                xmlWriter.writeEndElement();    //ATOM
            }
        }
        xmlWriter.writeEndElement();    //MP_DECOMPOSITION
        xmlWriter.writeEndDocument();
    }
    xml_file.close();
}

//*****************************************************************************************************************

void MainWindow::on_actionExport_triggered()
{
    if(_adaptive_atom_list.length() == 0)
    {
        QMessageBox::warning(this, tr("Error"),
        tr("error: No adaptive MP results for save."));
        return;
    }

    QString save_path = QFileDialog::getSaveFileName(this, "Export results as dict file...", QDir::homePath() + "/" + "Matching-Pursuit-Toolbox" + "/" + "resultdict","(*.dict)");
    if(save_path.isEmpty()) return;

    QStringList string_list = save_path.split('/');
    last_save_path = "";
    for(qint32 i = 0; i < string_list.length() - 1; i++)
        last_save_path += string_list.at(i) + '/';

    QSettings settings;
    qint32 pdict_count = settings.value("pdict_count", 8).toInt();

    QFile xml_file(save_path);
    if(xml_file.open(QIODevice::WriteOnly))
    {
        QXmlStreamWriter xmlWriter(&xml_file);
        xmlWriter.setAutoFormatting(true);
        xmlWriter.writeStartDocument();

        xmlWriter.writeStartElement("COUNT");
        xmlWriter.writeAttribute("of_atoms", QString::number(_adaptive_atom_list.length() * _adaptive_atom_list.first().length()));

        qint16 built_count = 0;
        qint32 div = floor(_adaptive_atom_list.length() / (qreal)pdict_count);
        qint32 mod = _adaptive_atom_list.length() % pdict_count;
            if(div != 0)
            {
                for(qint32 j = 0; j < pdict_count; j++)
                {
                    xmlWriter.writeStartElement("built_Atoms");
                    xmlWriter.writeAttribute("formula", "Gaboratom");
                    xmlWriter.writeAttribute("sample_count", QString::number(_adaptive_atom_list.first().first().sample_count));
                    xmlWriter.writeAttribute("atom_count", QString::number(div * _adaptive_atom_list.first().length()));
                    xmlWriter.writeAttribute("source_dict", save_path.split('/').last().split('.').first() + "_" + QString::number(j));

                    for(qint32 i = 0; i < div; i++)
                    {
                        for(qint32 chn = 0; chn < _adaptive_atom_list.first().length(); chn++)
                        {
                            GaborAtom gabor_atom = _adaptive_atom_list.at(i + j * div).at(chn);
                            QStringList result_list = gabor_atom.create_string_values(gabor_atom.sample_count, gabor_atom.scale, gabor_atom.sample_count / 2, gabor_atom.modulation, gabor_atom.phase);

                            xmlWriter.writeStartElement("ATOM");
                            xmlWriter.writeAttribute("ID", QString::number(i * _adaptive_atom_list.first().length() + chn));
                            xmlWriter.writeAttribute("scale", QString::number(gabor_atom.scale));
                            xmlWriter.writeAttribute("modu", QString::number(gabor_atom.modulation));
                            xmlWriter.writeAttribute("phase", QString::number(gabor_atom.phase));

                            xmlWriter.writeStartElement("samples");
                            QString samples_to_xml;
                            for (qint32 it = 0; it < result_list.length(); it++)
                            {
                                samples_to_xml.append(result_list.at(it));
                                samples_to_xml.append(":");
                            }
                            xmlWriter.writeAttribute("samples", samples_to_xml);
                            xmlWriter.writeEndElement();    //samples

                            xmlWriter.writeEndElement();    //ATOM
                        }
                        built_count++;
                    }
                    xmlWriter.writeEndElement();    //built_atoms
                } //builds
            }

            if(mod != 0)
            {
                xmlWriter.writeStartElement("built_Atoms");
                xmlWriter.writeAttribute("formula", "Gaboratom");
                xmlWriter.writeAttribute("sample_count", QString::number(_adaptive_atom_list.first().first().sample_count));
                xmlWriter.writeAttribute("atom_count", QString::number(mod * _adaptive_atom_list.first().length()));
                xmlWriter.writeAttribute("source_dict", save_path.split('/').last().split('.').first()  + "_" + QString::number(built_count));

                for(qint32 i = 0; i < mod; i++)
                {
                    for(qint32 chn = 0; chn < _adaptive_atom_list.first().length(); chn++)
                    {
                        GaborAtom gabor_atom = _adaptive_atom_list.at(i + pdict_count * div).at(chn);
                        QStringList result_list = gabor_atom.create_string_values(gabor_atom.sample_count, gabor_atom.scale, gabor_atom.sample_count / 2, gabor_atom.modulation, gabor_atom.phase);

                        xmlWriter.writeStartElement("ATOM");
                        xmlWriter.writeAttribute("ID", QString::number(i * _adaptive_atom_list.first().length() + chn));
                        xmlWriter.writeAttribute("scale", QString::number(gabor_atom.scale));
                        xmlWriter.writeAttribute("modu", QString::number(gabor_atom.modulation));
                        xmlWriter.writeAttribute("phase", QString::number(gabor_atom.phase));

                        xmlWriter.writeStartElement("samples");
                        QString samples_to_xml;
                        for (qint32 it = 0; it < result_list.length(); it++)
                        {
                            samples_to_xml.append(result_list.at(it));
                            samples_to_xml.append(":");
                        }
                        xmlWriter.writeAttribute("samples", samples_to_xml);
                        xmlWriter.writeEndElement();    //samples

                        xmlWriter.writeEndElement();    //ATOM
                    }
                }
                xmlWriter.writeEndElement();    //built_atoms
        }
        xmlWriter.writeEndElement();    //COUNT
        xmlWriter.writeEndDocument();
    }
    xml_file.close();
    fill_dict_combobox();
}

//*****************************************************************************************************************

bool MainWindow::sort_energy_adaptive(const QList<GaborAtom> atom_1, const QList<GaborAtom> atom_2)
{
    qreal energy_1 = 0;
    qreal energy_2 = 0;

    for(qint32 i = 0; i < atom_1.length(); i++)
    {
        energy_1 += atom_1.at(i).energy;
        energy_2 += atom_2.at(i).energy;
    }
    return (energy_1 > energy_2);
}

//*****************************************************************************************************************

bool MainWindow::sort_energy_fix(const FixDictAtom atom_1, const FixDictAtom atom_2)
{
    return (atom_1.energy > atom_2.energy);
}

//*****************************************************************************************************************

void MainWindow::on_cb_Dicts_currentIndexChanged(const QString &arg1)
{
    Q_UNUSED(arg1);
    ui->lb_info_content->clear();
    //ui->lb_info_content->repaint();
    has_warning = false;
}

//*****************************************************************************************************************

void MainWindow::on_rb_adativMp_clicked()
{
    ui->cb_Dicts->setEnabled(false);
    ui->lb_info_content->clear();
    if(_has_file)
        ui->btt_Calc->setEnabled(true);
    //ui->lb_info_content->repaint();
    has_warning = false;
}

//*****************************************************************************************************************

void MainWindow::activate_info_label()
{
    QSettings settings;
    if(!settings.value("show_infos", true).toBool())
    {
        ui->lb_info_content->setHidden(true);
        ui->lb_info->setHidden(true);
    }
    else
    {
        ui->lb_info_content->setHidden(false);
        ui->lb_info->setHidden(false);
    }
}

//*****************************************************************************************************************

void MainWindow::on_dsb_energy_valueChanged(double arg1)
{
    if(arg1 > 99.9)
        ui->dsb_energy->setValue(99.9);
}

//*****************************************************************************************************************

void MainWindow::on_actionBeenden_triggered()
{
    close();
}

//*****************************************************************************************************************

void GraphWindow::mouseMoveEvent(QMouseEvent *event)
{
   if(_to - _from != 0)
   {
       qint32 temp_pos_x = mapFromGlobal(QCursor::pos()).x() - 55;
       qint32 temp_pos_y = this->height() - mapFromGlobal(QCursor::pos()).y();

       qreal stretch_factor_x = (this->width() - 55/*left_margin*/ - 15/*right_margin*/) / qreal(_samplecount - 1);
       qreal stretch_factor_y = (this->height() - _border_margin_height) / _signal_maximum;

       qreal time = _from / _sample_rate + _offset_time + temp_pos_x / stretch_factor_x / _sample_rate;
       qreal amplitude =  temp_pos_y / stretch_factor_y - (this->height() + _x_axis_height) / stretch_factor_y;

       if(mapFromGlobal(QCursor::pos()).x() >= 55 && mapFromGlobal(QCursor::pos()).x() <= (this->width() - 15))
           this->setToolTip(QString("time: %1 sec\namplitude: %2").arg(time).arg(QString::number(amplitude, 'g', 3)));
       else this->setToolTip(QString("amplitude: %1").arg(QString::number(amplitude, 'g', 3)));

       if(event->buttons() == Qt::LeftButton)
               setCursor(Qt::ClosedHandCursor);
       else
        setCursor(Qt::CrossCursor);
   }
}

//*****************************************************************************************************************

void AtomSumWindow::mouseMoveEvent(QMouseEvent *event)
{
    Q_UNUSED(event);
    if(_to - _from != 0)
    {
        qint32 temp_pos_x = mapFromGlobal(QCursor::pos()).x() - 55;
        qint32 temp_pos_y = this->height() - mapFromGlobal(QCursor::pos()).y();

        qreal stretch_factor_x = (this->width() - 55/*left_margin*/ - 15/*right_margin*/) / qreal(_samplecount - 1);
        qreal stretch_factor_y = (this->height() - _border_margin_height) / _signal_maximum;

        qreal time = _from / _sample_rate + _offset_time + temp_pos_x / stretch_factor_x / _sample_rate;
        qreal amplitude =  temp_pos_y / stretch_factor_y - (this->height() + _x_axis_height) / stretch_factor_y;

        if(mapFromGlobal(QCursor::pos()).x() >= 55 && mapFromGlobal(QCursor::pos()).x() <= (this->width() - 15))
            this->setToolTip(QString("time: %1 sec\namplitude: %2").arg(time).arg(QString::number(amplitude, 'g', 3)));
        else this->setToolTip(QString("amplitude: %1").arg(QString::number(amplitude, 'g', 3)));

       setCursor(Qt::CrossCursor);
   }
}

//*****************************************************************************************************************

void ResiduumWindow::mouseMoveEvent(QMouseEvent *event)
{
    Q_UNUSED(event);
    if(_to - _from != 0)
    {
        qint32 temp_pos_x = mapFromGlobal(QCursor::pos()).x() - 55;
        qint32 temp_pos_y = this->height() - mapFromGlobal(QCursor::pos()).y();

        qreal stretch_factor_x = (this->width() - 55/*left_margin*/ - 15/*right_margin*/) / qreal(_samplecount - 1);
        qreal stretch_factor_y = (this->height() - _border_margin_height) / _signal_maximum;

        qreal time = _from / _sample_rate + _offset_time + temp_pos_x / stretch_factor_x / _sample_rate;
        qreal amplitude =  temp_pos_y / stretch_factor_y - (this->height() + _x_axis_height) / stretch_factor_y;

        if(mapFromGlobal(QCursor::pos()).x() >= 55 && mapFromGlobal(QCursor::pos()).x() <= (this->width() - 15))
            this->setToolTip(QString("time: %1 sec\namplitude: %2").arg(time).arg(QString::number(amplitude, 'g', 3)));
        else this->setToolTip(QString("amplitude: %1").arg(QString::number(amplitude, 'g', 3)));

        setCursor(Qt::CrossCursor);
    }
}

//*****************************************************************************************************************

void GraphWindow::mousePressEvent(QMouseEvent *event)
{
    Q_UNUSED(event);
    if(_to - _from != 0)
    {
        _press_pos = mapFromGlobal(QCursor::pos()).x();
        setCursor(Qt::ClosedHandCursor);
    }
}

//*****************************************************************************************************************

void GraphWindow::mouseReleaseEvent(QMouseEvent *event)
{
    Q_UNUSED(event);

    if(_to - _from != 0)
    {
        fiff_int_t release_pos = mapFromGlobal(QCursor::pos()).x();
        qreal stretch_factor = qreal(this->width() - 55 - 15) / (qreal)(_samplecount);
        qint32 old_from = _from;
        qint32 old_to = _to;
        _from += floor((_press_pos - release_pos) / stretch_factor);
        _to = _from + _samplecount - 1;
        if(_from < _first_sample - _offset_time * _sample_rate)
        {
            _from = _first_sample - _offset_time * _sample_rate;
             _to = _from + _samplecount - 1;
        }

        if(_to > _last_sample - _offset_time * _sample_rate)
        {
            _to = _last_sample - _offset_time * _sample_rate;
            _from = _to - _samplecount + 1;
        }

        setCursor(Qt::CrossCursor);

        // +/- 5 pixel dont read new if clicked by mistake
        if(abs(_press_pos - release_pos) < 5 || old_from == _from || old_to == _to)
            return;

        emit read_new();
    }

}

//*****************************************************************************************************************

void GraphWindow::wheelEvent(QWheelEvent *event)
{

    if(_to - _from != 0)
    {
        _samplecount -= event->angleDelta().y() / 1.875 *  _samplecount / 2048;

        if(_samplecount  > 4096)
            _samplecount = 4096;

        if(_samplecount < 64)
            _samplecount = 64;
        if(_samplecount == _to - _from + 1)
            return;

        qreal stretch_factor = qreal(this->width() - 55/*left_margin*/ - 15/*right_margin*/) / (qreal)(_to - _from);
        qint32 temp_pos = mapFromGlobal(QCursor::pos()).x() - 55;
        qint32 actual_sample = _from + floor((qreal)temp_pos / stretch_factor);
        qint32 delta_from = (qreal)_samplecount * ((qreal)temp_pos / (qreal)(this->width() - 70));

        _from = actual_sample - delta_from;

        _to = _from + _samplecount - 1;

        if(_from < _first_sample - _offset_time * _sample_rate)
        {
            _from = _first_sample  - _offset_time * _sample_rate;
            _samplecount = _to - _from + 1;
        }

        if(_to > _last_sample - _offset_time * _sample_rate)
        {
            _to = _last_sample - _offset_time * _sample_rate;
            _samplecount = _to - _from + 1;
        }
        emit read_new();
    }
}

//*****************************************************************************************************************

void MainWindow::on_mouse_button_release()
{
    if(QString::compare(ui->btt_Calc->text(), "cancel", Qt::CaseInsensitive) == 0 || QString::compare(ui->btt_Calc->text(), "wait...", Qt::CaseInsensitive) == 0)
        return;
    read_fiff_changed = true;

    ui->dsb_from->setValue(_from / _sample_rate + _offset_time);
    ui->dsb_to->setValue(_to / _sample_rate + _offset_time);
    ui->sb_sample_count->setValue(_samplecount);

    read_fiff_changed = false;

    if(file_name.split('.').last() == "fif")
    {
        if(!_pick_evoked.isEmpty())
            read_fiff_ave_new();
        else
            read_fiff_file_new(file_name);
    }
    else
        read_matlab_file_new();
}

void MainWindow::on_rb_OwnDictionary_clicked()
{
    ui->cb_Dicts->setEnabled(true);
    if(ui->cb_Dicts->itemText(0) == "")
        ui->btt_Calc->setEnabled(false);
    else if(_has_file)
        ui->btt_Calc->setEnabled(true);
}

void MainWindow::on_actionTest_triggered()
{
    plot_window = new tfplotwidget();


    if(ui->tw_main->count() >= 2)
        ui->tw_main->addTab(plot_window, "TF Channel ??");
    else
        ui->tw_main->addTab(plot_window, "TF-Overview");

    if(ui->tw_main->count() == 2)
    {
        QPushButton *extendedButton = new QPushButton();
        extendedButton->setMaximumSize(20, 20);
        extendedButton->setStyleSheet("QPushButton {margin-right: 2px;  border-width: 1px; border-radius: 1px; border-color: grey;} QPushButton:pressed {background-color: grey; border-radius: 10px;}");
        extendedButton->setIcon(QIcon(":/images/icons/expand_512.png"));
        extendedButton->setIconSize(QSize(16, 16));

        ui->tw_main->tabBar()->setTabButton(1, QTabBar::LeftSide, extendedButton);
        connect(extendedButton, SIGNAL (released()), this, SLOT (on_extend_tab_button()));

<<<<<<< HEAD
        MatrixXd test_matrix = MatrixXd::Random(600, 600);
        //cout << test_matrix;
        QImage *test_image = new QImage(test_matrix.rows(), test_matrix.cols(), QImage::Format_RGB32);
        QColor color;
        for ( int y = 0; y < test_matrix.rows(); y++ )                    
            for ( int x = 0; x < test_matrix.cols(); x++ )
            {
                color.setRgb(ColorMap::hotR(abs(test_matrix(x,y))), ColorMap::hotG(abs(test_matrix(x,y))), ColorMap::hotB(abs(test_matrix(x,y))));
                test_image->setPixel(x, y, color.rgb());
            }

        plot_window->ui->l_pixel->setPixmap(QPixmap::fromImage(*test_image));

=======

        if(_adaptive_atom_list.count() > 0 && _adaptive_atom_list.first().count() > 0)
        {
            GaborAtom atom  = _adaptive_atom_list.first().first();
            MatrixXd tf_matrix = MatrixXd::Zero(atom.sample_count, atom.sample_count);
            qreal u = floor(atom.sample_count / 2);
            for(int t = 0; t < atom.sample_count; t++)
                for(int f = 0; f < u - 1; f++)
                {
                    qreal v = -2 * PI * pow((t - u) / atom.scale, 2) + pow(atom.scale * ((f * PI / atom.sample_count * 2) - (atom.phase * PI / atom.sample_count * 2)) / 2 / PI, 2);
                    tf_matrix(f, t) = 0.5 * 2 * qExp(v);
                }


            // MatrixXd test_matrix = MatrixXd::Random(600, 600);
            //cout << test_matrix;
            QImage *test_image = new QImage(tf_matrix.rows(), tf_matrix.cols(), QImage::Format_RGB32);
            QColor color;
            for ( int y = 0; y < tf_matrix.rows(); y++ )
                for ( int x = 0; x < tf_matrix.cols(); x++ )
                {
                    color.setRgb(ColorMap::hotR(abs(tf_matrix(x,y))), ColorMap::hotG(abs(tf_matrix(x,y))), ColorMap::hotB(abs(tf_matrix(x,y))));
                    test_image->setPixel(x, y, color.rgb());
                }

            plot_window->ui->l_pixel->setPixmap(QPixmap::fromImage(*test_image));
        }
>>>>>>> 1275e50a
    }
    if(ui->tw_main->count() > 2)
    {

       // ui->tw_main->setCurrentIndex(ui->tw_main->count() - 1);
       // CloseButton *closeButton = new CloseButton();
       // closeButton->setParent(ui->tw_main->currentWidget());
       // closeButton->setMaximumSize(20, 20);
       // closeButton->setStyleSheet("QPushButton {margin-right: 2px;  border-width: 1px; border-radius: 1px; border-color: grey;} QPushButton:pressed {background-color: grey; border-radius: 10px;}");
       // closeButton->setIcon(QIcon(":/images/icons/delete.png"));
       // closeButton->setIconSize(QSize(16, 16));

       // ui->tw_main->tabBar()->tabButton(ui->tw_main->count() - 1, QTabBar::LeftSide);
        //ui->tw_main->tabBar()->setTabButton(ui->tw_main->count() - 1, QTabBar::LeftSide, closeButton);
        //connect(closeButton, SIGNAL (released()), closeButton, SLOT (on_close_tab_button()));
    }
}

void MainWindow::on_extend_tab_button()
{
    QWidget *tf_overview_w = new QWidget();
    tf_overview_w->setWindowTitle("Time-Frequency-Overview");
    tf_overview_w->show();
    ui->tw_main->removeTab(1);
}

void MainWindow::on_close_tab_button(int index)
{
    ui->tw_main->removeTab(index);
}
<|MERGE_RESOLUTION|>--- conflicted
+++ resolved
@@ -43,7 +43,6 @@
 #include <math.h>
 #include <fiff/fiff.h>
 #include <mne/mne.h>
-#include "disp/colormap.h"
 
 #include "disp/colormap.h"
 #include "math.h"
@@ -3285,21 +3284,6 @@
         ui->tw_main->tabBar()->setTabButton(1, QTabBar::LeftSide, extendedButton);
         connect(extendedButton, SIGNAL (released()), this, SLOT (on_extend_tab_button()));
 
-<<<<<<< HEAD
-        MatrixXd test_matrix = MatrixXd::Random(600, 600);
-        //cout << test_matrix;
-        QImage *test_image = new QImage(test_matrix.rows(), test_matrix.cols(), QImage::Format_RGB32);
-        QColor color;
-        for ( int y = 0; y < test_matrix.rows(); y++ )                    
-            for ( int x = 0; x < test_matrix.cols(); x++ )
-            {
-                color.setRgb(ColorMap::hotR(abs(test_matrix(x,y))), ColorMap::hotG(abs(test_matrix(x,y))), ColorMap::hotB(abs(test_matrix(x,y))));
-                test_image->setPixel(x, y, color.rgb());
-            }
-
-        plot_window->ui->l_pixel->setPixmap(QPixmap::fromImage(*test_image));
-
-=======
 
         if(_adaptive_atom_list.count() > 0 && _adaptive_atom_list.first().count() > 0)
         {
@@ -3327,7 +3311,6 @@
 
             plot_window->ui->l_pixel->setPixmap(QPixmap::fromImage(*test_image));
         }
->>>>>>> 1275e50a
     }
     if(ui->tw_main->count() > 2)
     {
