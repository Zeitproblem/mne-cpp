//=============================================================================================================
/**
* @file editorwindow.cpp
* @author Martin Henfling <martin.henfling@tu-ilmenau.de>;
* Daniel Knobl <daniel.knobl@tu-ilmenau.de>;
* Sebastian Krause <sebastian.krause@tu-ilmenau.de>
* @version 1.0
* @date July, 2014
*
* @section LICENSE
*
* Copyright (C) 2014, Martin Henfling, Daniel Knobl and Sebastian Krause. All rights reserved.
*
* Redistribution and use in source and binary forms, with or without modification, are permitted provided that
* the following conditions are met:
* * Redistributions of source code must retain the above copyright notice, this list of conditions and the
* following disclaimer.
* * Redistributions in binary form must reproduce the above copyright notice, this list of conditions and
* the following disclaimer in the documentation and/or other materials provided with the distribution.
* * Neither the name of MNE-CPP authors nor the names of its contributors may be used
* to endorse or promote products derived from this software without specific prior written permission.
*
* THIS SOFTWARE IS PROVIDED BY THE COPYRIGHT HOLDERS AND CONTRIBUTORS "AS IS" AND ANY EXPRESS OR IMPLIED
* WARRANTIES, INCLUDING, BUT NOT LIMITED TO, THE IMPLIED WARRANTIES OF MERCHANTABILITY AND FITNESS FOR A
* PARTICULAR PURPOSE ARE DISCLAIMED. IN NO EVENT SHALL THE COPYRIGHT OWNER OR CONTRIBUTORS BE LIABLE FOR ANY DIRECT,
* INDIRECT, INCIDENTAL, SPECIAL, EXEMPLARY, OR CONSEQUENTIAL DAMAGES (INCLUDING, BUT NOT LIMITED TO,
* PROCUREMENT OF SUBSTITUTE GOODS OR SERVICES; LOSS OF USE, DATA, OR PROFITS; OR BUSINESS INTERRUPTION)
* HOWEVER CAUSED AND ON ANY THEORY OF LIABILITY, WHETHER IN CONTRACT, STRICT LIABILITY, OR TORT (INCLUDING
* NEGLIGENCE OR OTHERWISE) ARISING IN ANY WAY OUT OF THE USE OF THIS SOFTWARE, EVEN IF ADVISED OF THE
* POSSIBILITY OF SUCH DAMAGE.
*
*
* @brief Implementation of the EditorWindow class.
*
*/

//*************************************************************************************************************
//=============================================================================================================
// INCLUDES
//=============================================================================================================

#include <utils/mp/atom.h>

#include "mainwindow.h"
#include "editorwindow.h"
#include "ui_editorwindow.h"
#include "stdio.h"
#include "deletemessagebox.h"
#include "ui_deletemessagebox.h"

//*************************************************************************************************************
//=============================================================================================================
// QT INCLUDES
//=============================================================================================================

#include <QtGui>
#include <QApplication>
#include <QModelIndex>
#include <QMessageBox>

//*************************************************************************************************************
//=============================================================================================================
// USED NAMESPACES
//=============================================================================================================

using namespace UTILSLIB;

//*************************************************************************************************************
//=============================================================================================================
// FORWARD DECLARATIONS

bool allCombined = false;
bool is_loading =  false;
bool is_expanded = false;

qreal linStepWidthScale = 1;
qreal linStepWidthModu = 1;
qreal linStepWidthPhase = 1;
qreal linStepWidthChirp = 1;

qreal expStepWidthScale = 2;
qreal expStepWidthModu = 2;
qreal expStepWidthPhase = 2;
qreal expStepWidthChirp = 2;

qreal startValueScale = 1;
qreal startValueModu = 0;
qreal startValuePhase = 0;
qreal startValueChirp = 0;

qreal endValueScale = 1;
qreal endValueModu = 0;
qreal endValuePhase = 0;
qreal endValueChirp = 0;

QString partDictName = "";

QList<qreal> scaleList;
QList<qreal> moduList;
QList<qreal> phaseList;
QList<qreal> chirpList;

qint32 old_width = 0;
qint32 atomCount = 1;

EditorWindow::AtomType atomType;

//*************************************************************************************************************
//=============================================================================================================
// MAIN
//=============================================================================================================

//contructor
EditorWindow::EditorWindow(QWidget *parent) : QMainWindow(parent), ui(new Ui::EditorWindow)
{   
    this->setAccessibleName("simple");
    ui->setupUi(this);
    QSettings settings;
    move(settings.value("pos_editor", QPoint(200, 200)).toPoint());
    //resize(settings.value("size_editor", QSize(606, 948)).toSize());
    this->restoreState(settings.value("editor_state").toByteArray());
    ui->dspb_StartValuePhase->setMaximum(ui->dspb_EndValueScale->value());
    ui->dspb_EndValuePhase->setMaximum(ui->spb_AtomLength->value());

    //under construction, thats why invisible
    ui->rb_ChirpAtomType->setVisible(false);
    ui->fr_Chirp->setVisible(false);

    ui->dspb_StartValueScale->setMaximum(ui->spb_AtomLength->value());    
    read_dicts();
    old_width = this->width();
}

//*************************************************************************************************************

EditorWindow::~EditorWindow()
{
    delete ui;
}

//*************************************************************************************************************************************

void EditorWindow::closeEvent(QCloseEvent * event)
{
    Q_UNUSED(event);
    QSettings settings;
    if(!this->isMaximized())
    {
        settings.setValue("pos_editor", pos());
        settings.setValue("size_editor", size());
    }
    settings.setValue("editor_state", this->saveState());
}

//*************************************************************************************************************

void EditorWindow::read_dicts()
{
    ui->list_AllDict->clear();
    QDir dictDir = QDir(QDir::homePath() + "/" + "Matching-Pursuit-Toolbox");

    QStringList filterList;
    filterList.append("*.dict");
    filterList.append("*.pdict");

    QFileInfoList fileList = dictDir.entryInfoList(filterList);

    for(int i = 0; i < fileList.length(); i++)
    {
        QIcon dictIcon;
        QFileInfo file = fileList.at(i);
        QString tooltip;
        if(QString::compare(file.completeSuffix(), "dict") == 0)
        {
            dictIcon.addFile(":/images/icons/DictIcon.png");
            tooltip = QString("%1.dict").arg(file.baseName());
        }
        else
        {
             dictIcon.addFile(":/images/icons/PartDictIcon.png");
             tooltip = QString("%1.pdict").arg(file.baseName());
        }

        QListWidgetItem *item = new QListWidgetItem;
        item->setToolTip(tooltip);
        item->setIcon(dictIcon);
        item->setText(fileList.at(i).baseName());

        ui->list_AllDict->addItem(item);
    }
    if(ui->list_AllDict->count() > 1) ui->list_AllDict->itemAt(0, 0)->setSelected(true);
    update();
}

//*************************************************************************************************************

// calculates number of atoms if "combine all"
void EditorWindow::calc_atom_count_all_combined()
{
    qint32 count = 0;
    qint32 scaleCount = 1;
    qint32 moduCount = 1;
    qint32 phaseCount = 1;
    qint32 chirpCount = 1;

    if(scaleList.length() != 0) scaleCount = scaleList.length();
    if(moduList.length() != 0) moduCount = moduList.length();
    if(phaseList.length() != 0) phaseCount = phaseList.length();
    if(chirpList.length() != 0) chirpCount = chirpList.length();

    if(atomType == EditorWindow::Gauss)
        count = scaleCount * moduCount * phaseCount;
    else if( atomType == EditorWindow::Chirp)
        count = scaleCount * moduCount * phaseCount * chirpCount;

    if(count > 100000000)
    {
        QMessageBox::warning(this, tr("Error"),
        tr("The number of atoms is too large."));
        return;
    }    
    atomCount = count;
    is_loading = true;
    ui->spb_AtomCount->setValue(count);
    is_loading = false;
}

//*************************************************************************************************************

// calculates parameters for linear stepwidth
QList<qreal> EditorWindow::calc_lin_pos_parameters(qreal startValue, qreal linStepValue)
{
    QList<qreal> resultList;
    qint32 i = 0;
    qreal result = 0;

    i = 0;
    while(i < atomCount)
    {
        result = startValue + (i * linStepValue);
        resultList.append(result);
        i++;
    }
    return resultList;
}

//*************************************************************************************************************

// calculates parameters for linear stepwidth (negativ)
QList<qreal> EditorWindow::calc_lin_neg_parameters(qreal startValue, qreal linStepValue)
{
    QList<qreal> resultList;
    qint32 i = 0;
    qreal result = 0;

    i = 0;
    while(i < atomCount)
    {
        result = startValue - (i * linStepValue);
        resultList.append(result);
        i++;
    }
    return resultList;
}

//*************************************************************************************************************

// calculates parameters for exponential stepwidth (positiv)
QList<qreal> EditorWindow::calc_exp_pos_parameters(qreal startValue, qreal expStepValue)
{
    QList<qreal> resultList;
    qint32 i = 0;
    qreal result = 0;

    i = 0;
    while(i < atomCount)
    {
        result = startValue + pow(i, expStepValue);
        resultList.append(result);
        i++;
    }
    return resultList;
}

//*************************************************************************************************************

// calculates parameters for exponential stepwidth (negativ)
QList<qreal> EditorWindow::calc_exp_neg_parameters(qreal startValue, qreal expStepValue)
{
    QList<qreal> resultList;
    qint32 i = 0;
    qreal result = 0;

    i = 0;
    while(i < atomCount)
    {
        result = startValue - pow(i, expStepValue);
        resultList.append(result);
        i++;
    }
    return resultList;
}

//*************************************************************************************************************

// calculates scale and save to list
QList<qreal> EditorWindow::calc_parameter_values_scale(qreal startValue, qreal linStepValue, qreal expStepValue)
{
    QList<qreal> resultList;
    resultList.clear();

    if(ui->rb_NoStepScale->isChecked())
        resultList.append(startValue);
    else if(ui->rb_LinStepScale->isChecked())
    {
        if(ui->rb_PosCountScale->isChecked()) resultList = calc_lin_pos_parameters(startValue, linStepValue);
        else resultList = calc_lin_neg_parameters(startValue, linStepValue);
    }
    else if(ui->rb_ExpStepScale->isChecked())
    {
        if(ui->rb_PosCountScale->isChecked()) resultList = calc_exp_pos_parameters(startValue, expStepValue);
        else resultList = calc_exp_neg_parameters(startValue, expStepValue);
    }
    if(!resultList.isEmpty()) ui->dspb_EndValueScale->setValue(resultList.last());
    return resultList;
}

//*************************************************************************************************************

// calculates scale and save to list (AllCombined)
QList<qreal> EditorWindow::calc_all_comb_parameter_values_scale(qreal startValue, qreal endvalue, qreal linStepValue, qreal expStepValue)
{
    QList<qreal> resultList;
    resultList.clear();
    qreal temp = endvalue - startValue + 1;
    if(ui->rb_NoStepScale->isChecked())
        resultList.append(startValue);
    else if(ui->rb_LinStepScale->isChecked())
    {
        atomCount = temp / linStepValue;
        resultList = calc_lin_pos_parameters(startValue, linStepValue);
    }
    else if(ui->rb_ExpStepScale->isChecked())
    {
        atomCount = pow(temp, (1/ expStepValue));
        resultList = calc_exp_pos_parameters(startValue, expStepValue);
    }
    return resultList;
}

//*************************************************************************************************************

// calculates modulation and save to list
QList<qreal> EditorWindow::calc_parameter_values_modu(qreal startValue, qreal linStepValue, qreal expStepValue)
{
    QList<qreal> resultList;
    resultList.clear();

    if(ui->rb_NoStepModu->isChecked())
        resultList.append(startValue);
    else if(ui->rb_LinStepModu->isChecked())
    {
        if(ui->rb_PosCountModu->isChecked()) resultList = calc_lin_pos_parameters(startValue, linStepValue);
        else resultList =  calc_lin_neg_parameters(startValue, linStepValue);
    }
    else if(ui->rb_ExpStepModu->isChecked())
    {
        if(ui->rb_PosCountModu->isChecked()) resultList =  calc_exp_pos_parameters(startValue, expStepValue);
        else resultList = calc_exp_neg_parameters(startValue, expStepValue);
    }
    if(!resultList.isEmpty()) ui->dspb_EndValueModu->setValue(resultList.last());
    return resultList;
}

//*************************************************************************************************************

// calculates modulation and save to list (AllCombined)
QList<qreal> EditorWindow::calc_all_comb_parameter_values_modu(qreal startValue, qreal endvalue, qreal linStepValue, qreal expStepValue)
{
    QList<qreal> resultList;
    resultList.clear();
    qreal temp = endvalue - startValue + 1;
    if(ui->rb_NoStepModu->isChecked())
        resultList.append(startValue);
    else if(ui->rb_LinStepModu->isChecked())
    {
        atomCount = temp / linStepValue;
        resultList = calc_lin_pos_parameters(startValue, linStepValue);
    }
    if(ui->rb_ExpStepModu->isChecked())
    {
        atomCount = pow(temp, (1.0/ expStepValue));
        resultList = calc_exp_pos_parameters(startValue, expStepValue);
    }
    return resultList;
}

//*************************************************************************************************************

// calculates phase and save to list
QList<qreal> EditorWindow::calc_parameter_values_phase(qreal startValue, qreal linStepValue, qreal expStepValue)
{
    QList<qreal> resultList;
    resultList.clear();

    if(ui->rb_NoStepPhase->isChecked())
        resultList.append(startValue);
    else if(ui->rb_LinStepPhase->isChecked())
    {
        if(ui->rb_PosCountPhase->isChecked()) resultList = calc_lin_pos_parameters(startValue, linStepValue);
        else resultList = calc_lin_neg_parameters(startValue, linStepValue);
    }
    else if(ui->rb_ExpStepPhase->isChecked())
    {
        if(ui->rb_PosCountPhase->isChecked()) resultList = calc_exp_pos_parameters(startValue, expStepValue);
        else resultList = calc_exp_neg_parameters(startValue, expStepValue);
    }
    if(!resultList.isEmpty()) ui->dspb_EndValuePhase->setValue(resultList.last());
    return resultList;
}

//*************************************************************************************************************

// calculates phase and save to list (AllCombined)
QList<qreal> EditorWindow::calc_all_comb_parameter_values_phase(qreal startValue, qreal endvalue, qreal linStepValue, qreal expStepValue)
{
    QList<qreal> resultList;
    resultList.clear();
    qreal temp = endvalue - startValue + 1;
    if(ui->rb_NoStepPhase->isChecked())
        resultList.append(startValue);
    else if(ui->rb_LinStepPhase->isChecked())
    {
        atomCount = temp / linStepValue;
        resultList = calc_lin_pos_parameters(startValue, linStepValue);
    }
    else if(ui->rb_ExpStepPhase->isChecked())
    {
        atomCount = pow(temp, (1/ expStepValue));
        resultList = calc_exp_pos_parameters(startValue, expStepValue);
    }
    return resultList;
}

//*************************************************************************************************************

// calculates chirp and save to list
QList<qreal> EditorWindow::calc_parameter_values_chirp(qreal startValue, qreal linStepValue, qreal expStepValue)
{
    QList<qreal> resultList;
    resultList.clear();

    if(ui->rb_NoStepChirp->isChecked())
        resultList.append(startValue);
    else if(ui->rb_LinStepChirp->isChecked())
    {
        if(ui->rb_PosCountChirp->isChecked()) resultList = calc_lin_pos_parameters(startValue, linStepValue);
        else resultList = calc_lin_neg_parameters(startValue, linStepValue);
    }
    else if(ui->rb_ExpStepChirp->isChecked())
    {
        if(ui->rb_PosCountChirp->isChecked()) resultList = calc_exp_pos_parameters(startValue, expStepValue);
        else resultList = calc_exp_neg_parameters(startValue, expStepValue);
    }
    if(!resultList.isEmpty()) ui->dspb_EndValuePhase->setValue(resultList.last());
    return resultList;
}

//*************************************************************************************************************

// calculates chirp and save to list (AllCombined)
QList<qreal> EditorWindow::calc_all_comb_parameter_values_chirp(qreal startValue, qreal endvalue, qreal linStepValue, qreal expStepValue)
{
    QList<qreal> resultList;
    resultList.clear();
    qreal temp = endvalue - startValue + 1;
    if(ui->rb_NoStepChirp->isChecked())
        resultList.append(startValue);
    else if(ui->rb_LinStepChirp->isChecked())
    {
        atomCount = temp / linStepValue;
        resultList = calc_lin_pos_parameters(startValue, linStepValue);
    }
    else if(ui->rb_ExpStepChirp->isChecked())
    {
        atomCount = pow(temp, (1/ expStepValue));
        resultList = calc_exp_pos_parameters(startValue, expStepValue);
    }
    return resultList;
}

//*************************************************************************************************************

// handle scale
void EditorWindow::calc_scale_value()
{
    if(allCombined)
    {
        ui->dspb_EndValueScale->setDisabled(ui->rb_NoStepScale->isChecked());
        if(ui->rb_LinStepScale->isChecked()) ui->dspb_EndValueScale->setMinimum(startValueScale + linStepWidthScale);
        else if(ui->rb_ExpStepScale->isChecked()) ui->dspb_EndValueScale->setMinimum(startValueScale + 1);
        else
        {
            ui->dspb_EndValueScale->setMinimum(startValueScale);
            ui->dspb_EndValueScale->setValue(startValueScale);
        }
        scaleList = calc_all_comb_parameter_values_scale(startValueScale, endValueScale, linStepWidthScale, expStepWidthScale);
        calc_atom_count_all_combined();
    }
    else
    {
        ui->dspb_EndValueScale->setMinimum(0.05);
        scaleList = calc_parameter_values_scale(startValueScale, linStepWidthScale, expStepWidthScale);
    }
}

//*************************************************************************************************************

// handle modulation
void EditorWindow::calc_modu_value()
{
    if(allCombined)
    {
        ui->dspb_EndValueModu->setDisabled(ui->rb_NoStepModu->isChecked());
        if(ui->rb_LinStepModu->isChecked()) ui->dspb_EndValueModu->setMinimum(startValueModu + linStepWidthModu);
        else if(ui->rb_ExpStepModu->isChecked()) ui->dspb_EndValueModu->setMinimum(startValueModu + 1);
        else
        {
            ui->dspb_EndValueModu->setMinimum(startValueModu);
            ui->dspb_EndValueModu->setValue(startValueModu);
        }
        moduList = calc_all_comb_parameter_values_modu(startValueModu, endValueModu, linStepWidthModu, expStepWidthModu);
        calc_atom_count_all_combined();
    }
    else
        moduList = calc_parameter_values_modu(startValueModu, linStepWidthModu, expStepWidthModu);
}

//*************************************************************************************************************

// handle phase
void EditorWindow::calc_phase_value()
{
    if(allCombined)
    {
        ui->dspb_EndValuePhase->setDisabled(ui->rb_NoStepPhase->isChecked());
        if(ui->rb_LinStepPhase->isChecked()) ui->dspb_EndValuePhase->setMinimum(startValuePhase + linStepWidthPhase);
        else if(ui->rb_ExpStepPhase->isChecked()) ui->dspb_EndValuePhase->setMinimum(startValuePhase + 1);
        else
        {
            ui->dspb_EndValuePhase->setMinimum(startValuePhase);
            ui->dspb_EndValuePhase->setValue(startValuePhase);
        }
        phaseList = calc_all_comb_parameter_values_phase(startValuePhase, endValuePhase, linStepWidthPhase, expStepWidthPhase);
        calc_atom_count_all_combined();
    }
    else
        phaseList = calc_parameter_values_phase(startValuePhase, linStepWidthPhase, expStepWidthPhase);
}

//*************************************************************************************************************

// handle chirp
void EditorWindow::calc_chirp_value()
{
    if(allCombined)
    {
        ui->dspb_EndValueChirp->setDisabled(ui->rb_NoStepChirp->isChecked());
        if(ui->rb_LinStepChirp->isChecked()) ui->dspb_EndValueChirp->setMinimum(startValueChirp + linStepWidthChirp);
        else if(ui->rb_ExpStepChirp->isChecked()) ui->dspb_EndValueChirp->setMinimum(startValueChirp + 1);
        else
        {
            ui->dspb_EndValueChirp->setMinimum(startValueChirp);
            ui->dspb_EndValueChirp->setValue(startValueChirp);
        }
        chirpList = calc_all_comb_parameter_values_chirp(startValueChirp, endValueChirp, linStepWidthChirp, expStepWidthChirp);
        calc_atom_count_all_combined();
    }
    else
        chirpList = calc_parameter_values_chirp(startValueChirp, linStepWidthChirp, expStepWidthChirp);
}

//*************************************************************************************************************

// access if namechange of PartDictName
void EditorWindow::on_tb_PartDictName_editingFinished()
{
    partDictName = ui->tb_PartDictName->text();
}

//*************************************************************************************************************

// access if "All combined"
void EditorWindow::on_chb_CombAllPara_toggled(bool checked)
{
    allCombined = checked;

    ui->spb_AtomCount->setDisabled(checked);
    ui->dspb_EndValueScale->setEnabled(true);
    ui->dspb_EndValueModu->setEnabled(true);
    ui->dspb_EndValuePhase->setEnabled(true);
    ui->dspb_EndValueChirp->setEnabled(true);

    ui->dspb_LinStepScale->setEnabled(ui->rb_LinStepScale->isChecked() && ui->spb_AtomCount->value() > 1);
    ui->dspb_LinStepModu->setEnabled(ui->rb_LinStepModu->isChecked() && ui->spb_AtomCount->value() > 1);
    ui->dspb_LinStepPhase->setEnabled(ui->rb_LinStepPhase->isChecked() && ui->spb_AtomCount->value() > 1);
    ui->dspb_LinStepChirp->setEnabled(ui->rb_LinStepChirp->isChecked() && ui->spb_AtomCount->value() > 1);

    ui->dspb_ExpStepScale->setEnabled(ui->rb_ExpStepScale->isChecked() && ui->spb_AtomCount->value() > 1);
    ui->dspb_ExpStepModu->setEnabled(ui->rb_ExpStepModu->isChecked() && ui->spb_AtomCount->value() > 1);
    ui->dspb_ExpStepPhase->setEnabled(ui->rb_ExpStepPhase->isChecked() && ui->spb_AtomCount->value() > 1);
    ui->dspb_ExpStepChirp->setEnabled(ui->rb_ExpStepChirp->isChecked() && ui->spb_AtomCount->value() > 1);

    ui->lb_LinNScale->setEnabled(ui->rb_LinStepScale->isChecked());
    ui->lb_LinNModu->setEnabled(ui->rb_LinStepModu->isChecked());
    ui->lb_LinNPhase->setEnabled(ui->rb_LinStepPhase->isChecked());
    ui->lb_LinNChirp->setEnabled(ui->rb_LinStepChirp->isChecked());

    ui->lb_ExpNScale->setEnabled(ui->rb_ExpStepScale->isChecked());
    ui->lb_ExpNModu->setEnabled(ui->rb_ExpStepModu->isChecked());
    ui->lb_ExpNPhase->setEnabled(ui->rb_ExpStepPhase->isChecked());
    ui->lb_ExpNChirp->setEnabled(ui->rb_ExpStepChirp->isChecked());

    ui->lb_EndValueScale->setDisabled(ui->rb_NoStepScale->isChecked());
    ui->lb_EndValueModu->setDisabled(ui->rb_NoStepModu->isChecked());
    ui->lb_EndValuePhase->setDisabled(ui->rb_NoStepPhase->isChecked());
    ui->lb_EndValueChirp->setDisabled(ui->rb_NoStepChirp->isChecked());

    ui->lb_CountDirectionScale->setDisabled(true);
    ui->lb_CountDirectionModu->setDisabled(true);
    ui->lb_CountDirectionPhase->setDisabled(true);
    ui->lb_CountDirectionChirp->setDisabled(true);

    ui->fr_CountDirectionScale->setDisabled(true);
    ui->fr_CountDirectionModu->setDisabled(true);
    ui->fr_CountDirectionPhase->setDisabled(true);
    ui->fr_CountDirectionChirp->setDisabled(true);

    ui->dspb_EndValueScale->setDisabled(ui->rb_NoStepScale->isChecked());
    ui->dspb_EndValueModu->setDisabled(ui->rb_NoStepModu->isChecked());
    ui->dspb_EndValuePhase->setDisabled(ui->rb_NoStepPhase->isChecked());
    ui->dspb_EndValueChirp->setDisabled(ui->rb_NoStepChirp->isChecked());

    if(ui->rb_LinStepScale->isChecked()) ui->dspb_EndValueScale->setMinimum(startValueScale + linStepWidthScale);
    else if(ui->rb_ExpStepScale->isChecked()) ui->dspb_EndValueScale->setMinimum(startValueScale + 1);
    else ui->dspb_EndValueScale->setValue(startValueScale);

    if(ui->rb_LinStepModu->isChecked()) ui->dspb_EndValueModu->setMinimum(startValueModu + linStepWidthModu);
    else if(ui->rb_ExpStepModu->isChecked()) ui->dspb_EndValueModu->setMinimum(startValueModu + 1);
    else ui->dspb_EndValueModu->setValue(startValueModu);

    if(ui->rb_LinStepPhase->isChecked()) ui->dspb_EndValuePhase->setMinimum(startValuePhase + linStepWidthPhase);
    else if(ui->rb_ExpStepPhase->isChecked()) ui->dspb_EndValuePhase->setMinimum(startValuePhase + 1);
    else ui->dspb_EndValuePhase->setValue(startValuePhase);

    if(ui->rb_LinStepChirp->isChecked()) ui->dspb_EndValueChirp->setMinimum(startValueChirp + linStepWidthChirp);
    else if(ui->rb_ExpStepChirp->isChecked()) ui->dspb_EndValueChirp->setMinimum(startValueChirp + 1);
    else ui->dspb_EndValueChirp->setValue(startValueChirp);

    if(!checked)
    {
        ui->dspb_EndValueScale->setMinimum(0.05);
        ui->dspb_EndValueModu->setMinimum(0.00);
        ui->dspb_EndValuePhase->setMinimum(0.00);
        ui->dspb_EndValueScale->setMinimum(0.00);

        ui->dspb_EndValueScale->setDisabled(true);
        ui->dspb_EndValueModu->setDisabled(true);
        ui->dspb_EndValuePhase->setDisabled(true);
        ui->dspb_EndValueChirp->setDisabled(true);

        ui->lb_CountDirectionScale->setEnabled(!ui->rb_NoStepScale->isChecked());
        ui->lb_CountDirectionModu->setEnabled(!ui->rb_NoStepModu->isChecked());
        ui->lb_CountDirectionPhase->setEnabled(!ui->rb_NoStepPhase->isChecked());
        ui->lb_CountDirectionChirp->setEnabled(!ui->rb_NoStepChirp->isChecked());

        ui->fr_CountDirectionScale->setEnabled(!ui->rb_NoStepScale->isChecked());
        ui->fr_CountDirectionModu->setEnabled(!ui->rb_NoStepModu->isChecked());
        ui->fr_CountDirectionPhase->setEnabled(!ui->rb_NoStepPhase->isChecked());
        ui->fr_CountDirectionChirp->setEnabled(!ui->rb_NoStepChirp->isChecked());
    }

    ui->rb_NoStepScale->setEnabled(checked);
    ui->rb_NoStepModu->setEnabled(checked);
    ui->rb_NoStepPhase->setEnabled(checked);
    ui->rb_NoStepChirp->setEnabled(checked);

    ui->lb_StepDefScale ->setEnabled(checked);
    ui->lb_StepDefModu ->setEnabled(checked);
    ui->lb_StepDefPhase ->setEnabled(checked);
    ui->lb_StepDefChirp ->setEnabled(checked);

    ui->rb_LinStepScale->setEnabled(checked);
    ui->rb_LinStepModu->setEnabled(checked);
    ui->rb_LinStepPhase->setEnabled(checked);
    ui->rb_LinStepChirp->setEnabled(checked);

    ui->rb_ExpStepScale->setEnabled(checked);
    ui->rb_ExpStepModu->setEnabled(checked);
    ui->rb_ExpStepPhase->setEnabled(checked);
    ui->rb_ExpStepChirp->setEnabled(checked);

    ui->lb_LinNScale->setEnabled(checked);
    ui->lb_LinNModu->setEnabled(checked);
    ui->lb_LinNPhase->setEnabled(checked);
    ui->lb_LinNChirp->setEnabled(checked);

    ui->lb_ExpNScale->setEnabled(checked);
    ui->lb_ExpNModu->setEnabled(checked);
    ui->lb_ExpNPhase->setEnabled(checked);
    ui->lb_ExpNChirp->setEnabled(checked);

    endValueScale = ui->dspb_EndValueScale->value();
    endValueModu = ui->dspb_EndValueModu->value();
    endValuePhase = ui->dspb_EndValuePhase->value();
    endValueChirp = ui->dspb_EndValueChirp->value();

    ui->dspb_StartValuePhase->setMaximum( ui->dspb_EndValueScale->value());
    ui->dspb_EndValuePhase->setMaximum( ui->dspb_EndValueScale->value());
    //ui->dspb_StartValueChirpValueChirp->setMinim ui->spb_AtomLength->value() / 2);

    calc_scale_value();
    calc_modu_value();
    calc_phase_value();
    calc_chirp_value();

    // update ui
    is_loading = true;
    ui->spb_AtomCount->setValue(ui->spb_AtomCount->value() + 1);
    ui->spb_AtomCount->setValue(ui->spb_AtomCount->value() - 1);
    is_loading = false;
    //calc_atom_count_all_combined();

}

//*************************************************************************************************************

void EditorWindow::on_spb_AtomLength_editingFinished()
{
    // set max startvalue of scale
    ui->dspb_StartValueScale->setMaximum(ui->spb_AtomLength->value());
    ui->dspb_StartValueModu->setMaximum(ui->spb_AtomLength->value() / 2);
    ui->dspb_StartValuePhase->setMaximum(ui->spb_AtomLength->value());
    ui->dspb_StartValueChirp->setMaximum(ui->spb_AtomLength->value() / 2);

    ui->dspb_EndValueScale->setMaximum(ui->spb_AtomLength->value());
    ui->dspb_EndValueModu->setMaximum(ui->spb_AtomLength->value() / 2);
    ui->dspb_EndValuePhase->setMaximum(ui->spb_AtomLength->value());
    ui->dspb_EndValueChirp->setMaximum(ui->spb_AtomLength->value() / 2);

    ui->dspb_LinStepScale->setMaximum(ui->spb_AtomLength->value());
    ui->dspb_LinStepModu->setMaximum(ui->spb_AtomLength->value() / 2);
    ui->dspb_LinStepPhase->setMaximum(ui->spb_AtomLength->value());
    ui->dspb_LinStepChirp->setMaximum(ui->spb_AtomLength->value() / 2);
}

//*************************************************************************************************************

// set number of atoms (recalculate stopvalues)
void EditorWindow::on_spb_AtomCount_valueChanged(int arg1)
{
    if(is_loading) return;

    atomCount = arg1;
    bool oneAtom = true;
    if(atomCount != 1  || atomCount == 1 && allCombined)oneAtom = false;

    ui->rb_NoStepScale->setChecked(oneAtom);
    ui->rb_NoStepModu->setChecked(oneAtom);
    ui->rb_NoStepPhase->setChecked(oneAtom);
    ui->rb_NoStepChirp->setChecked(oneAtom);

    ui->rb_NoStepScale->setDisabled(oneAtom);
    ui->rb_NoStepModu->setDisabled(oneAtom);
    ui->rb_NoStepPhase->setDisabled(oneAtom);
    ui->rb_NoStepChirp->setDisabled(oneAtom);

    ui->lb_StepDefScale ->setDisabled(oneAtom);
    ui->lb_StepDefModu ->setDisabled(oneAtom);
    ui->lb_StepDefPhase ->setDisabled(oneAtom);
    ui->lb_StepDefChirp ->setDisabled(oneAtom);

    ui->rb_LinStepScale->setDisabled(oneAtom);
    ui->rb_LinStepModu->setDisabled(oneAtom);
    ui->rb_LinStepPhase->setDisabled(oneAtom);
    ui->rb_LinStepChirp->setDisabled(oneAtom);

    ui->rb_ExpStepScale->setDisabled(oneAtom);
    ui->rb_ExpStepModu->setDisabled(oneAtom);
    ui->rb_ExpStepPhase->setDisabled(oneAtom);
    ui->rb_ExpStepChirp->setDisabled(oneAtom);

    ui->lb_LinNScale->setDisabled(oneAtom);
    ui->lb_LinNModu->setDisabled(oneAtom);
    ui->lb_LinNPhase->setDisabled(oneAtom);
    ui->lb_LinNChirp->setDisabled(oneAtom);

    ui->lb_ExpNScale->setDisabled(oneAtom);
    ui->lb_ExpNModu->setDisabled(oneAtom);
    ui->lb_ExpNPhase->setDisabled(oneAtom);
    ui->lb_ExpNChirp->setDisabled(oneAtom);

    ui->dspb_LinStepScale->setDisabled(oneAtom);
    ui->dspb_LinStepModu->setDisabled(oneAtom);
    ui->dspb_LinStepPhase->setDisabled(oneAtom);
    ui->dspb_LinStepChirp->setDisabled(oneAtom);

    ui->dspb_ExpStepScale->setDisabled(oneAtom);
    ui->dspb_ExpStepModu->setDisabled(oneAtom);
    ui->dspb_ExpStepPhase->setDisabled(oneAtom);
    ui->dspb_ExpStepChirp->setDisabled(oneAtom);

    if(oneAtom)
    {
        ui->dspb_EndValueScale->setValue(startValueScale);
        ui->dspb_EndValueModu->setValue(startValueModu);
        ui->dspb_EndValuePhase->setValue(startValuePhase);
        ui->dspb_EndValueChirp->setValue(startValueChirp);

        ui->lb_EndValueScale->setDisabled(true);
        ui->lb_EndValueModu->setDisabled(true);
        ui->lb_EndValuePhase->setDisabled(true);
        ui->lb_EndValueChirp->setDisabled(true);
    }
    else
    {
        ui->lb_EndValueScale->setDisabled(ui->rb_NoStepScale->isChecked());
        ui->lb_EndValueModu->setDisabled(ui->rb_NoStepModu->isChecked());
        ui->lb_EndValuePhase->setDisabled(ui->rb_NoStepPhase->isChecked());
        ui->lb_EndValueChirp->setDisabled(ui->rb_NoStepChirp->isChecked());

        ui->dspb_LinStepScale->setEnabled(ui->rb_LinStepScale->isChecked());
        ui->dspb_LinStepModu->setEnabled(ui->rb_LinStepModu->isChecked());
        ui->dspb_LinStepPhase->setEnabled(ui->rb_LinStepPhase->isChecked());
        ui->dspb_LinStepChirp->setEnabled(ui->rb_LinStepChirp->isChecked());

        ui->dspb_ExpStepScale->setEnabled(ui->rb_ExpStepScale->isChecked());
        ui->dspb_ExpStepModu->setEnabled(ui->rb_ExpStepModu->isChecked());
        ui->dspb_ExpStepPhase->setEnabled(ui->rb_ExpStepPhase->isChecked());
        ui->dspb_ExpStepChirp->setEnabled(ui->rb_ExpStepChirp->isChecked());

        ui->lb_LinNScale->setEnabled(ui->rb_LinStepScale->isChecked());
        ui->lb_LinNModu->setEnabled(ui->rb_LinStepModu->isChecked());
        ui->lb_LinNPhase->setEnabled(ui->rb_LinStepPhase->isChecked());
        ui->lb_LinNChirp->setEnabled(ui->rb_LinStepChirp->isChecked());

        ui->lb_ExpNScale->setEnabled(ui->rb_ExpStepScale->isChecked());
        ui->lb_ExpNModu->setEnabled(ui->rb_ExpStepModu->isChecked());
        ui->lb_ExpNPhase->setEnabled(ui->rb_ExpStepPhase->isChecked());
        ui->lb_ExpNChirp->setEnabled(ui->rb_ExpStepChirp->isChecked());
    }

    calc_scale_value();
    calc_modu_value();
    calc_phase_value();
    calc_chirp_value();
}

//*************************************************************************************************************

// for scale
void EditorWindow::on_dspb_StartValueScale_editingFinished()
{
    startValueScale = ui->dspb_StartValueScale->value();
    calc_scale_value();
}

//*************************************************************************************************************

void EditorWindow::on_dspb_EndValueScale_editingFinished()
{
    ui->dspb_StartValuePhase->setMaximum( ui->dspb_EndValueScale->value());
    ui->dspb_EndValuePhase->setMaximum( ui->dspb_EndValueScale->value());
    endValueScale = ui->dspb_EndValueScale->value();
    calc_scale_value();
}

//*************************************************************************************************************

void EditorWindow::on_rb_NoStepScale_toggled(bool checked)
{
    if(checked) ui->lb_StartValueScale->setText("value:");
    else ui->lb_StartValueScale->setText("start value:");

    ui->dspb_LinStepScale->setEnabled(false);
    ui->dspb_ExpStepScale->setEnabled(false);

    ui->lb_EndValueScale->setDisabled(checked);
    if(!checked)
    {
        ui->lb_CountDirectionScale->setDisabled(allCombined);
        ui->fr_CountDirectionScale->setDisabled(allCombined);
    }
    else
    {
        ui->lb_CountDirectionScale->setDisabled(true);
        ui->fr_CountDirectionScale->setDisabled(true);
    }
    calc_scale_value();
}

//*************************************************************************************************************

void EditorWindow::on_rb_LinStepScale_toggled(bool checked)
{
    if(checked) linStepWidthScale = ui->dspb_LinStepScale->value();

    ui->dspb_LinStepScale->setEnabled(true);
    ui->dspb_ExpStepScale->setEnabled(false);

    ui->dspb_StartValuePhase->setMaximum( ui->dspb_EndValueScale->value());
    ui->dspb_EndValuePhase->setMaximum( ui->dspb_EndValueScale->value());

    calc_scale_value();
}

//*************************************************************************************************************

void EditorWindow::on_rb_ExpStepScale_toggled(bool checked)
{
    if(checked) expStepWidthScale = ui->dspb_ExpStepScale->value();

    ui->dspb_ExpStepScale->setEnabled(true);
    ui->dspb_LinStepScale->setEnabled(false);


    ui->dspb_StartValuePhase->setMaximum( ui->dspb_EndValueScale->value());
    ui->dspb_EndValuePhase->setMaximum( ui->dspb_EndValueScale->value());
    calc_scale_value();
}

//*************************************************************************************************************

void EditorWindow::on_dspb_LinStepScale_editingFinished()
{
    linStepWidthScale = ui->dspb_LinStepScale->value();
    calc_scale_value();
}

//*************************************************************************************************************

void EditorWindow::on_dspb_ExpStepScale_editingFinished()
{
    expStepWidthScale = ui->dspb_ExpStepScale->value();
    calc_scale_value();
}

//*************************************************************************************************************

void EditorWindow::on_rb_PosCountScale_toggled()
{
    if(!allCombined)
        scaleList = calc_parameter_values_scale(startValueScale, linStepWidthScale, expStepWidthScale);
}

//*************************************************************************************************************

void EditorWindow::on_rb_NegCountScale_toggled()
{
    if(!allCombined)
        scaleList = calc_parameter_values_scale(startValueScale, linStepWidthScale, expStepWidthScale);
}

//*************************************************************************************************************

// for modulation
void EditorWindow::on_dspb_StartValueModu_editingFinished()
{
    startValueModu = ui->dspb_StartValueModu->value();
    calc_modu_value();
}

//*************************************************************************************************************

void EditorWindow::on_dspb_EndValueModu_editingFinished()
{
    endValueModu = ui->dspb_EndValueModu->value();
    calc_modu_value();
}

//*************************************************************************************************************

void EditorWindow::on_rb_NoStepModu_toggled(bool checked)
{
    if(checked) ui->lb_StartValueModu->setText("value:");
    else ui->lb_StartValueModu->setText("start value:");

    ui->dspb_LinStepModu->setEnabled(false);
    ui->dspb_ExpStepModu->setEnabled(false);

    ui->lb_EndValueModu->setDisabled(checked);
    if(!checked)
    {
        ui->lb_CountDirectionModu->setDisabled(allCombined);
        ui->fr_CountDirectionModu->setDisabled(allCombined);
    }
    else
    {
        ui->lb_CountDirectionModu->setDisabled(true);
        ui->fr_CountDirectionModu->setDisabled(true);
    }
    calc_modu_value();
}

//*************************************************************************************************************

void EditorWindow::on_rb_LinStepModu_toggled(bool checked)
{
    if(checked) linStepWidthModu = ui->dspb_LinStepModu->value();
    ui->dspb_LinStepModu->setEnabled(true);
    ui->dspb_ExpStepModu->setEnabled(false);

    calc_modu_value();
}

//*************************************************************************************************************

void EditorWindow::on_rb_ExpStepModu_toggled(bool checked)
{
    if(checked) expStepWidthModu = ui->dspb_ExpStepModu->value();
    ui->dspb_ExpStepModu->setEnabled(true);
    ui->dspb_LinStepModu->setEnabled(false);
    calc_modu_value();
}

//*************************************************************************************************************

void EditorWindow::on_dspb_LinStepModu_editingFinished()
{
    linStepWidthModu = ui->dspb_LinStepModu->value();
    calc_modu_value();
}

//*************************************************************************************************************

void EditorWindow::on_dspb_ExpStepModu_editingFinished()
{
    expStepWidthModu = ui->dspb_ExpStepModu->value();
    calc_modu_value();
}

//*************************************************************************************************************

void EditorWindow::on_rb_PosCountModu_toggled()
{
    if(allCombined)
        moduList = calc_parameter_values_modu(startValueModu, linStepWidthModu, expStepWidthModu);
}

//*************************************************************************************************************

void EditorWindow::on_rb_NegCountModu_toggled()
{
    if(allCombined)
        moduList = calc_parameter_values_modu(startValueModu, linStepWidthModu, expStepWidthModu);
}

//*************************************************************************************************************

// for phase
void EditorWindow::on_dspb_StartValuePhase_editingFinished()
{
    startValuePhase = ui->dspb_StartValuePhase->value();
    calc_phase_value();
}

//*************************************************************************************************************

void EditorWindow::on_dspb_EndValuePhase_editingFinished()
{
    endValuePhase = ui->dspb_EndValuePhase->value();
    calc_phase_value();
}

//*************************************************************************************************************

void EditorWindow::on_rb_NoStepPhase_toggled(bool checked)
{
    if(checked) ui->lb_StartValuePhase->setText("value:");
    else ui->lb_StartValuePhase->setText("start value:");

    ui->dspb_ExpStepPhase->setEnabled(false);
    ui->dspb_LinStepPhase->setEnabled(false);

    ui->lb_EndValuePhase->setDisabled(checked);
    if(!checked)
    {
        ui->lb_CountDirectionPhase->setDisabled(allCombined);
        ui->fr_CountDirectionPhase->setDisabled(allCombined);
    }
    else
    {
        ui->lb_CountDirectionPhase->setDisabled(true);
        ui->fr_CountDirectionPhase->setDisabled(true);
    }
    calc_phase_value();
}

//*************************************************************************************************************

void EditorWindow::on_rb_LinStepPhase_toggled(bool checked)
{
    if(checked) linStepWidthPhase = ui->dspb_LinStepPhase->value();

    ui->dspb_LinStepPhase->setEnabled(true);
    ui->dspb_ExpStepPhase->setEnabled(false);

    calc_phase_value();
}

//*************************************************************************************************************

void EditorWindow::on_rb_ExpStepPhase_toggled(bool checked)
{
    if(checked) expStepWidthPhase = ui->dspb_ExpStepPhase->value();

    ui->dspb_ExpStepPhase->setEnabled(true);
    ui->dspb_LinStepPhase->setEnabled(false);

    calc_phase_value();
}

//*************************************************************************************************************

void EditorWindow::on_dspb_LinStepPhase_editingFinished()
{
    linStepWidthPhase = ui->dspb_LinStepPhase->value();
    calc_phase_value();
}

//*************************************************************************************************************

void EditorWindow::on_dspb_ExpStepPhase_editingFinished()
{
    expStepWidthPhase = ui->dspb_ExpStepPhase->value();
    calc_phase_value();
}

//*************************************************************************************************************

void EditorWindow::on_rb_PosCountPhase_toggled()
{
    if(allCombined)
        phaseList = calc_parameter_values_phase(startValuePhase, linStepWidthPhase, expStepWidthPhase);
}

//*************************************************************************************************************

void EditorWindow::on_rb_NegCountPhase_toggled()
{
    if(allCombined)
        phaseList = calc_parameter_values_phase(startValuePhase, linStepWidthPhase, expStepWidthPhase);
}

//*************************************************************************************************************

// for chirp
void EditorWindow::on_dspb_StartValueChirp_editingFinished()
{
    startValueChirp = ui->dspb_StartValueChirp->value();
    calc_chirp_value();
}

//*************************************************************************************************************

void EditorWindow::on_dspb_EndValueChirp_editingFinished()
{
    endValueChirp = ui->dspb_EndValueChirp->value();
    calc_chirp_value();
}

//*************************************************************************************************************

void EditorWindow::on_rb_NoStepChirp_toggled(bool checked)
{
    if(checked) ui->lb_StartValueChirp->setText("value:");
    else ui->lb_StartValueChirp->setText("start value:");

    ui->dspb_ExpStepChirp->setEnabled(false);
    ui->dspb_LinStepChirp->setEnabled(false);

    ui->lb_EndValueChirp->setDisabled(checked);
    if(!checked)
    {
        ui->lb_CountDirectionChirp->setDisabled(allCombined);
        ui->fr_CountDirectionChirp->setDisabled(allCombined);
        ui->rb_NegCountChirp->setDisabled(allCombined);
        ui->rb_PosCountChirp->setDisabled(allCombined);
    }
    else
    {
        ui->lb_CountDirectionChirp->setDisabled(true);
        ui->fr_CountDirectionChirp->setDisabled(true);
        ui->rb_NegCountChirp->setDisabled(true);
        ui->rb_PosCountChirp->setDisabled(true);
    }
    calc_chirp_value();
}

//*************************************************************************************************************

void EditorWindow::on_rb_LinStepChirp_toggled(bool checked)
{
     if(checked) linStepWidthChirp = ui->dspb_LinStepChirp->value();

     ui->dspb_LinStepChirp->setEnabled(true);
     ui->dspb_ExpStepChirp->setEnabled(false);

     calc_chirp_value();
}

//*************************************************************************************************************

void EditorWindow::on_rb_ExpStepChirp_toggled(bool checked)
{
    if(checked) expStepWidthChirp = ui->dspb_ExpStepChirp->value();

    ui->dspb_ExpStepChirp->setEnabled(true);
    ui->dspb_LinStepChirp->setEnabled(false);

    calc_chirp_value();
}

//*************************************************************************************************************

void EditorWindow::on_dspb_LinStepChirp_editingFinished()
{
    linStepWidthChirp = ui->dspb_LinStepChirp->value();
    calc_chirp_value();
}

//*************************************************************************************************************

void EditorWindow::on_dspb_ExpStepChirp_editingFinished()
{
    expStepWidthChirp = ui->dspb_ExpStepChirp->value();
    calc_chirp_value();
}

//*************************************************************************************************************

void EditorWindow::on_rb_PosCountChirp_toggled()
{
    if(allCombined)
        chirpList = calc_parameter_values_chirp(startValueChirp, linStepWidthChirp, expStepWidthChirp);
}

//*************************************************************************************************************

void EditorWindow::on_rb_NegCountChirp_toggled()
{
    if(allCombined)
        chirpList = calc_parameter_values_chirp(startValueChirp, linStepWidthChirp, expStepWidthChirp);
}

//*************************************************************************************************************

// check whether gauss or chirp
void EditorWindow::on_rb_GaussAtomType_toggled(bool checked)
{
    if(checked) atomType = EditorWindow::Gauss;
}

//*************************************************************************************************************

void EditorWindow::on_rb_ChirpAtomType_toggled(bool checked)
{
    if(checked) atomType = EditorWindow::Chirp;

    if(checked && ui->spb_AtomCount->value() == 1 && !allCombined)
    {
        ui->lb_StepDefChirp->setDisabled(true);
        ui->rb_NoStepChirp->setDisabled(true);
        ui->rb_LinStepChirp->setDisabled(true);
        ui->lb_LinNChirp->setDisabled(true);
        ui->dspb_LinStepChirp->setDisabled(true);
        ui->rb_ExpStepChirp->setDisabled(true);
        ui->lb_ExpNChirp->setDisabled(true);
        ui->dspb_ExpStepChirp->setDisabled(true);

        ui->lb_CountDirectionChirp->setDisabled(true);
        ui->rb_PosCountChirp->setDisabled(true);
        ui->rb_NegCountChirp->setDisabled(true);
        ui->lb_EndValueChirp->setDisabled(true);
        ui->dspb_EndValueChirp->setDisabled(true);
    }
    else if(checked)
    {
        ui->lb_EndValueChirp->setDisabled(ui->rb_NoStepChirp->isChecked());
        ui->rb_PosCountChirp->setDisabled(ui->rb_NoStepChirp->isChecked());
        ui->rb_NegCountChirp->setDisabled(ui->rb_NoStepChirp->isChecked());
        ui->lb_EndValueChirp->setDisabled(!allCombined);
    }
}

//*************************************************************************************************************

// calc all atoms with choosen parameters and save to list and to drive
void EditorWindow::on_btt_CalcAtoms_clicked()
{
    QStringList resultList;
    resultList.clear();



    if(partDictName.isEmpty())
    {
        QMessageBox::warning(this, tr("Error"),
        tr("It was not assigned a name."));
        ui->tb_PartDictName->setFocus();
        return;
    }

    qint32 k = 0;
    while(k < ui->list_AllDict->count())
    {
        if(QString::compare(partDictName, ui->list_AllDict->item(k)->text()) == 0)
        { QMessageBox::warning(this, tr("Error"),
                tr("The name is already taken."));

                ui->tb_PartDictName->setFocus();
                ui->tb_PartDictName->selectAll();
                return;
        }
        k++;
    }

    QString save_path_xml = QString(QDir::homePath() + "/" + "Matching-Pursuit-Toolbox/%1.pdict").arg(partDictName);
    QFile xml_file(save_path_xml);   
    if (xml_file.open (QIODevice::WriteOnly))
    {
        QXmlStreamWriter xmlWriter(&xml_file);
        xmlWriter.setAutoFormatting(true);
        xmlWriter.writeStartDocument();

        xmlWriter.writeStartElement("COUNT");
        xmlWriter.writeAttribute("of_atoms", QString::number(ui->spb_AtomCount->value()));
        xmlWriter.writeStartElement("built_Atoms");

        if(atomType == EditorWindow::Chirp)
            xmlWriter.writeAttribute("formula", "Chirpatom");
        else if(atomType == EditorWindow::Gauss)
            xmlWriter.writeAttribute("formula", "Gaboratom");
        xmlWriter.writeAttribute("sample_count", QString::number(ui->spb_AtomLength->value()));
        xmlWriter.writeAttribute("atom_count", QString::number(atomCount));
        xmlWriter.writeAttribute("source_dict", partDictName);

        ChirpAtom *cAtom = new ChirpAtom();
        GaborAtom *gAtom = new GaborAtom();

        if(ui->chb_CombAllPara->isChecked())
        {
            qint32 atomIndex = 0;
            qint32 chirpCount = 0;
            qint32 chirpMax = 1;

            if(chirpList.length() != 0) chirpMax = chirpList.length();

            while(chirpCount < chirpMax)
            {
                qint32 phaseCount = 0;
                while(phaseCount < phaseList.length())
                {
                    qint32 moduCount = 0;
                    while(moduCount < moduList.length())
                    {
                        qint32 scaleCount = 0;
                        while(scaleCount < scaleList.length())
                        {
                            qreal tempScale = ui->dspb_StartValueScale->value();
                            if(scaleList.length() > 0 && scaleCount < scaleList.length()) tempScale = scaleList.at(scaleCount);
                            qreal tempModu = ui->dspb_StartValueModu->value();
                            if(moduList.length() > 0 && moduCount < moduList.length()) tempModu = moduList.at(moduCount);
                            qreal tempPhase = 2 * PI * ui->dspb_StartValuePhase->value() / ui->spb_AtomLength->value();
                            if(phaseList.length() > 0 && phaseCount < phaseList.length()) tempPhase = 2 * PI * phaseList.at(phaseCount) / ui->spb_AtomLength->value();
                            qreal tempChirp = ui->dspb_StartValueChirp->value();
                            if(chirpList.length() > 0 && chirpCount < chirpList.length()) tempChirp = chirpList.at(chirpCount);

                            if(atomType == EditorWindow::Chirp)
                             {
                                resultList = cAtom->create_string_values(ui->spb_AtomLength->value(), tempScale, ui->spb_AtomLength->value() / 2, tempModu, tempPhase, tempChirp);
                                xmlWriter.writeStartElement("ATOM");
                                xmlWriter.writeAttribute("ID", QString::number(atomIndex));
                                xmlWriter.writeAttribute("scale", QString::number(tempScale));
                                xmlWriter.writeAttribute("modu", QString::number(tempModu));
                                xmlWriter.writeAttribute("phase", QString::number(tempPhase));
                                xmlWriter.writeAttribute("chirp", QString::number(tempChirp));

                            }
                            else if(atomType == EditorWindow::Gauss)
                            {
                                resultList = gAtom->create_string_values(ui->spb_AtomLength->value(), tempScale, ui->spb_AtomLength->value() / 2, tempModu, tempPhase);
                                xmlWriter.writeStartElement("ATOM");                                
                                xmlWriter.writeAttribute("ID", QString::number(atomIndex));                                
                                xmlWriter.writeAttribute("scale", QString::number(tempScale));
                                xmlWriter.writeAttribute("modu", QString::number(tempModu));
                                xmlWriter.writeAttribute("phase", QString::number(tempPhase));
                            }

                            xmlWriter.writeStartElement("samples");
                            QString samples_to_xml;
                            for (qint32 it = 0; it < resultList.length(); it++)
                            {
                                samples_to_xml.append(resultList.at(it));
                                samples_to_xml.append(":");
                            }
                            xmlWriter.writeAttribute("samples", samples_to_xml);
                            xmlWriter.writeEndElement();

                            xmlWriter.writeEndElement();

                            atomIndex++;
                            scaleCount++;
                        }
                        moduCount++;
                    }
                    phaseCount++;
                }
                chirpCount++;
            }
        }
        else //not all params combined
        {
            if(ui->spb_AtomCount->value() != 1)
            {
                if(ui->rb_ChirpAtomType->isChecked())
                {
                    if(ui->rb_NoStepScale->isChecked() && ui->rb_NoStepModu->isChecked() && ui->rb_NoStepPhase->isChecked() && ui->rb_NoStepChirp)
                    {
                        QMessageBox::warning(this, tr("Warning"),QString("It created %1 identical atoms. Please change the number of atoms on one or let you vary a parameter.").arg(ui->spb_AtomCount->value()));
                        return;
                    }
                }
                else if(ui->rb_NoStepScale->isChecked() && ui->rb_NoStepModu->isChecked() && ui->rb_NoStepPhase->isChecked())
                {
                    QMessageBox::warning(this, tr("Warning"),QString("It created %1 identical atoms. Please change the number of atoms on one or let you vary a parameter.").arg(ui->spb_AtomCount->value()));
                    return;
                }
            }

            qint32 i = 0;
            while (i < atomCount)
            {
                qreal tempScale = ui->dspb_StartValueScale->value();
                if(scaleList.length() > 0 && i < scaleList.length()) tempScale = scaleList.at(i);
                qreal tempModu = ui->dspb_StartValueModu->value();
                if(moduList.length() > 0 && i < moduList.length()) tempModu = moduList.at(i);
                qreal tempPhase = 2 * PI * ui->dspb_StartValuePhase->value() / ui->spb_AtomLength->value();
                if(phaseList.length() > 0 && i < phaseList.length()) tempPhase = 2 * PI * phaseList.at(i) / ui->spb_AtomLength->value();
                qreal tempChirp = ui->dspb_StartValueChirp->value();
                if(chirpList.length() > 0 && i < chirpList.length()) tempChirp = chirpList.at(i);

                if(atomType == EditorWindow::Chirp)
                {
                    resultList = cAtom->create_string_values(ui->spb_AtomLength->value(), tempScale, ui->spb_AtomLength->value() / 2, tempModu, tempPhase, tempChirp);
                    xmlWriter.writeStartElement("ATOM");
                    xmlWriter.writeAttribute("ID", QString::number(i));
                    xmlWriter.writeAttribute("scale", QString::number(tempScale));
                    xmlWriter.writeAttribute("modu", QString::number(tempModu));
                    xmlWriter.writeAttribute("phase", QString::number(tempPhase));
                    xmlWriter.writeAttribute("chirp", QString::number(tempChirp));
                }
                else if(atomType == EditorWindow::Gauss)
                {                    
                    resultList = gAtom->create_string_values(ui->spb_AtomLength->value(), tempScale, ui->spb_AtomLength->value() / 2, tempModu, tempPhase);
                    xmlWriter.writeStartElement("ATOM");
                    xmlWriter.writeAttribute("ID", QString::number(i));
                    xmlWriter.writeAttribute("scale", QString::number(tempScale));
                    xmlWriter.writeAttribute("modu", QString::number(tempModu));
                    xmlWriter.writeAttribute("phase", QString::number(tempPhase));
                }               

                xmlWriter.writeStartElement("samples");
                QString samples_to_xml;
                for (qint32 it = 0; it < resultList.length(); it++)
                {
                    samples_to_xml.append(resultList.at(it));
                    samples_to_xml.append(":");
                }
                xmlWriter.writeAttribute("samples", samples_to_xml);
                xmlWriter.writeEndElement();    //samples
                xmlWriter.writeEndElement();    //ATOM

                i++;
            }
        }
        delete cAtom;
        delete gAtom;

        xmlWriter.writeEndElement();    //build_Atoms
        xmlWriter.writeEndElement();    //COUNT
        xmlWriter.writeEndDocument();
    }
    xml_file.close();
    read_dicts();

    if(ui->list_AllDict->count() > 1) ui->list_AllDict->itemAt(0, 0)->setSelected(true);
}

//*************************************************************************************************************

void EditorWindow::on_btt_ToNewDict_clicked()
{
    QList<QListWidgetItem*> selcItems = ui->list_AllDict->selectedItems();
    for(qint32 i = 0; i < selcItems.length(); i++)
    {
        QListWidgetItem* item = selcItems.at(i);
        ui->list_NewDict->addItem(item->clone());

        item->setSelected(false);
        delete item;
    }
    if(ui->list_AllDict->count() > 0) ui->list_AllDict->itemAt(0,0)->setSelected(true);
    if(ui->list_NewDict->count() > 0) ui->btt_SaveDicts->setEnabled(true);
}

//*************************************************************************************************************

void EditorWindow::on_list_AllDict_doubleClicked()
{
    QListWidgetItem* item = ui->list_AllDict->selectedItems().at(0);
    ui->list_NewDict->addItem(item->clone());

    item->setSelected(false);
    delete item;
    if(ui->list_AllDict->count() > 0) ui->list_AllDict->itemAt(0,0)->setSelected(true);
    if(ui->list_NewDict->count() > 0) ui->btt_SaveDicts->setEnabled(true);

}

//*************************************************************************************************************

void EditorWindow::on_btt_ToAlldict_clicked()
{
    QList<QListWidgetItem*> selcItems = ui->list_NewDict->selectedItems();
    for(qint32 i = 0; i < selcItems.length(); i++)
    {
        QListWidgetItem* item = selcItems.at(i);
        ui->list_AllDict->addItem(item->clone());

        item->setSelected(false);
        delete item;
    }
    if(ui->list_NewDict->count() > 1) ui->list_NewDict->itemAt(0,0)->setSelected(true);
    if(ui->list_NewDict->count() == 0) ui->btt_SaveDicts->setEnabled(false);
}

//*************************************************************************************************************

void EditorWindow::on_list_NewDict_doubleClicked()
{
    QListWidgetItem* item = ui->list_NewDict->selectedItems().at(0);
    ui->list_AllDict->addItem(item->clone());

    item->setSelected(false);
    delete item;
    if(ui->list_NewDict->count() > 1) ui->list_NewDict->itemAt(0,0)->setSelected(true);
    if(ui->list_NewDict->count() == 0) ui->btt_SaveDicts->setEnabled(false);
}

//*************************************************************************************************************

void EditorWindow::on_btt_DeleteDict_clicked()
{    
    deleteDicts();
}

//*************************************************************************************************************

void EditorWindow::deleteDicts()
{
    QSettings settings;
    if(settings.value("show_warnings", true).toBool())
    {
        DeleteMessageBox* msgBox = new DeleteMessageBox(this);
        msgBox->setModal(true);
        qint32 result = msgBox->exec();

        if(result == 0)
        {
            msgBox->close();
            return;
        }
        msgBox->close();
    }

    qint32 i = 0;
    QList<QListWidgetItem*> delItemsList = ui->list_AllDict->selectedItems();
    while( i < delItemsList.length())
    {
        QFile file(QString(QDir::homePath() + "/" + "Matching-Pursuit-Toolbox/%1").arg(delItemsList.at(i)->toolTip()));
        file.remove();

        QListWidgetItem* delItem = delItemsList.at(i);
        delItem->setSelected(false);
        delete delItem;
        i++;
    }
    emit dict_saved();
}

//*************************************************************************************************************

void EditorWindow::on_list_AllDict_itemSelectionChanged()
{
    if(ui->list_AllDict->selectedItems().length() == 0)
    {
        ui->btt_ToNewDict->setEnabled(false);
        ui->btt_DeleteDict->setEnabled(false);
    }
    else
    {
        ui->btt_ToNewDict->setEnabled(true);
        ui->btt_DeleteDict->setEnabled(true);
    }
}

//*************************************************************************************************************

void EditorWindow::on_list_NewDict_itemSelectionChanged()
{
    if(ui->list_NewDict->selectedItems().length() == 0)
    {
         ui->btt_ToAlldict->setEnabled(false);
    }
    else
    {
         ui->btt_ToAlldict->setEnabled(true);
    }
}

//*************************************************************************************************************

void EditorWindow::on_btt_SaveDicts_clicked()
{
    QList<qint32> atomCountList;
    if(ui->tb_DictName->text().isEmpty())
    {
        QMessageBox::warning(this, tr("Error"),
        tr("There was no name for the dictionary awarded."));
        ui->tb_DictName->setFocus();
        return;
    }

    QStringList filterList;
    filterList.append("*.dict");
    QDir dictDir = QDir(QDir::homePath() + "/" + "Matching-Pursuit-Toolbox");
    QFileInfoList fileList = dictDir.entryInfoList(filterList);

    for(qint32 i = 0; i < fileList.length(); i++)
    {
        QFileInfo fileInfo = fileList.at(i);
        if(QString::compare(fileInfo.baseName(), ui->tb_DictName->text()) == 0)
        {
                QMessageBox::warning(this, tr("Error"),
                tr("The name for the dictionary is already taken."));
                ui->tb_DictName->setFocus();
                ui->tb_DictName->selectAll();
                return;
        }
    }

    qint32 summarize_atoms = 0;
    QDomDocument xml_dict;
    QDomElement header = xml_dict.createElement("COUNT");
    for(qint32 i = 0; i < ui->list_NewDict->count(); i++)
    {
        QFile xml_file(QString(QDir::homePath() + "/" + "Matching-Pursuit-Toolbox/%1").arg(ui->list_NewDict->item(i)->toolTip()));

        QDomDocument xml_pdict;
        xml_pdict.setContent(&xml_file);
        QDomElement xml_root= xml_pdict.documentElement();

        QDomNodeList node_list = xml_root.childNodes();

        bool hasElement = false;

        qint32 node_count = node_list.count(); // to iterate over all nodes(part dictionaries) containing several atoms
        for(qint32 pdict_count = 0; pdict_count < node_count; pdict_count++)
        {
            QDomElement built = node_list.at(0).toElement(); //take next p_dict

            if(built.hasChildNodes())
            {
                QDomNodeList write_list = built.childNodes();       //old:   .elementsByTagName("built_Atoms");
                qint32 count_2 = write_list.count();
                for(qint32 k = 0; k < count_2; k++)
                {
                    QDomElement write_element = write_list.at(k).toElement();
                    if((built.attribute("source_dict", built.text())) == (write_element.attribute("source_dict", write_element.text())))
                    {
                        hasElement = true;
                        break;
                    }
                }
                if(!hasElement)
                {
                    summarize_atoms += (built.attribute("atom_count", built.text())).toInt();
                    header.appendChild(built);
                    QDomElement atom = built.firstChild().toElement();
                    while(!atom.isNull())
                    {
                        built.appendChild(atom);
                        atom = atom.nextSibling().toElement();
                    }
                }
            }
        }
    }

    QString xml_new_path = QString(QDir::homePath() + "/" + "Matching-Pursuit-Toolbox/%1_xml.dict").arg(ui->tb_DictName->text());
    QFile xml_new_file(xml_new_path);
    if(xml_new_file.open(QIODevice::WriteOnly))
    {
        QTextStream xml_stream(&xml_new_file);
        QXmlStreamWriter writer(&xml_new_file);
        writer.setAutoFormatting(true);
        writer.writeStartDocument();
        xml_stream << "\n";
        header.setAttribute("of_atoms", QString::number(summarize_atoms));
        xml_dict.appendChild(header);
        xml_dict.save(xml_stream, 4);
        writer.writeEndDocument();
    }
    xml_new_file.close();

    read_dicts();
    ui->list_NewDict->clear();
    ui->tb_DictName->clear();

    emit dict_saved();
}

//*************************************************************************************************************

void EditorWindow::keyReleaseEvent(QKeyEvent *event)
{
    if(event->key() == Qt::Key_Delete && ui->list_AllDict->hasFocus() && ui->list_AllDict->selectedItems().count() > 0)
    {
        deleteDicts();
    }
}

void EditorWindow::on_save_dicts()
{
    read_dicts();
}


void EditorWindow::on_pushButton_clicked()
{
    QPropertyAnimation *animation = new QPropertyAnimation(this, "size");
    connect(animation, SIGNAL(finished()), this, SLOT(animation_finished()));
    if(old_width == this->width())
    {
        is_expanded = true;
        animation->setDuration(1000);
        animation->setStartValue(QSize(this->size().width(), this->size().height()));
        animation->setEndValue(QSize(this->size().width() + 500,  this->size().height()));
        animation->start();
    }
    else
    {
        is_expanded = false;
        animation->setDuration(1000);
        animation->setStartValue(QSize(this->size().width(), this->size().height()));
        animation->setEndValue(QSize(this->size().width() - 500,  this->size().height()));
        animation->start();
    }
}

void EditorWindow::animation_finished()
{
    if(old_width == this->width())
        ui->pushButton->setText(">");
    else
        ui->pushButton->setText("<");
}
void EditorWindow::resizeEvent(QResizeEvent *event)
{
<<<<<<< HEAD
=======
    Q_UNUSED(event)
>>>>>>> a6c78a63
    if(!is_expanded)
        old_width = this->size().width();

    if(this->size().width() < 650 || this->size().height() < 968)
        resize(650,968);
}<|MERGE_RESOLUTION|>--- conflicted
+++ resolved
@@ -1778,10 +1778,7 @@
 }
 void EditorWindow::resizeEvent(QResizeEvent *event)
 {
-<<<<<<< HEAD
-=======
     Q_UNUSED(event)
->>>>>>> a6c78a63
     if(!is_expanded)
         old_width = this->size().width();
 
