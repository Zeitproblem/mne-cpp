//=============================================================================================================
/**
* @file editorwindow.cpp
* @author Martin Henfling <martin.henfling@tu-ilmenau.de>;
* Daniel Knobl <daniel.knobl@tu-ilmenau.de>;
* Sebastian Krause <sebastian.krause@tu-ilmenau.de>
* @version 1.0
* @date July, 2014
*
* @section LICENSE
*
* Copyright (C) 2014, Martin Henfling, Daniel Knobl and Sebastian Krause. All rights reserved.
*
* Redistribution and use in source and binary forms, with or without modification, are permitted provided that
* the following conditions are met:
* * Redistributions of source code must retain the above copyright notice, this list of conditions and the
* following disclaimer.
* * Redistributions in binary form must reproduce the above copyright notice, this list of conditions and
* the following disclaimer in the documentation and/or other materials provided with the distribution.
* * Neither the name of MNE-CPP authors nor the names of its contributors may be used
* to endorse or promote products derived from this software without specific prior written permission.
*
* THIS SOFTWARE IS PROVIDED BY THE COPYRIGHT HOLDERS AND CONTRIBUTORS "AS IS" AND ANY EXPRESS OR IMPLIED
* WARRANTIES, INCLUDING, BUT NOT LIMITED TO, THE IMPLIED WARRANTIES OF MERCHANTABILITY AND FITNESS FOR A
* PARTICULAR PURPOSE ARE DISCLAIMED. IN NO EVENT SHALL THE COPYRIGHT OWNER OR CONTRIBUTORS BE LIABLE FOR ANY DIRECT,
* INDIRECT, INCIDENTAL, SPECIAL, EXEMPLARY, OR CONSEQUENTIAL DAMAGES (INCLUDING, BUT NOT LIMITED TO,
* PROCUREMENT OF SUBSTITUTE GOODS OR SERVICES; LOSS OF USE, DATA, OR PROFITS; OR BUSINESS INTERRUPTION)
* HOWEVER CAUSED AND ON ANY THEORY OF LIABILITY, WHETHER IN CONTRACT, STRICT LIABILITY, OR TORT (INCLUDING
* NEGLIGENCE OR OTHERWISE) ARISING IN ANY WAY OUT OF THE USE OF THIS SOFTWARE, EVEN IF ADVISED OF THE
* POSSIBILITY OF SUCH DAMAGE.
*
*
* @brief Implementation of the EditorWindow class.
*
*/

//*************************************************************************************************************
//=============================================================================================================
// INCLUDES
//=============================================================================================================

#include <utils/mp/atom.h>
#include "mainwindow.h"
#include "editorwindow.h"
#include "ui_editorwindow.h"
#include "stdio.h"
#include "deletemessagebox.h"
#include "ui_deletemessagebox.h"

//*************************************************************************************************************
//=============================================================================================================
// QT INCLUDES
//=============================================================================================================

#include <QtGui>
#include <QApplication>
#include <QModelIndex>
#include <QMessageBox>

//*************************************************************************************************************
//=============================================================================================================
// USED NAMESPACES
//=============================================================================================================

using namespace UTILSLIB;

//*************************************************************************************************************
//=============================================================================================================
// FORWARD DECLARATIONS

bool allCombined = false;
bool is_loading =  false;
bool is_expanded = false;

qreal linStepWidthScale = 1;
qreal linStepWidthModu = 1;
qreal linStepWidthPhase = 1;
qreal linStepWidthChirp = 1;

qreal expStepWidthScale = 2;
qreal expStepWidthModu = 2;
qreal expStepWidthPhase = 2;
qreal expStepWidthChirp = 2;

qreal startValueScale = 1;
qreal startValueModu = 0;
qreal startValuePhase = 0;
qreal startValueChirp = 0;

qreal endValueScale = 1;
qreal endValueModu = 0;
qreal endValuePhase = 0;
qreal endValueChirp = 0;

QString partDictName = "";

QList<qreal> scaleList;
QList<qreal> moduList;
QList<qreal> phaseList;
QList<qreal> chirpList;

qint32 old_width = 0;
qint32 atomCount = 1;

MatrixXd _atom_matrix;
QList<QColor> _atom_colors;
EditorWindow::AtomType atomType;

const qint32 window_height = 900;
const qint32 window_width = 605;


//*************************************************************************************************************
//=============================================================================================================
// MAIN
//=============================================================================================================

//contructor
EditorWindow::EditorWindow(QWidget *parent) : QMainWindow(parent), ui(new Ui::EditorWindow)
{   
    this->setAccessibleName("simple");
    ui->setupUi(this);
    QSettings settings;
    move(settings.value("pos_editor", QPoint(200, 200)).toPoint());
<<<<<<< HEAD
    //resize(settings.value("size_editor", QSize(606, 948)).toSize());
=======
>>>>>>> c7d2c035
    this->restoreState(settings.value("editor_state").toByteArray());
    ui->dspb_StartValuePhase->setMaximum(ui->dspb_EndValueScale->value());
    ui->dspb_EndValuePhase->setMaximum(ui->spb_AtomLength->value());

    //under construction, thats why invisible
    ui->rb_ChirpAtomType->setVisible(false);
    ui->fr_Chirp->setVisible(false);

    ui->dspb_StartValueScale->setMaximum(ui->spb_AtomLength->value());    
    read_dicts();
    old_width = this->width();
<<<<<<< HEAD
=======

    callAtomWindow = new AtomWindow();
    callAtomWindow->setMouseTracking(true);
    callAtomWindow->setMinimumHeight(500);
    callAtomWindow->setMinimumWidth(500);
    ui->l_paint_atom->addWidget(callAtomWindow);

    callXAxisAtomWindow = new XAxisAtomWindow();
    callXAxisAtomWindow->setMaximumHeight(0);
    callXAxisAtomWindow->setToolTip("samples");
    ui->l_XAxis->addWidget(callXAxisAtomWindow);

    ui->gb_atom_viewer->setHidden(true);
    ui->gb_atom_viewer->setAlignment(Qt::AlignLeft);

    this->setMinimumSize(window_width, window_height);
    this->setMaximumSize(this->minimumSize());

    _atom_colors.clear();
    _atom_colors.append(QColor(0, 0, 0));
>>>>>>> c7d2c035
}

//*************************************************************************************************************

EditorWindow::~EditorWindow()
{
    delete ui;
}

//*************************************************************************************************************************************

void EditorWindow::closeEvent(QCloseEvent * event)
{
    Q_UNUSED(event);
    QSettings settings;
    if(!this->isMaximized())    
        settings.setValue("pos_editor", pos());       

    settings.setValue("editor_state", this->saveState());
}

//*************************************************************************************************************

void EditorWindow::read_dicts()
{
    ui->list_AllDict->clear();
    QDir dictDir = QDir(QDir::homePath() + "/" + "Matching-Pursuit-Toolbox");

    QStringList filterList;
    filterList.append("*.dict");
    filterList.append("*.pdict");

    QFileInfoList fileList = dictDir.entryInfoList(filterList);

    for(int i = 0; i < fileList.length(); i++)
    {
        QIcon dictIcon;
        QFileInfo file = fileList.at(i);
        QString tooltip;
        if(QString::compare(file.completeSuffix(), "dict") == 0)
        {
            dictIcon.addFile(":/images/icons/DictIcon.png");
            tooltip = QString("%1.dict").arg(file.baseName());
        }
        else
        {
             dictIcon.addFile(":/images/icons/PartDictIcon.png");
             tooltip = QString("%1.pdict").arg(file.baseName());
        }

        QListWidgetItem *item1 = new QListWidgetItem;
        item1->setToolTip(tooltip);
        item1->setIcon(dictIcon);
        item1->setText(fileList.at(i).baseName());

        QListWidgetItem *item2 = new QListWidgetItem;
        item2->setToolTip(tooltip);
        item2->setIcon(dictIcon);
        item2->setText(fileList.at(i).baseName());

        ui->list_AllDict->addItem(item1);
        ui->li_all_dicts->addItem(item2);
    }
    if(ui->list_AllDict->count() > 1) ui->list_AllDict->itemAt(0, 0)->setSelected(true);
    update();
}

//*************************************************************************************************************

// calculates number of atoms if "combine all"
void EditorWindow::calc_atom_count_all_combined()
{
    qint32 count = 0;
    qint32 scaleCount = 1;
    qint32 moduCount = 1;
    qint32 phaseCount = 1;
    qint32 chirpCount = 1;

    if(scaleList.length() != 0) scaleCount = scaleList.length();
    if(moduList.length() != 0) moduCount = moduList.length();
    if(phaseList.length() != 0) phaseCount = phaseList.length();
    if(chirpList.length() != 0) chirpCount = chirpList.length();

    if(atomType == EditorWindow::Gauss)
        count = scaleCount * moduCount * phaseCount;
    else if( atomType == EditorWindow::Chirp)
        count = scaleCount * moduCount * phaseCount * chirpCount;

    if(count > 100000000)
    {
        QMessageBox::warning(this, tr("Error"),
        tr("The number of atoms is too large."));
        return;
    }    
    atomCount = count;
    is_loading = true;
    ui->spb_AtomCount->setValue(count);
    is_loading = false;
}

//*************************************************************************************************************

// calculates parameters for linear stepwidth
QList<qreal> EditorWindow::calc_lin_pos_parameters(qreal startValue, qreal linStepValue)
{
    QList<qreal> resultList;
    qint32 i = 0;
    qreal result = 0;

    i = 0;
    while(i < atomCount)
    {
        result = startValue + (i * linStepValue);
        resultList.append(result);
        i++;
    }
    return resultList;
}

//*************************************************************************************************************

// calculates parameters for linear stepwidth (negativ)
QList<qreal> EditorWindow::calc_lin_neg_parameters(qreal startValue, qreal linStepValue)
{
    QList<qreal> resultList;
    qint32 i = 0;
    qreal result = 0;

    i = 0;
    while(i < atomCount)
    {
        result = startValue - (i * linStepValue);
        resultList.append(result);
        i++;
    }
    return resultList;
}

//*************************************************************************************************************

// calculates parameters for exponential stepwidth (positiv)
QList<qreal> EditorWindow::calc_exp_pos_parameters(qreal startValue, qreal expStepValue)
{
    QList<qreal> resultList;
    qint32 i = 0;
    qreal result = 0;

    i = 0;
    while(i < atomCount)
    {
        result = startValue + pow(i, expStepValue);
        resultList.append(result);
        i++;
    }
    return resultList;
}

//*************************************************************************************************************

// calculates parameters for exponential stepwidth (negativ)
QList<qreal> EditorWindow::calc_exp_neg_parameters(qreal startValue, qreal expStepValue)
{
    QList<qreal> resultList;
    qint32 i = 0;
    qreal result = 0;

    i = 0;
    while(i < atomCount)
    {
        result = startValue - pow(i, expStepValue);
        resultList.append(result);
        i++;
    }
    return resultList;
}

//*************************************************************************************************************

// calculates scale and save to list
QList<qreal> EditorWindow::calc_parameter_values_scale(qreal startValue, qreal linStepValue, qreal expStepValue)
{
    QList<qreal> resultList;
    resultList.clear();

    if(ui->rb_NoStepScale->isChecked())
        resultList.append(startValue);
    else if(ui->rb_LinStepScale->isChecked())
    {
        if(ui->rb_PosCountScale->isChecked()) resultList = calc_lin_pos_parameters(startValue, linStepValue);
        else resultList = calc_lin_neg_parameters(startValue, linStepValue);
    }
    else if(ui->rb_ExpStepScale->isChecked())
    {
        if(ui->rb_PosCountScale->isChecked()) resultList = calc_exp_pos_parameters(startValue, expStepValue);
        else resultList = calc_exp_neg_parameters(startValue, expStepValue);
    }
    if(!resultList.isEmpty()) ui->dspb_EndValueScale->setValue(resultList.last());
    return resultList;
}

//*************************************************************************************************************

// calculates scale and save to list (AllCombined)
QList<qreal> EditorWindow::calc_all_comb_parameter_values_scale(qreal startValue, qreal endvalue, qreal linStepValue, qreal expStepValue)
{
    QList<qreal> resultList;
    resultList.clear();
    qreal temp = endvalue - startValue + 1;
    if(ui->rb_NoStepScale->isChecked())
        resultList.append(startValue);
    else if(ui->rb_LinStepScale->isChecked())
    {
        atomCount = temp / linStepValue;
        resultList = calc_lin_pos_parameters(startValue, linStepValue);
    }
    else if(ui->rb_ExpStepScale->isChecked())
    {
        atomCount = pow(temp, (1/ expStepValue));
        resultList = calc_exp_pos_parameters(startValue, expStepValue);
    }
    return resultList;
}

//*************************************************************************************************************

// calculates modulation and save to list
QList<qreal> EditorWindow::calc_parameter_values_modu(qreal startValue, qreal linStepValue, qreal expStepValue)
{
    QList<qreal> resultList;
    resultList.clear();

    if(ui->rb_NoStepModu->isChecked())
        resultList.append(startValue);
    else if(ui->rb_LinStepModu->isChecked())
    {
        if(ui->rb_PosCountModu->isChecked()) resultList = calc_lin_pos_parameters(startValue, linStepValue);
        else resultList =  calc_lin_neg_parameters(startValue, linStepValue);
    }
    else if(ui->rb_ExpStepModu->isChecked())
    {
        if(ui->rb_PosCountModu->isChecked()) resultList =  calc_exp_pos_parameters(startValue, expStepValue);
        else resultList = calc_exp_neg_parameters(startValue, expStepValue);
    }
    if(!resultList.isEmpty()) ui->dspb_EndValueModu->setValue(resultList.last());
    return resultList;
}

//*************************************************************************************************************

// calculates modulation and save to list (AllCombined)
QList<qreal> EditorWindow::calc_all_comb_parameter_values_modu(qreal startValue, qreal endvalue, qreal linStepValue, qreal expStepValue)
{
    QList<qreal> resultList;
    resultList.clear();
    qreal temp = endvalue - startValue + 1;
    if(ui->rb_NoStepModu->isChecked())
        resultList.append(startValue);
    else if(ui->rb_LinStepModu->isChecked())
    {
        atomCount = temp / linStepValue;
        resultList = calc_lin_pos_parameters(startValue, linStepValue);
    }
    if(ui->rb_ExpStepModu->isChecked())
    {
        atomCount = pow(temp, (1.0/ expStepValue));
        resultList = calc_exp_pos_parameters(startValue, expStepValue);
    }
    return resultList;
}

//*************************************************************************************************************

// calculates phase and save to list
QList<qreal> EditorWindow::calc_parameter_values_phase(qreal startValue, qreal linStepValue, qreal expStepValue)
{
    QList<qreal> resultList;
    resultList.clear();

    if(ui->rb_NoStepPhase->isChecked())
        resultList.append(startValue);
    else if(ui->rb_LinStepPhase->isChecked())
    {
        if(ui->rb_PosCountPhase->isChecked()) resultList = calc_lin_pos_parameters(startValue, linStepValue);
        else resultList = calc_lin_neg_parameters(startValue, linStepValue);
    }
    else if(ui->rb_ExpStepPhase->isChecked())
    {
        if(ui->rb_PosCountPhase->isChecked()) resultList = calc_exp_pos_parameters(startValue, expStepValue);
        else resultList = calc_exp_neg_parameters(startValue, expStepValue);
    }
    if(!resultList.isEmpty()) ui->dspb_EndValuePhase->setValue(resultList.last());
    return resultList;
}

//*************************************************************************************************************

// calculates phase and save to list (AllCombined)
QList<qreal> EditorWindow::calc_all_comb_parameter_values_phase(qreal startValue, qreal endvalue, qreal linStepValue, qreal expStepValue)
{
    QList<qreal> resultList;
    resultList.clear();
    qreal temp = endvalue - startValue + 1;
    if(ui->rb_NoStepPhase->isChecked())
        resultList.append(startValue);
    else if(ui->rb_LinStepPhase->isChecked())
    {
        atomCount = temp / linStepValue;
        resultList = calc_lin_pos_parameters(startValue, linStepValue);
    }
    else if(ui->rb_ExpStepPhase->isChecked())
    {
        atomCount = pow(temp, (1/ expStepValue));
        resultList = calc_exp_pos_parameters(startValue, expStepValue);
    }
    return resultList;
}

//*************************************************************************************************************

// calculates chirp and save to list
QList<qreal> EditorWindow::calc_parameter_values_chirp(qreal startValue, qreal linStepValue, qreal expStepValue)
{
    QList<qreal> resultList;
    resultList.clear();

    if(ui->rb_NoStepChirp->isChecked())
        resultList.append(startValue);
    else if(ui->rb_LinStepChirp->isChecked())
    {
        if(ui->rb_PosCountChirp->isChecked()) resultList = calc_lin_pos_parameters(startValue, linStepValue);
        else resultList = calc_lin_neg_parameters(startValue, linStepValue);
    }
    else if(ui->rb_ExpStepChirp->isChecked())
    {
        if(ui->rb_PosCountChirp->isChecked()) resultList = calc_exp_pos_parameters(startValue, expStepValue);
        else resultList = calc_exp_neg_parameters(startValue, expStepValue);
    }
    if(!resultList.isEmpty()) ui->dspb_EndValuePhase->setValue(resultList.last());
    return resultList;
}

//*************************************************************************************************************

// calculates chirp and save to list (AllCombined)
QList<qreal> EditorWindow::calc_all_comb_parameter_values_chirp(qreal startValue, qreal endvalue, qreal linStepValue, qreal expStepValue)
{
    QList<qreal> resultList;
    resultList.clear();
    qreal temp = endvalue - startValue + 1;
    if(ui->rb_NoStepChirp->isChecked())
        resultList.append(startValue);
    else if(ui->rb_LinStepChirp->isChecked())
    {
        atomCount = temp / linStepValue;
        resultList = calc_lin_pos_parameters(startValue, linStepValue);
    }
    else if(ui->rb_ExpStepChirp->isChecked())
    {
        atomCount = pow(temp, (1/ expStepValue));
        resultList = calc_exp_pos_parameters(startValue, expStepValue);
    }
    return resultList;
}

//*************************************************************************************************************

// handle scale
void EditorWindow::calc_scale_value()
{
    if(allCombined)
    {
        ui->dspb_EndValueScale->setDisabled(ui->rb_NoStepScale->isChecked());
        if(ui->rb_LinStepScale->isChecked()) ui->dspb_EndValueScale->setMinimum(startValueScale + linStepWidthScale);
        else if(ui->rb_ExpStepScale->isChecked()) ui->dspb_EndValueScale->setMinimum(startValueScale + 1);
        else
        {
            ui->dspb_EndValueScale->setMinimum(startValueScale);
            ui->dspb_EndValueScale->setValue(startValueScale);
        }
        scaleList = calc_all_comb_parameter_values_scale(startValueScale, endValueScale, linStepWidthScale, expStepWidthScale);
        calc_atom_count_all_combined();
    }
    else
    {
        ui->dspb_EndValueScale->setMinimum(0.05);
        scaleList = calc_parameter_values_scale(startValueScale, linStepWidthScale, expStepWidthScale);
    }
}

//*************************************************************************************************************

// handle modulation
void EditorWindow::calc_modu_value()
{
    if(allCombined)
    {
        ui->dspb_EndValueModu->setDisabled(ui->rb_NoStepModu->isChecked());
        if(ui->rb_LinStepModu->isChecked()) ui->dspb_EndValueModu->setMinimum(startValueModu + linStepWidthModu);
        else if(ui->rb_ExpStepModu->isChecked()) ui->dspb_EndValueModu->setMinimum(startValueModu + 1);
        else
        {
            ui->dspb_EndValueModu->setMinimum(startValueModu);
            ui->dspb_EndValueModu->setValue(startValueModu);
        }
        moduList = calc_all_comb_parameter_values_modu(startValueModu, endValueModu, linStepWidthModu, expStepWidthModu);
        calc_atom_count_all_combined();
    }
    else
        moduList = calc_parameter_values_modu(startValueModu, linStepWidthModu, expStepWidthModu);
}

//*************************************************************************************************************

// handle phase
void EditorWindow::calc_phase_value()
{
    if(allCombined)
    {
        ui->dspb_EndValuePhase->setDisabled(ui->rb_NoStepPhase->isChecked());
        if(ui->rb_LinStepPhase->isChecked()) ui->dspb_EndValuePhase->setMinimum(startValuePhase + linStepWidthPhase);
        else if(ui->rb_ExpStepPhase->isChecked()) ui->dspb_EndValuePhase->setMinimum(startValuePhase + 1);
        else
        {
            ui->dspb_EndValuePhase->setMinimum(startValuePhase);
            ui->dspb_EndValuePhase->setValue(startValuePhase);
        }
        phaseList = calc_all_comb_parameter_values_phase(startValuePhase, endValuePhase, linStepWidthPhase, expStepWidthPhase);
        calc_atom_count_all_combined();
    }
    else
        phaseList = calc_parameter_values_phase(startValuePhase, linStepWidthPhase, expStepWidthPhase);
}

//*************************************************************************************************************

// handle chirp
void EditorWindow::calc_chirp_value()
{
    if(allCombined)
    {
        ui->dspb_EndValueChirp->setDisabled(ui->rb_NoStepChirp->isChecked());
        if(ui->rb_LinStepChirp->isChecked()) ui->dspb_EndValueChirp->setMinimum(startValueChirp + linStepWidthChirp);
        else if(ui->rb_ExpStepChirp->isChecked()) ui->dspb_EndValueChirp->setMinimum(startValueChirp + 1);
        else
        {
            ui->dspb_EndValueChirp->setMinimum(startValueChirp);
            ui->dspb_EndValueChirp->setValue(startValueChirp);
        }
        chirpList = calc_all_comb_parameter_values_chirp(startValueChirp, endValueChirp, linStepWidthChirp, expStepWidthChirp);
        calc_atom_count_all_combined();
    }
    else
        chirpList = calc_parameter_values_chirp(startValueChirp, linStepWidthChirp, expStepWidthChirp);
}

//*************************************************************************************************************

// access if namechange of PartDictName
void EditorWindow::on_tb_PartDictName_editingFinished()
{
    partDictName = ui->tb_PartDictName->text();
}

//*************************************************************************************************************

// access if "All combined"
void EditorWindow::on_chb_CombAllPara_toggled(bool checked)
{
    allCombined = checked;

    ui->spb_AtomCount->setDisabled(checked);
    ui->dspb_EndValueScale->setEnabled(true);
    ui->dspb_EndValueModu->setEnabled(true);
    ui->dspb_EndValuePhase->setEnabled(true);
    ui->dspb_EndValueChirp->setEnabled(true);

    ui->dspb_LinStepScale->setEnabled(ui->rb_LinStepScale->isChecked() && ui->spb_AtomCount->value() > 1);
    ui->dspb_LinStepModu->setEnabled(ui->rb_LinStepModu->isChecked() && ui->spb_AtomCount->value() > 1);
    ui->dspb_LinStepPhase->setEnabled(ui->rb_LinStepPhase->isChecked() && ui->spb_AtomCount->value() > 1);
    ui->dspb_LinStepChirp->setEnabled(ui->rb_LinStepChirp->isChecked() && ui->spb_AtomCount->value() > 1);

    ui->dspb_ExpStepScale->setEnabled(ui->rb_ExpStepScale->isChecked() && ui->spb_AtomCount->value() > 1);
    ui->dspb_ExpStepModu->setEnabled(ui->rb_ExpStepModu->isChecked() && ui->spb_AtomCount->value() > 1);
    ui->dspb_ExpStepPhase->setEnabled(ui->rb_ExpStepPhase->isChecked() && ui->spb_AtomCount->value() > 1);
    ui->dspb_ExpStepChirp->setEnabled(ui->rb_ExpStepChirp->isChecked() && ui->spb_AtomCount->value() > 1);

    ui->lb_LinNScale->setEnabled(ui->rb_LinStepScale->isChecked());
    ui->lb_LinNModu->setEnabled(ui->rb_LinStepModu->isChecked());
    ui->lb_LinNPhase->setEnabled(ui->rb_LinStepPhase->isChecked());
    ui->lb_LinNChirp->setEnabled(ui->rb_LinStepChirp->isChecked());

    ui->lb_ExpNScale->setEnabled(ui->rb_ExpStepScale->isChecked());
    ui->lb_ExpNModu->setEnabled(ui->rb_ExpStepModu->isChecked());
    ui->lb_ExpNPhase->setEnabled(ui->rb_ExpStepPhase->isChecked());
    ui->lb_ExpNChirp->setEnabled(ui->rb_ExpStepChirp->isChecked());

    ui->lb_EndValueScale->setDisabled(ui->rb_NoStepScale->isChecked());
    ui->lb_EndValueModu->setDisabled(ui->rb_NoStepModu->isChecked());
    ui->lb_EndValuePhase->setDisabled(ui->rb_NoStepPhase->isChecked());
    ui->lb_EndValueChirp->setDisabled(ui->rb_NoStepChirp->isChecked());

    ui->lb_CountDirectionScale->setDisabled(true);
    ui->lb_CountDirectionModu->setDisabled(true);
    ui->lb_CountDirectionPhase->setDisabled(true);
    ui->lb_CountDirectionChirp->setDisabled(true);

    ui->fr_CountDirectionScale->setDisabled(true);
    ui->fr_CountDirectionModu->setDisabled(true);
    ui->fr_CountDirectionPhase->setDisabled(true);
    ui->fr_CountDirectionChirp->setDisabled(true);

    ui->dspb_EndValueScale->setDisabled(ui->rb_NoStepScale->isChecked());
    ui->dspb_EndValueModu->setDisabled(ui->rb_NoStepModu->isChecked());
    ui->dspb_EndValuePhase->setDisabled(ui->rb_NoStepPhase->isChecked());
    ui->dspb_EndValueChirp->setDisabled(ui->rb_NoStepChirp->isChecked());

    if(ui->rb_LinStepScale->isChecked()) ui->dspb_EndValueScale->setMinimum(startValueScale + linStepWidthScale);
    else if(ui->rb_ExpStepScale->isChecked()) ui->dspb_EndValueScale->setMinimum(startValueScale + 1);
    else ui->dspb_EndValueScale->setValue(startValueScale);

    if(ui->rb_LinStepModu->isChecked()) ui->dspb_EndValueModu->setMinimum(startValueModu + linStepWidthModu);
    else if(ui->rb_ExpStepModu->isChecked()) ui->dspb_EndValueModu->setMinimum(startValueModu + 1);
    else ui->dspb_EndValueModu->setValue(startValueModu);

    if(ui->rb_LinStepPhase->isChecked()) ui->dspb_EndValuePhase->setMinimum(startValuePhase + linStepWidthPhase);
    else if(ui->rb_ExpStepPhase->isChecked()) ui->dspb_EndValuePhase->setMinimum(startValuePhase + 1);
    else ui->dspb_EndValuePhase->setValue(startValuePhase);

    if(ui->rb_LinStepChirp->isChecked()) ui->dspb_EndValueChirp->setMinimum(startValueChirp + linStepWidthChirp);
    else if(ui->rb_ExpStepChirp->isChecked()) ui->dspb_EndValueChirp->setMinimum(startValueChirp + 1);
    else ui->dspb_EndValueChirp->setValue(startValueChirp);

    if(!checked)
    {
        ui->dspb_EndValueScale->setMinimum(0.05);
        ui->dspb_EndValueModu->setMinimum(0.00);
        ui->dspb_EndValuePhase->setMinimum(0.00);
        ui->dspb_EndValueScale->setMinimum(0.00);

        ui->dspb_EndValueScale->setDisabled(true);
        ui->dspb_EndValueModu->setDisabled(true);
        ui->dspb_EndValuePhase->setDisabled(true);
        ui->dspb_EndValueChirp->setDisabled(true);

        ui->lb_CountDirectionScale->setEnabled(!ui->rb_NoStepScale->isChecked());
        ui->lb_CountDirectionModu->setEnabled(!ui->rb_NoStepModu->isChecked());
        ui->lb_CountDirectionPhase->setEnabled(!ui->rb_NoStepPhase->isChecked());
        ui->lb_CountDirectionChirp->setEnabled(!ui->rb_NoStepChirp->isChecked());

        ui->fr_CountDirectionScale->setEnabled(!ui->rb_NoStepScale->isChecked());
        ui->fr_CountDirectionModu->setEnabled(!ui->rb_NoStepModu->isChecked());
        ui->fr_CountDirectionPhase->setEnabled(!ui->rb_NoStepPhase->isChecked());
        ui->fr_CountDirectionChirp->setEnabled(!ui->rb_NoStepChirp->isChecked());
    }

    ui->rb_NoStepScale->setEnabled(checked);
    ui->rb_NoStepModu->setEnabled(checked);
    ui->rb_NoStepPhase->setEnabled(checked);
    ui->rb_NoStepChirp->setEnabled(checked);

    ui->lb_StepDefScale ->setEnabled(checked);
    ui->lb_StepDefModu ->setEnabled(checked);
    ui->lb_StepDefPhase ->setEnabled(checked);
    ui->lb_StepDefChirp ->setEnabled(checked);

    ui->rb_LinStepScale->setEnabled(checked);
    ui->rb_LinStepModu->setEnabled(checked);
    ui->rb_LinStepPhase->setEnabled(checked);
    ui->rb_LinStepChirp->setEnabled(checked);

    ui->rb_ExpStepScale->setEnabled(checked);
    ui->rb_ExpStepModu->setEnabled(checked);
    ui->rb_ExpStepPhase->setEnabled(checked);
    ui->rb_ExpStepChirp->setEnabled(checked);

    ui->lb_LinNScale->setEnabled(checked);
    ui->lb_LinNModu->setEnabled(checked);
    ui->lb_LinNPhase->setEnabled(checked);
    ui->lb_LinNChirp->setEnabled(checked);

    ui->lb_ExpNScale->setEnabled(checked);
    ui->lb_ExpNModu->setEnabled(checked);
    ui->lb_ExpNPhase->setEnabled(checked);
    ui->lb_ExpNChirp->setEnabled(checked);

    endValueScale = ui->dspb_EndValueScale->value();
    endValueModu = ui->dspb_EndValueModu->value();
    endValuePhase = ui->dspb_EndValuePhase->value();
    endValueChirp = ui->dspb_EndValueChirp->value();

    ui->dspb_StartValuePhase->setMaximum( ui->dspb_EndValueScale->value());
    ui->dspb_EndValuePhase->setMaximum( ui->dspb_EndValueScale->value());
    //ui->dspb_StartValueChirpValueChirp->setMinim ui->spb_AtomLength->value() / 2);

    calc_scale_value();
    calc_modu_value();
    calc_phase_value();
    calc_chirp_value();

    // update ui
    is_loading = true;
    ui->spb_AtomCount->setValue(ui->spb_AtomCount->value() + 1);
    ui->spb_AtomCount->setValue(ui->spb_AtomCount->value() - 1);
    is_loading = false;
    //calc_atom_count_all_combined();

}

//*************************************************************************************************************

void EditorWindow::on_spb_AtomLength_editingFinished()
{
    // set max startvalue of scale
    ui->dspb_StartValueScale->setMaximum(ui->spb_AtomLength->value());
    ui->dspb_StartValueModu->setMaximum(ui->spb_AtomLength->value() / 2);
    ui->dspb_StartValuePhase->setMaximum(ui->spb_AtomLength->value());
    ui->dspb_StartValueChirp->setMaximum(ui->spb_AtomLength->value() / 2);

    ui->dspb_EndValueScale->setMaximum(ui->spb_AtomLength->value());
    ui->dspb_EndValueModu->setMaximum(ui->spb_AtomLength->value() / 2);
    ui->dspb_EndValuePhase->setMaximum(ui->spb_AtomLength->value());
    ui->dspb_EndValueChirp->setMaximum(ui->spb_AtomLength->value() / 2);

    ui->dspb_LinStepScale->setMaximum(ui->spb_AtomLength->value());
    ui->dspb_LinStepModu->setMaximum(ui->spb_AtomLength->value() / 2);
    ui->dspb_LinStepPhase->setMaximum(ui->spb_AtomLength->value());
    ui->dspb_LinStepChirp->setMaximum(ui->spb_AtomLength->value() / 2);
}

//*************************************************************************************************************

// set number of atoms (recalculate stopvalues)
void EditorWindow::on_spb_AtomCount_valueChanged(int arg1)
{
    if(is_loading) return;

    atomCount = arg1;
    bool oneAtom = true;
    if(atomCount != 1  || atomCount == 1 && allCombined)oneAtom = false;

    ui->rb_NoStepScale->setChecked(oneAtom);
    ui->rb_NoStepModu->setChecked(oneAtom);
    ui->rb_NoStepPhase->setChecked(oneAtom);
    ui->rb_NoStepChirp->setChecked(oneAtom);

    ui->rb_NoStepScale->setDisabled(oneAtom);
    ui->rb_NoStepModu->setDisabled(oneAtom);
    ui->rb_NoStepPhase->setDisabled(oneAtom);
    ui->rb_NoStepChirp->setDisabled(oneAtom);

    ui->lb_StepDefScale ->setDisabled(oneAtom);
    ui->lb_StepDefModu ->setDisabled(oneAtom);
    ui->lb_StepDefPhase ->setDisabled(oneAtom);
    ui->lb_StepDefChirp ->setDisabled(oneAtom);

    ui->rb_LinStepScale->setDisabled(oneAtom);
    ui->rb_LinStepModu->setDisabled(oneAtom);
    ui->rb_LinStepPhase->setDisabled(oneAtom);
    ui->rb_LinStepChirp->setDisabled(oneAtom);

    ui->rb_ExpStepScale->setDisabled(oneAtom);
    ui->rb_ExpStepModu->setDisabled(oneAtom);
    ui->rb_ExpStepPhase->setDisabled(oneAtom);
    ui->rb_ExpStepChirp->setDisabled(oneAtom);

    ui->lb_LinNScale->setDisabled(oneAtom);
    ui->lb_LinNModu->setDisabled(oneAtom);
    ui->lb_LinNPhase->setDisabled(oneAtom);
    ui->lb_LinNChirp->setDisabled(oneAtom);

    ui->lb_ExpNScale->setDisabled(oneAtom);
    ui->lb_ExpNModu->setDisabled(oneAtom);
    ui->lb_ExpNPhase->setDisabled(oneAtom);
    ui->lb_ExpNChirp->setDisabled(oneAtom);

    ui->dspb_LinStepScale->setDisabled(oneAtom);
    ui->dspb_LinStepModu->setDisabled(oneAtom);
    ui->dspb_LinStepPhase->setDisabled(oneAtom);
    ui->dspb_LinStepChirp->setDisabled(oneAtom);

    ui->dspb_ExpStepScale->setDisabled(oneAtom);
    ui->dspb_ExpStepModu->setDisabled(oneAtom);
    ui->dspb_ExpStepPhase->setDisabled(oneAtom);
    ui->dspb_ExpStepChirp->setDisabled(oneAtom);

    if(oneAtom)
    {
        ui->dspb_EndValueScale->setValue(startValueScale);
        ui->dspb_EndValueModu->setValue(startValueModu);
        ui->dspb_EndValuePhase->setValue(startValuePhase);
        ui->dspb_EndValueChirp->setValue(startValueChirp);

        ui->lb_EndValueScale->setDisabled(true);
        ui->lb_EndValueModu->setDisabled(true);
        ui->lb_EndValuePhase->setDisabled(true);
        ui->lb_EndValueChirp->setDisabled(true);
    }
    else
    {
        ui->lb_EndValueScale->setDisabled(ui->rb_NoStepScale->isChecked());
        ui->lb_EndValueModu->setDisabled(ui->rb_NoStepModu->isChecked());
        ui->lb_EndValuePhase->setDisabled(ui->rb_NoStepPhase->isChecked());
        ui->lb_EndValueChirp->setDisabled(ui->rb_NoStepChirp->isChecked());

        ui->dspb_LinStepScale->setEnabled(ui->rb_LinStepScale->isChecked());
        ui->dspb_LinStepModu->setEnabled(ui->rb_LinStepModu->isChecked());
        ui->dspb_LinStepPhase->setEnabled(ui->rb_LinStepPhase->isChecked());
        ui->dspb_LinStepChirp->setEnabled(ui->rb_LinStepChirp->isChecked());

        ui->dspb_ExpStepScale->setEnabled(ui->rb_ExpStepScale->isChecked());
        ui->dspb_ExpStepModu->setEnabled(ui->rb_ExpStepModu->isChecked());
        ui->dspb_ExpStepPhase->setEnabled(ui->rb_ExpStepPhase->isChecked());
        ui->dspb_ExpStepChirp->setEnabled(ui->rb_ExpStepChirp->isChecked());

        ui->lb_LinNScale->setEnabled(ui->rb_LinStepScale->isChecked());
        ui->lb_LinNModu->setEnabled(ui->rb_LinStepModu->isChecked());
        ui->lb_LinNPhase->setEnabled(ui->rb_LinStepPhase->isChecked());
        ui->lb_LinNChirp->setEnabled(ui->rb_LinStepChirp->isChecked());

        ui->lb_ExpNScale->setEnabled(ui->rb_ExpStepScale->isChecked());
        ui->lb_ExpNModu->setEnabled(ui->rb_ExpStepModu->isChecked());
        ui->lb_ExpNPhase->setEnabled(ui->rb_ExpStepPhase->isChecked());
        ui->lb_ExpNChirp->setEnabled(ui->rb_ExpStepChirp->isChecked());
    }

    calc_scale_value();
    calc_modu_value();
    calc_phase_value();
    calc_chirp_value();
}

//*************************************************************************************************************

// for scale
void EditorWindow::on_dspb_StartValueScale_editingFinished()
{
    startValueScale = ui->dspb_StartValueScale->value();
    calc_scale_value();
}

//*************************************************************************************************************

void EditorWindow::on_dspb_EndValueScale_editingFinished()
{
    ui->dspb_StartValuePhase->setMaximum( ui->dspb_EndValueScale->value());
    ui->dspb_EndValuePhase->setMaximum( ui->dspb_EndValueScale->value());
    endValueScale = ui->dspb_EndValueScale->value();
    calc_scale_value();
}

//*************************************************************************************************************

void EditorWindow::on_rb_NoStepScale_toggled(bool checked)
{
    if(checked) ui->lb_StartValueScale->setText("value:");
    else ui->lb_StartValueScale->setText("start value:");

    ui->dspb_LinStepScale->setEnabled(false);
    ui->dspb_ExpStepScale->setEnabled(false);

    ui->lb_EndValueScale->setDisabled(checked);
    if(!checked)
    {
        ui->lb_CountDirectionScale->setDisabled(allCombined);
        ui->fr_CountDirectionScale->setDisabled(allCombined);
    }
    else
    {
        ui->lb_CountDirectionScale->setDisabled(true);
        ui->fr_CountDirectionScale->setDisabled(true);
    }
    calc_scale_value();
}

//*************************************************************************************************************

void EditorWindow::on_rb_LinStepScale_toggled(bool checked)
{
    if(checked) linStepWidthScale = ui->dspb_LinStepScale->value();

    ui->dspb_LinStepScale->setEnabled(true);
    ui->dspb_ExpStepScale->setEnabled(false);

    ui->dspb_StartValuePhase->setMaximum( ui->dspb_EndValueScale->value());
    ui->dspb_EndValuePhase->setMaximum( ui->dspb_EndValueScale->value());

    calc_scale_value();
}

//*************************************************************************************************************

void EditorWindow::on_rb_ExpStepScale_toggled(bool checked)
{
    if(checked) expStepWidthScale = ui->dspb_ExpStepScale->value();

    ui->dspb_ExpStepScale->setEnabled(true);
    ui->dspb_LinStepScale->setEnabled(false);


    ui->dspb_StartValuePhase->setMaximum( ui->dspb_EndValueScale->value());
    ui->dspb_EndValuePhase->setMaximum( ui->dspb_EndValueScale->value());
    calc_scale_value();
}

//*************************************************************************************************************

void EditorWindow::on_dspb_LinStepScale_editingFinished()
{
    linStepWidthScale = ui->dspb_LinStepScale->value();
    calc_scale_value();
}

//*************************************************************************************************************

void EditorWindow::on_dspb_ExpStepScale_editingFinished()
{
    expStepWidthScale = ui->dspb_ExpStepScale->value();
    calc_scale_value();
}

//*************************************************************************************************************

void EditorWindow::on_rb_PosCountScale_toggled()
{
    if(!allCombined)
        scaleList = calc_parameter_values_scale(startValueScale, linStepWidthScale, expStepWidthScale);
}

//*************************************************************************************************************

void EditorWindow::on_rb_NegCountScale_toggled()
{
    if(!allCombined)
        scaleList = calc_parameter_values_scale(startValueScale, linStepWidthScale, expStepWidthScale);
}

//*************************************************************************************************************

// for modulation
void EditorWindow::on_dspb_StartValueModu_editingFinished()
{
    startValueModu = ui->dspb_StartValueModu->value();
    calc_modu_value();
}

//*************************************************************************************************************

void EditorWindow::on_dspb_EndValueModu_editingFinished()
{
    endValueModu = ui->dspb_EndValueModu->value();
    calc_modu_value();
}

//*************************************************************************************************************

void EditorWindow::on_rb_NoStepModu_toggled(bool checked)
{
    if(checked) ui->lb_StartValueModu->setText("value:");
    else ui->lb_StartValueModu->setText("start value:");

    ui->dspb_LinStepModu->setEnabled(false);
    ui->dspb_ExpStepModu->setEnabled(false);

    ui->lb_EndValueModu->setDisabled(checked);
    if(!checked)
    {
        ui->lb_CountDirectionModu->setDisabled(allCombined);
        ui->fr_CountDirectionModu->setDisabled(allCombined);
    }
    else
    {
        ui->lb_CountDirectionModu->setDisabled(true);
        ui->fr_CountDirectionModu->setDisabled(true);
    }
    calc_modu_value();
}

//*************************************************************************************************************

void EditorWindow::on_rb_LinStepModu_toggled(bool checked)
{
    if(checked) linStepWidthModu = ui->dspb_LinStepModu->value();
    ui->dspb_LinStepModu->setEnabled(true);
    ui->dspb_ExpStepModu->setEnabled(false);

    calc_modu_value();
}

//*************************************************************************************************************

void EditorWindow::on_rb_ExpStepModu_toggled(bool checked)
{
    if(checked) expStepWidthModu = ui->dspb_ExpStepModu->value();
    ui->dspb_ExpStepModu->setEnabled(true);
    ui->dspb_LinStepModu->setEnabled(false);
    calc_modu_value();
}

//*************************************************************************************************************

void EditorWindow::on_dspb_LinStepModu_editingFinished()
{
    linStepWidthModu = ui->dspb_LinStepModu->value();
    calc_modu_value();
}

//*************************************************************************************************************

void EditorWindow::on_dspb_ExpStepModu_editingFinished()
{
    expStepWidthModu = ui->dspb_ExpStepModu->value();
    calc_modu_value();
}

//*************************************************************************************************************

void EditorWindow::on_rb_PosCountModu_toggled()
{
    if(allCombined)
        moduList = calc_parameter_values_modu(startValueModu, linStepWidthModu, expStepWidthModu);
}

//*************************************************************************************************************

void EditorWindow::on_rb_NegCountModu_toggled()
{
    if(allCombined)
        moduList = calc_parameter_values_modu(startValueModu, linStepWidthModu, expStepWidthModu);
}

//*************************************************************************************************************

// for phase
void EditorWindow::on_dspb_StartValuePhase_editingFinished()
{
    startValuePhase = ui->dspb_StartValuePhase->value();
    calc_phase_value();
}

//*************************************************************************************************************

void EditorWindow::on_dspb_EndValuePhase_editingFinished()
{
    endValuePhase = ui->dspb_EndValuePhase->value();
    calc_phase_value();
}

//*************************************************************************************************************

void EditorWindow::on_rb_NoStepPhase_toggled(bool checked)
{
    if(checked) ui->lb_StartValuePhase->setText("value:");
    else ui->lb_StartValuePhase->setText("start value:");

    ui->dspb_ExpStepPhase->setEnabled(false);
    ui->dspb_LinStepPhase->setEnabled(false);

    ui->lb_EndValuePhase->setDisabled(checked);
    if(!checked)
    {
        ui->lb_CountDirectionPhase->setDisabled(allCombined);
        ui->fr_CountDirectionPhase->setDisabled(allCombined);
    }
    else
    {
        ui->lb_CountDirectionPhase->setDisabled(true);
        ui->fr_CountDirectionPhase->setDisabled(true);
    }
    calc_phase_value();
}

//*************************************************************************************************************

void EditorWindow::on_rb_LinStepPhase_toggled(bool checked)
{
    if(checked) linStepWidthPhase = ui->dspb_LinStepPhase->value();

    ui->dspb_LinStepPhase->setEnabled(true);
    ui->dspb_ExpStepPhase->setEnabled(false);

    calc_phase_value();
}

//*************************************************************************************************************

void EditorWindow::on_rb_ExpStepPhase_toggled(bool checked)
{
    if(checked) expStepWidthPhase = ui->dspb_ExpStepPhase->value();

    ui->dspb_ExpStepPhase->setEnabled(true);
    ui->dspb_LinStepPhase->setEnabled(false);

    calc_phase_value();
}

//*************************************************************************************************************

void EditorWindow::on_dspb_LinStepPhase_editingFinished()
{
    linStepWidthPhase = ui->dspb_LinStepPhase->value();
    calc_phase_value();
}

//*************************************************************************************************************

void EditorWindow::on_dspb_ExpStepPhase_editingFinished()
{
    expStepWidthPhase = ui->dspb_ExpStepPhase->value();
    calc_phase_value();
}

//*************************************************************************************************************

void EditorWindow::on_rb_PosCountPhase_toggled()
{
    if(allCombined)
        phaseList = calc_parameter_values_phase(startValuePhase, linStepWidthPhase, expStepWidthPhase);
}

//*************************************************************************************************************

void EditorWindow::on_rb_NegCountPhase_toggled()
{
    if(allCombined)
        phaseList = calc_parameter_values_phase(startValuePhase, linStepWidthPhase, expStepWidthPhase);
}

//*************************************************************************************************************

// for chirp
void EditorWindow::on_dspb_StartValueChirp_editingFinished()
{
    startValueChirp = ui->dspb_StartValueChirp->value();
    calc_chirp_value();
}

//*************************************************************************************************************

void EditorWindow::on_dspb_EndValueChirp_editingFinished()
{
    endValueChirp = ui->dspb_EndValueChirp->value();
    calc_chirp_value();
}

//*************************************************************************************************************

void EditorWindow::on_rb_NoStepChirp_toggled(bool checked)
{
    if(checked) ui->lb_StartValueChirp->setText("value:");
    else ui->lb_StartValueChirp->setText("start value:");

    ui->dspb_ExpStepChirp->setEnabled(false);
    ui->dspb_LinStepChirp->setEnabled(false);

    ui->lb_EndValueChirp->setDisabled(checked);
    if(!checked)
    {
        ui->lb_CountDirectionChirp->setDisabled(allCombined);
        ui->fr_CountDirectionChirp->setDisabled(allCombined);
        ui->rb_NegCountChirp->setDisabled(allCombined);
        ui->rb_PosCountChirp->setDisabled(allCombined);
    }
    else
    {
        ui->lb_CountDirectionChirp->setDisabled(true);
        ui->fr_CountDirectionChirp->setDisabled(true);
        ui->rb_NegCountChirp->setDisabled(true);
        ui->rb_PosCountChirp->setDisabled(true);
    }
    calc_chirp_value();
}

//*************************************************************************************************************

void EditorWindow::on_rb_LinStepChirp_toggled(bool checked)
{
     if(checked) linStepWidthChirp = ui->dspb_LinStepChirp->value();

     ui->dspb_LinStepChirp->setEnabled(true);
     ui->dspb_ExpStepChirp->setEnabled(false);

     calc_chirp_value();
}

//*************************************************************************************************************

void EditorWindow::on_rb_ExpStepChirp_toggled(bool checked)
{
    if(checked) expStepWidthChirp = ui->dspb_ExpStepChirp->value();

    ui->dspb_ExpStepChirp->setEnabled(true);
    ui->dspb_LinStepChirp->setEnabled(false);

    calc_chirp_value();
}

//*************************************************************************************************************

void EditorWindow::on_dspb_LinStepChirp_editingFinished()
{
    linStepWidthChirp = ui->dspb_LinStepChirp->value();
    calc_chirp_value();
}

//*************************************************************************************************************

void EditorWindow::on_dspb_ExpStepChirp_editingFinished()
{
    expStepWidthChirp = ui->dspb_ExpStepChirp->value();
    calc_chirp_value();
}

//*************************************************************************************************************

void EditorWindow::on_rb_PosCountChirp_toggled()
{
    if(allCombined)
        chirpList = calc_parameter_values_chirp(startValueChirp, linStepWidthChirp, expStepWidthChirp);
}

//*************************************************************************************************************

void EditorWindow::on_rb_NegCountChirp_toggled()
{
    if(allCombined)
        chirpList = calc_parameter_values_chirp(startValueChirp, linStepWidthChirp, expStepWidthChirp);
}

//*************************************************************************************************************

// check whether gauss or chirp
void EditorWindow::on_rb_GaussAtomType_toggled(bool checked)
{
    if(checked) atomType = EditorWindow::Gauss;
}

//*************************************************************************************************************

void EditorWindow::on_rb_ChirpAtomType_toggled(bool checked)
{
    if(checked) atomType = EditorWindow::Chirp;

    if(checked && ui->spb_AtomCount->value() == 1 && !allCombined)
    {
        ui->lb_StepDefChirp->setDisabled(true);
        ui->rb_NoStepChirp->setDisabled(true);
        ui->rb_LinStepChirp->setDisabled(true);
        ui->lb_LinNChirp->setDisabled(true);
        ui->dspb_LinStepChirp->setDisabled(true);
        ui->rb_ExpStepChirp->setDisabled(true);
        ui->lb_ExpNChirp->setDisabled(true);
        ui->dspb_ExpStepChirp->setDisabled(true);

        ui->lb_CountDirectionChirp->setDisabled(true);
        ui->rb_PosCountChirp->setDisabled(true);
        ui->rb_NegCountChirp->setDisabled(true);
        ui->lb_EndValueChirp->setDisabled(true);
        ui->dspb_EndValueChirp->setDisabled(true);
    }
    else if(checked)
    {
        ui->lb_EndValueChirp->setDisabled(ui->rb_NoStepChirp->isChecked());
        ui->rb_PosCountChirp->setDisabled(ui->rb_NoStepChirp->isChecked());
        ui->rb_NegCountChirp->setDisabled(ui->rb_NoStepChirp->isChecked());
        ui->lb_EndValueChirp->setDisabled(!allCombined);
    }
}

//*************************************************************************************************************

// calc all atoms with choosen parameters and save to list and to drive
void EditorWindow::on_btt_CalcAtoms_clicked()
{
    QStringList resultList;
    resultList.clear();



    if(partDictName.isEmpty())
    {
        QMessageBox::warning(this, tr("Error"),
        tr("It was not assigned a name."));
        ui->tb_PartDictName->setFocus();
        return;
    }

    qint32 k = 0;
    while(k < ui->list_AllDict->count())
    {
        if(QString::compare(partDictName, ui->list_AllDict->item(k)->text()) == 0)
        { QMessageBox::warning(this, tr("Error"),
                tr("The name is already taken."));

                ui->tb_PartDictName->setFocus();
                ui->tb_PartDictName->selectAll();
                return;
        }
        k++;
    }

    QString save_path_xml = QString(QDir::homePath() + "/" + "Matching-Pursuit-Toolbox/%1.pdict").arg(partDictName);
    QFile xml_file(save_path_xml);   
    if (xml_file.open (QIODevice::WriteOnly))
    {
        QXmlStreamWriter xmlWriter(&xml_file);
        xmlWriter.setAutoFormatting(true);
        xmlWriter.writeStartDocument();

        xmlWriter.writeStartElement("COUNT");
        xmlWriter.writeAttribute("of_atoms", QString::number(ui->spb_AtomCount->value()));
        xmlWriter.writeStartElement("built_Atoms");

        if(atomType == EditorWindow::Chirp)
            xmlWriter.writeAttribute("formula", "Chirpatom");
        else if(atomType == EditorWindow::Gauss)
            xmlWriter.writeAttribute("formula", "Gaboratom");
        xmlWriter.writeAttribute("sample_count", QString::number(ui->spb_AtomLength->value()));
        xmlWriter.writeAttribute("atom_count", QString::number(atomCount));
        xmlWriter.writeAttribute("source_dict", partDictName);

        ChirpAtom *cAtom = new ChirpAtom();
        GaborAtom *gAtom = new GaborAtom();

        if(ui->chb_CombAllPara->isChecked())
        {
            qint32 atomIndex = 0;
            qint32 chirpCount = 0;
            qint32 chirpMax = 1;

            if(chirpList.length() != 0) chirpMax = chirpList.length();

            while(chirpCount < chirpMax)
            {
                qint32 phaseCount = 0;
                while(phaseCount < phaseList.length())
                {
                    qint32 moduCount = 0;
                    while(moduCount < moduList.length())
                    {
                        qint32 scaleCount = 0;
                        while(scaleCount < scaleList.length())
                        {
                            qreal tempScale = ui->dspb_StartValueScale->value();
                            if(scaleList.length() > 0 && scaleCount < scaleList.length()) tempScale = scaleList.at(scaleCount);
                            qreal tempModu = ui->dspb_StartValueModu->value();
                            if(moduList.length() > 0 && moduCount < moduList.length()) tempModu = moduList.at(moduCount);
                            qreal tempPhase = 2 * PI * ui->dspb_StartValuePhase->value() / ui->spb_AtomLength->value();
                            if(phaseList.length() > 0 && phaseCount < phaseList.length()) tempPhase = 2 * PI * phaseList.at(phaseCount) / ui->spb_AtomLength->value();
                            qreal tempChirp = ui->dspb_StartValueChirp->value();
                            if(chirpList.length() > 0 && chirpCount < chirpList.length()) tempChirp = chirpList.at(chirpCount);

                            if(atomType == EditorWindow::Chirp)
                             {
                                resultList = cAtom->create_string_values(ui->spb_AtomLength->value(), tempScale, ui->spb_AtomLength->value() / 2, tempModu, tempPhase, tempChirp);
                                xmlWriter.writeStartElement("ATOM");
                                xmlWriter.writeAttribute("ID", QString::number(atomIndex));
                                xmlWriter.writeAttribute("scale", QString::number(tempScale));
                                xmlWriter.writeAttribute("modu", QString::number(tempModu));
                                xmlWriter.writeAttribute("phase", QString::number(tempPhase));
                                xmlWriter.writeAttribute("chirp", QString::number(tempChirp));

                            }
                            else if(atomType == EditorWindow::Gauss)
                            {
                                resultList = gAtom->create_string_values(ui->spb_AtomLength->value(), tempScale, ui->spb_AtomLength->value() / 2, tempModu, tempPhase);
                                xmlWriter.writeStartElement("ATOM");                                
                                xmlWriter.writeAttribute("ID", QString::number(atomIndex));                                
                                xmlWriter.writeAttribute("scale", QString::number(tempScale));
                                xmlWriter.writeAttribute("modu", QString::number(tempModu));
                                xmlWriter.writeAttribute("phase", QString::number(tempPhase));
                            }

                            xmlWriter.writeStartElement("samples");
                            QString samples_to_xml;
                            for (qint32 it = 0; it < resultList.length(); it++)
                            {
                                samples_to_xml.append(resultList.at(it));
                                samples_to_xml.append(":");
                            }
                            xmlWriter.writeAttribute("samples", samples_to_xml);
                            xmlWriter.writeEndElement();

                            xmlWriter.writeEndElement();

                            atomIndex++;
                            scaleCount++;
                        }
                        moduCount++;
                    }
                    phaseCount++;
                }
                chirpCount++;
            }
        }
        else //not all params combined
        {
            if(ui->spb_AtomCount->value() != 1)
            {
                if(ui->rb_ChirpAtomType->isChecked())
                {
                    if(ui->rb_NoStepScale->isChecked() && ui->rb_NoStepModu->isChecked() && ui->rb_NoStepPhase->isChecked() && ui->rb_NoStepChirp)
                    {
                        QMessageBox::warning(this, tr("Warning"),QString("It created %1 identical atoms. Please change the number of atoms on one or let you vary a parameter.").arg(ui->spb_AtomCount->value()));
                        return;
                    }
                }
                else if(ui->rb_NoStepScale->isChecked() && ui->rb_NoStepModu->isChecked() && ui->rb_NoStepPhase->isChecked())
                {
                    QMessageBox::warning(this, tr("Warning"),QString("It created %1 identical atoms. Please change the number of atoms on one or let you vary a parameter.").arg(ui->spb_AtomCount->value()));
                    return;
                }
            }

            qint32 i = 0;
            while (i < atomCount)
            {
                qreal tempScale = ui->dspb_StartValueScale->value();
                if(scaleList.length() > 0 && i < scaleList.length()) tempScale = scaleList.at(i);
                qreal tempModu = ui->dspb_StartValueModu->value();
                if(moduList.length() > 0 && i < moduList.length()) tempModu = moduList.at(i);
                qreal tempPhase = 2 * PI * ui->dspb_StartValuePhase->value() / ui->spb_AtomLength->value();
                if(phaseList.length() > 0 && i < phaseList.length()) tempPhase = 2 * PI * phaseList.at(i) / ui->spb_AtomLength->value();
                qreal tempChirp = ui->dspb_StartValueChirp->value();
                if(chirpList.length() > 0 && i < chirpList.length()) tempChirp = chirpList.at(i);

                if(atomType == EditorWindow::Chirp)
                {
                    resultList = cAtom->create_string_values(ui->spb_AtomLength->value(), tempScale, ui->spb_AtomLength->value() / 2, tempModu, tempPhase, tempChirp);
                    xmlWriter.writeStartElement("ATOM");
                    xmlWriter.writeAttribute("ID", QString::number(i));
                    xmlWriter.writeAttribute("scale", QString::number(tempScale));
                    xmlWriter.writeAttribute("modu", QString::number(tempModu));
                    xmlWriter.writeAttribute("phase", QString::number(tempPhase));
                    xmlWriter.writeAttribute("chirp", QString::number(tempChirp));
                }
                else if(atomType == EditorWindow::Gauss)
                {                    
                    resultList = gAtom->create_string_values(ui->spb_AtomLength->value(), tempScale, ui->spb_AtomLength->value() / 2, tempModu, tempPhase);
                    xmlWriter.writeStartElement("ATOM");
                    xmlWriter.writeAttribute("ID", QString::number(i));
                    xmlWriter.writeAttribute("scale", QString::number(tempScale));
                    xmlWriter.writeAttribute("modu", QString::number(tempModu));
                    xmlWriter.writeAttribute("phase", QString::number(tempPhase));
                }               

                xmlWriter.writeStartElement("samples");
                QString samples_to_xml;
                for (qint32 it = 0; it < resultList.length(); it++)
                {
                    samples_to_xml.append(resultList.at(it));
                    samples_to_xml.append(":");
                }
                xmlWriter.writeAttribute("samples", samples_to_xml);
                xmlWriter.writeEndElement();    //samples
                xmlWriter.writeEndElement();    //ATOM

                i++;
            }
        }
        delete cAtom;
        delete gAtom;

        xmlWriter.writeEndElement();    //build_Atoms
        xmlWriter.writeEndElement();    //COUNT
        xmlWriter.writeEndDocument();
    }
    xml_file.close();
    read_dicts();

    if(ui->list_AllDict->count() > 1) ui->list_AllDict->itemAt(0, 0)->setSelected(true);
}

//*************************************************************************************************************

void EditorWindow::on_btt_ToNewDict_clicked()
{
    QList<QListWidgetItem*> selcItems = ui->list_AllDict->selectedItems();
    for(qint32 i = 0; i < selcItems.length(); i++)
    {
        QListWidgetItem* item = selcItems.at(i);
        ui->list_NewDict->addItem(item->clone());

        item->setSelected(false);
        delete item;
    }
    if(ui->list_AllDict->count() > 0) ui->list_AllDict->itemAt(0,0)->setSelected(true);
    if(ui->list_NewDict->count() > 0) ui->btt_SaveDicts->setEnabled(true);
}

//*************************************************************************************************************

void EditorWindow::on_list_AllDict_doubleClicked()
{
    QListWidgetItem* item = ui->list_AllDict->selectedItems().at(0);
    ui->list_NewDict->addItem(item->clone());

    item->setSelected(false);
    delete item;
    if(ui->list_AllDict->count() > 0) ui->list_AllDict->itemAt(0,0)->setSelected(true);
    if(ui->list_NewDict->count() > 0) ui->btt_SaveDicts->setEnabled(true);

}

//*************************************************************************************************************

void EditorWindow::on_btt_ToAlldict_clicked()
{
    QList<QListWidgetItem*> selcItems = ui->list_NewDict->selectedItems();
    for(qint32 i = 0; i < selcItems.length(); i++)
    {
        QListWidgetItem* item = selcItems.at(i);
        ui->list_AllDict->addItem(item->clone());

        item->setSelected(false);
        delete item;
    }
    if(ui->list_NewDict->count() > 1) ui->list_NewDict->itemAt(0,0)->setSelected(true);
    if(ui->list_NewDict->count() == 0) ui->btt_SaveDicts->setEnabled(false);
}

//*************************************************************************************************************

void EditorWindow::on_list_NewDict_doubleClicked()
{
    QListWidgetItem* item = ui->list_NewDict->selectedItems().at(0);
    ui->list_AllDict->addItem(item->clone());

    item->setSelected(false);
    delete item;
    if(ui->list_NewDict->count() > 1) ui->list_NewDict->itemAt(0,0)->setSelected(true);
    if(ui->list_NewDict->count() == 0) ui->btt_SaveDicts->setEnabled(false);
}

//*************************************************************************************************************

void EditorWindow::on_btt_DeleteDict_clicked()
{    
    deleteDicts();
}

//*************************************************************************************************************

void EditorWindow::deleteDicts()
{
    QSettings settings;
    if(settings.value("show_warnings", true).toBool())
    {
        DeleteMessageBox* msgBox = new DeleteMessageBox(this);
        msgBox->setModal(true);
        qint32 result = msgBox->exec();

        if(result == 0)
        {
            msgBox->close();
            return;
        }
        msgBox->close();
    }

    qint32 i = 0;
    QList<QListWidgetItem*> delItemsList = ui->list_AllDict->selectedItems();
    while( i < delItemsList.length())
    {
        QFile file(QString(QDir::homePath() + "/" + "Matching-Pursuit-Toolbox/%1").arg(delItemsList.at(i)->toolTip()));
        file.remove();

        QListWidgetItem* delItem = delItemsList.at(i);
        delItem->setSelected(false);
        delete delItem;
        i++;
    }
    emit dict_saved();
}

//*************************************************************************************************************

void EditorWindow::on_list_AllDict_itemSelectionChanged()
{
    if(ui->list_AllDict->selectedItems().length() == 0)
    {
        ui->btt_ToNewDict->setEnabled(false);
        ui->btt_DeleteDict->setEnabled(false);
    }
    else
    {
        ui->btt_ToNewDict->setEnabled(true);
        ui->btt_DeleteDict->setEnabled(true);
    }
}

//*************************************************************************************************************

void EditorWindow::on_list_NewDict_itemSelectionChanged()
{
    if(ui->list_NewDict->selectedItems().length() == 0)
    {
         ui->btt_ToAlldict->setEnabled(false);
    }
    else
    {
         ui->btt_ToAlldict->setEnabled(true);
    }
}

//*************************************************************************************************************

void EditorWindow::on_btt_SaveDicts_clicked()
{
    QList<qint32> atomCountList;
    if(ui->tb_DictName->text().isEmpty())
    {
        QMessageBox::warning(this, tr("Error"),
        tr("There was no name for the dictionary awarded."));
        ui->tb_DictName->setFocus();
        return;
    }

    QStringList filterList;
    filterList.append("*.dict");
    QDir dictDir = QDir(QDir::homePath() + "/" + "Matching-Pursuit-Toolbox");
    QFileInfoList fileList = dictDir.entryInfoList(filterList);

    for(qint32 i = 0; i < fileList.length(); i++)
    {
        QFileInfo fileInfo = fileList.at(i);
        if(QString::compare(fileInfo.baseName(), ui->tb_DictName->text()) == 0)
        {
                QMessageBox::warning(this, tr("Error"),
                tr("The name for the dictionary is already taken."));
                ui->tb_DictName->setFocus();
                ui->tb_DictName->selectAll();
                return;
        }
    }

    qint32 summarize_atoms = 0;
    QDomDocument xml_dict;
    QDomElement header = xml_dict.createElement("COUNT");
    for(qint32 i = 0; i < ui->list_NewDict->count(); i++)
    {
        QFile xml_file(QString(QDir::homePath() + "/" + "Matching-Pursuit-Toolbox/%1").arg(ui->list_NewDict->item(i)->toolTip()));

        QDomDocument xml_pdict;
        xml_pdict.setContent(&xml_file);
        QDomElement xml_root= xml_pdict.documentElement();

        QDomNodeList node_list = xml_root.childNodes();

        bool hasElement = false;

        qint32 node_count = node_list.count(); // to iterate over all nodes(part dictionaries) containing several atoms
        for(qint32 pdict_count = 0; pdict_count < node_count; pdict_count++)
        {
            QDomElement built = node_list.at(0).toElement(); //take next p_dict

            if(built.hasChildNodes())
            {
                QDomNodeList write_list = built.childNodes();       //old:   .elementsByTagName("built_Atoms");
                qint32 count_2 = write_list.count();
                for(qint32 k = 0; k < count_2; k++)
                {
                    QDomElement write_element = write_list.at(k).toElement();
                    if((built.attribute("source_dict", built.text())) == (write_element.attribute("source_dict", write_element.text())))
                    {
                        hasElement = true;
                        break;
                    }
                }
                if(!hasElement)
                {
                    summarize_atoms += (built.attribute("atom_count", built.text())).toInt();
                    header.appendChild(built);
                    QDomElement atom = built.firstChild().toElement();
                    while(!atom.isNull())
                    {
                        built.appendChild(atom);
                        atom = atom.nextSibling().toElement();
                    }
                }
            }
        }
    }

    QString xml_new_path = QString(QDir::homePath() + "/" + "Matching-Pursuit-Toolbox/%1_xml.dict").arg(ui->tb_DictName->text());
    QFile xml_new_file(xml_new_path);
    if(xml_new_file.open(QIODevice::WriteOnly))
    {
        QTextStream xml_stream(&xml_new_file);
        QXmlStreamWriter writer(&xml_new_file);
        writer.setAutoFormatting(true);
        writer.writeStartDocument();
        xml_stream << "\n";
        header.setAttribute("of_atoms", QString::number(summarize_atoms));
        xml_dict.appendChild(header);
        xml_dict.save(xml_stream, 4);
        writer.writeEndDocument();
    }
    xml_new_file.close();

    read_dicts();
    ui->list_NewDict->clear();
    ui->tb_DictName->clear();

    emit dict_saved();
}

//*************************************************************************************************************************************

void EditorWindow::keyReleaseEvent(QKeyEvent *event)
{
    if(event->key() == Qt::Key_Delete && ui->list_AllDict->hasFocus() && ui->list_AllDict->selectedItems().count() > 0)
    {
        deleteDicts();
    }
}

//*************************************************************************************************************************************

void EditorWindow::on_save_dicts()
{
    read_dicts();
}

<<<<<<< HEAD

void EditorWindow::on_pushButton_clicked()
{
    QPropertyAnimation *animation = new QPropertyAnimation(this, "size");
    connect(animation, SIGNAL(finished()), this, SLOT(animation_finished()));
    if(old_width == this->width())
    {
        is_expanded = true;
        animation->setDuration(1000);
        animation->setStartValue(QSize(this->size().width(), this->size().height()));
        animation->setEndValue(QSize(this->size().width() + 500,  this->size().height()));
=======
//begin atom viewer
//==========================================================================================================================================================================================================
//*************************************************************************************************************************************

void EditorWindow::on_btt_extended_clicked()
{
    QPropertyAnimation *animation = new QPropertyAnimation(this, "size");
    connect(animation, SIGNAL(finished()), this, SLOT(animation_finished()));
    if(window_width == this->width())
    {
        this->setMaximumWidth(16777215);
        animation->setDuration(1000);
        animation->setStartValue(QSize(this->size().width(), this->size().height()));
        QSettings settings;
        qint32 expanded_width = settings.value("size_expanded_editor", 1200).toInt();
        animation->setEndValue(QSize(expanded_width,  this->size().height()));
>>>>>>> c7d2c035
        animation->start();
    }
    else
    {
        is_expanded = false;
<<<<<<< HEAD
        animation->setDuration(1000);
        animation->setStartValue(QSize(this->size().width(), this->size().height()));
        animation->setEndValue(QSize(this->size().width() - 500,  this->size().height()));
        animation->start();
    }
}

void EditorWindow::animation_finished()
{
    if(old_width == this->width())
        ui->pushButton->setText(">");
    else
        ui->pushButton->setText("<");
}
void EditorWindow::resizeEvent(QResizeEvent *event)
{
    Q_UNUSED(event)
    if(!is_expanded)
        old_width = this->size().width();

    if(this->size().width() < 650 || this->size().height() < 968)
        resize(650,968);
=======
        ui->gb_atom_viewer->setHidden(true);
        animation->setDuration(1000);
        animation->setStartValue(QSize(this->size().width(), this->size().height()));
        animation->setEndValue(QSize(window_width,  this->size().height()));
        animation->start();        
    }
}

//*************************************************************************************************************************************

void EditorWindow::animation_finished()
{
    if(window_width == this->width())
    {        
        this->setMaximumSize(this->minimumSize());
        is_expanded = false;        
        ui->btt_extended->setIcon(QIcon(":/images/icons/greenArrowRight.png"));
    }
    else
    {
        QSettings settings;
        settings.setValue("size_expanded_editor", this->width());
        is_expanded = true;
        ui->gb_atom_viewer->setVisible(true);
        ui->btt_extended->setIcon(QIcon(":/images/icons/greenArrowLeft.png"));
    }
}

//*************************************************************************************************************************************

void EditorWindow::resizeEvent(QResizeEvent *event)
{
    Q_UNUSED(event)
    if(is_expanded)
    {
        QSettings settings;
        settings.setValue("size_expanded_editor", this->width());
        if(this->size().width() < 1200)
            resize(1200, window_height);
    }
}

//*************************************************************************************************************************************

void AtomWindow::paintEvent(QPaintEvent* event)
{
    Q_UNUSED(event);
    paint_signal(_atom_matrix, this->size());
}

//*************************************************************************************************************************************

void AtomWindow::paint_signal(MatrixXd atom_matrix, QSize window_size)
{

    QPainter painter(this);
    painter.setRenderHint(QPainter::Antialiasing, true);
    painter.fillRect(0,0,window_size.width(),window_size.height(),QBrush(Qt::white));     // paint window white
    painter.drawRect(0,0, window_size.width(), window_size.height());

    if(atom_matrix.rows() > 0 && atom_matrix.cols() > 0)
    {
        const qint32 maxStrLenght = 55;                                 // max lenght in pixel of x-axis string
        qint32 borderMarginWidth = 15;                                  // reduce paintspace in GraphWindow of borderMargin pixels
        qreal border_margin_height = 5 + window_size.height() / 10;     // adapt bordermargin to avoid painting out of range
        qreal maxPos = 0.0;                                             // highest signalvalue
        qreal maxNeg = 0.0;                                             // smalest signalvalue
        qreal maxmax = 0.0;                                             // absolute difference maxpos - maxneg
        qreal scaleYText = 0.0;
        qint32 negScale  = 0;

        maxPos = atom_matrix.maxCoeff();
        maxNeg = atom_matrix.minCoeff();

        // absolute signalheight
        if(maxNeg <= 0) maxmax = maxPos - maxNeg;
        else  maxmax = maxPos + maxNeg;

        // scale axis text
        scaleYText = maxmax / 10.0;

        if(maxNeg < 0)  negScale = floor((maxNeg * 10 / maxmax) + 0.5);
        if(maxPos <= 0) negScale = -10;
        //qreal signal_negative_scale = negScale;  // to globe _signal_negative_scale

        // scale signal
        qreal scaleX = (window_size.width() - maxStrLenght - borderMarginWidth) / qreal(atom_matrix.rows() - 1);
        qreal scaleY = (window_size.height() - border_margin_height) / maxmax;

        //scale axis
        qreal scaleXAchse = (window_size.width() - maxStrLenght - borderMarginWidth) / 20.0;
        qreal scaleYAchse = (window_size.height() - border_margin_height) / 10.0;

        for(qint32 i = 0; i < 11; i++)
        {
            if(negScale == 0)   // x-Axis reached (y-value = 0)
            {
                qint32 x_axis_height = i * scaleYAchse - window_size.height() + border_margin_height / 2;   // position of x axis in height

                // append scaled signalpoints and paint signal
                for(qint32 channel = 0; channel < atom_matrix.cols(); channel++)   // over all Channels
                {
                    QPolygonF poly;
                    for(qint32 h = 0; h < atom_matrix.rows(); h++)
                        poly.append(QPointF((h * scaleX) + maxStrLenght, -(atom_matrix(h, channel) * scaleY + x_axis_height)));
                    QPen pen(_atom_colors.at(channel), 0.5, Qt::SolidLine, Qt::SquareCap, Qt::MiterJoin);
                    painter.setPen(pen);
                    painter.drawPolyline(poly);
                }

                // paint x-axis
                for(qint32 j = 1; j < 21; j++)
                {
                    if(fmod(j, 4.0) == 0)   //draw light grey sectors
                    {
                        QPen pen(Qt::darkGray, 0.5, Qt::SolidLine, Qt::SquareCap, Qt::MiterJoin);
                        painter.setPen(pen);
                        painter.drawLine(j * scaleXAchse + maxStrLenght, -(x_axis_height - window_size.height()),
                                         j * scaleXAchse + maxStrLenght , -(x_axis_height + window_size.height()));   // scalelines x-axis
                    }
                    QPen pen(Qt::black, 1, Qt::SolidLine, Qt::SquareCap, Qt::MiterJoin);
                    painter.setPen(pen);
                    painter.drawLine(j * scaleXAchse + maxStrLenght, -(x_axis_height - 2),
                                     j * scaleXAchse + maxStrLenght , -(x_axis_height + 2));   // scalelines x-axis
                }
                painter.drawLine(maxStrLenght - 40, -x_axis_height, window_size.width()-5, -x_axis_height);    // paint x-axis
            }
            painter.drawText(3, -(i * scaleYAchse - window_size.height()) - border_margin_height / 2 + 4, QString::number(negScale * scaleYText, 'g', 3));     // paint scalevalue y-axis

            painter.drawLine(maxStrLenght - 2, -((i * scaleYAchse)-(window_size.height()) + border_margin_height / 2),
                             maxStrLenght + 2, -((i * scaleYAchse)-(window_size.height()) + border_margin_height / 2));  // scalelines y-axis

            negScale++;
        }
        painter.drawLine(maxStrLenght, 2, maxStrLenght, window_size.height() - 2);     // paint y-axis
    }
    painter.end();
}

//*************************************************************************************************************************************

void XAxisAtomWindow::paintEvent(QPaintEvent* event)
{
    Q_UNUSED(event);
    paint_axis(_atom_matrix, this->size());
}

//*************************************************************************************************************************************

void XAxisAtomWindow::paint_axis(MatrixXd atom_matrix, QSize window_size)
{
    QPainter painter(this);
    painter.setRenderHint(QPainter::Antialiasing, true);

    if(atom_matrix.rows() > 0 && atom_matrix.cols() > 0)
    {
        const qint32 maxStrLenght = 55;
        qint32 borderMarginWidth = 15;
        qreal scaleXText = (atom_matrix.rows() - 1) / 20.0;                       // divide signallength
        qreal scaleXAchse = (window_size.width() - maxStrLenght - borderMarginWidth) / 20.0;

        for(qint32 j = 0; j < 21; j++)
        {
            painter.drawText(j * scaleXAchse + 47, 20, QString::number(j * scaleXText, 'f', 0));    // scalevalue as string
            painter.drawLine(j * scaleXAchse + maxStrLenght, 5 + 2,
                             j * scaleXAchse + maxStrLenght, 5 - 2);                    // scalelines
        }
        painter.drawText(5 , 20, "[sample]");  // unit
        painter.drawLine(5, 5, window_size.width()-5, 5);  // paint y-line
    }
}

//*************************************************************************************************************************************

void EditorWindow::on_li_all_dicts_itemSelectionChanged()
{
    FixDictMp *fix_mp = new FixDictMp();
    QList<Dictionary> dicts = fix_mp->parse_xml_dict(QString(QDir::homePath() + "/Matching-Pursuit-Toolbox/%1").arg( ui->li_all_dicts->selectedItems().at(0)->toolTip()));

    current_dict.clear();
    for(qint32 i = 0; i < dicts.length(); i++)
        current_dict.atoms.append(dicts.at(i).atoms);

    current_atom_number = 1;
    atom_changed(current_atom_number);

    ui->spb_atom_number->setEnabled(true);
    ui->spb_atom_number->setMaximum(current_dict.atom_count());
    ui->l_max_dict_number->setText(QString(" / %1").arg(current_dict.atom_count()));

    callXAxisAtomWindow->setMinimumHeight(22);
    callXAxisAtomWindow->setMaximumHeight(22);    
    update();
}

//*************************************************************************************************************************************

void EditorWindow::on_btt_next_dict_clicked()
{
    atom_changed(++current_atom_number);
}

//*************************************************************************************************************************************

void EditorWindow::on_btt_prev_dict_clicked()
{
    atom_changed(--current_atom_number);
}

//*************************************************************************************************************************************

void EditorWindow::on_spb_atom_number_editingFinished()
{
    current_atom_number = ui->spb_atom_number->value();
    atom_changed(current_atom_number);
}

//*************************************************************************************************************************************

void EditorWindow::atom_changed(qint32 atom_number)
{
    if(current_atom_number == current_dict.atom_count()) ui->btt_next_dict->setEnabled(false);
    else ui->btt_next_dict->setEnabled(true);

    if(current_atom_number == 1) ui->btt_prev_dict->setEnabled(false);
    else ui->btt_prev_dict->setEnabled(true);

    ui->spb_atom_number->setValue(current_atom_number);

    _atom_matrix = MatrixXd::Zero(current_dict.atoms.at(atom_number - 1).atom_samples.rows(), 1);
    _atom_matrix.col(0) = current_dict.atoms.at(atom_number - 1).atom_samples;
    update();
}

//*************************************************************************************************************************************


void EditorWindow::on_gb_atom_editor_toggled(bool arg1)
{
    ui->gb_atom_editor->setChecked(true);
}

void EditorWindow::on_gb_dict_editor_toggled(bool arg1)
{
    ui->gb_dict_editor->setChecked(true);
}

void EditorWindow::on_gb_atom_viewer_toggled(bool arg1)
{
    ui->gb_atom_viewer->setChecked(true);
>>>>>>> c7d2c035
}<|MERGE_RESOLUTION|>--- conflicted
+++ resolved
@@ -122,10 +122,6 @@
     ui->setupUi(this);
     QSettings settings;
     move(settings.value("pos_editor", QPoint(200, 200)).toPoint());
-<<<<<<< HEAD
-    //resize(settings.value("size_editor", QSize(606, 948)).toSize());
-=======
->>>>>>> c7d2c035
     this->restoreState(settings.value("editor_state").toByteArray());
     ui->dspb_StartValuePhase->setMaximum(ui->dspb_EndValueScale->value());
     ui->dspb_EndValuePhase->setMaximum(ui->spb_AtomLength->value());
@@ -137,8 +133,6 @@
     ui->dspb_StartValueScale->setMaximum(ui->spb_AtomLength->value());    
     read_dicts();
     old_width = this->width();
-<<<<<<< HEAD
-=======
 
     callAtomWindow = new AtomWindow();
     callAtomWindow->setMouseTracking(true);
@@ -159,7 +153,6 @@
 
     _atom_colors.clear();
     _atom_colors.append(QColor(0, 0, 0));
->>>>>>> c7d2c035
 }
 
 //*************************************************************************************************************
@@ -1783,19 +1776,6 @@
     read_dicts();
 }
 
-<<<<<<< HEAD
-
-void EditorWindow::on_pushButton_clicked()
-{
-    QPropertyAnimation *animation = new QPropertyAnimation(this, "size");
-    connect(animation, SIGNAL(finished()), this, SLOT(animation_finished()));
-    if(old_width == this->width())
-    {
-        is_expanded = true;
-        animation->setDuration(1000);
-        animation->setStartValue(QSize(this->size().width(), this->size().height()));
-        animation->setEndValue(QSize(this->size().width() + 500,  this->size().height()));
-=======
 //begin atom viewer
 //==========================================================================================================================================================================================================
 //*************************************************************************************************************************************
@@ -1812,36 +1792,11 @@
         QSettings settings;
         qint32 expanded_width = settings.value("size_expanded_editor", 1200).toInt();
         animation->setEndValue(QSize(expanded_width,  this->size().height()));
->>>>>>> c7d2c035
         animation->start();
     }
     else
     {
         is_expanded = false;
-<<<<<<< HEAD
-        animation->setDuration(1000);
-        animation->setStartValue(QSize(this->size().width(), this->size().height()));
-        animation->setEndValue(QSize(this->size().width() - 500,  this->size().height()));
-        animation->start();
-    }
-}
-
-void EditorWindow::animation_finished()
-{
-    if(old_width == this->width())
-        ui->pushButton->setText(">");
-    else
-        ui->pushButton->setText("<");
-}
-void EditorWindow::resizeEvent(QResizeEvent *event)
-{
-    Q_UNUSED(event)
-    if(!is_expanded)
-        old_width = this->size().width();
-
-    if(this->size().width() < 650 || this->size().height() < 968)
-        resize(650,968);
-=======
         ui->gb_atom_viewer->setHidden(true);
         animation->setDuration(1000);
         animation->setStartValue(QSize(this->size().width(), this->size().height()));
@@ -2092,5 +2047,4 @@
 void EditorWindow::on_gb_atom_viewer_toggled(bool arg1)
 {
     ui->gb_atom_viewer->setChecked(true);
->>>>>>> c7d2c035
 }