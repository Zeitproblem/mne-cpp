--- conflicted
+++ resolved
@@ -130,16 +130,6 @@
 }</string>
       </property>
       <property name="currentIndex">
-<<<<<<< HEAD
-       <number>0</number>
-      </property>
-      <property name="elideMode">
-       <enum>Qt::ElideNone</enum>
-      </property>
-      <property name="tabsClosable">
-       <bool>true</bool>
-      </property>
-=======
        <number>1</number>
       </property>
       <property name="elideMode">
@@ -148,7 +138,6 @@
       <property name="tabsClosable">
        <bool>true</bool>
       </property>
->>>>>>> 3c5e3838
       <widget class="QWidget" name="tab">
        <attribute name="title">
         <string>decomposition</string>
@@ -176,7 +165,6 @@
             <horstretch>0</horstretch>
             <verstretch>0</verstretch>
            </sizepolicy>
-<<<<<<< HEAD
           </property>
           <property name="orientation">
            <enum>Qt::Horizontal</enum>
@@ -187,18 +175,6 @@
           <property name="childrenCollapsible">
            <bool>false</bool>
           </property>
-=======
-          </property>
-          <property name="orientation">
-           <enum>Qt::Horizontal</enum>
-          </property>
-          <property name="opaqueResize">
-           <bool>true</bool>
-          </property>
-          <property name="childrenCollapsible">
-           <bool>false</bool>
-          </property>
->>>>>>> 3c5e3838
           <widget class="QWidget" name="layoutWidget">
            <layout class="QVBoxLayout" name="l_left_side">
             <property name="spacing">
@@ -240,7 +216,6 @@
               <layout class="QHBoxLayout" name="horizontalLayout">
                <property name="leftMargin">
                 <number>6</number>
-<<<<<<< HEAD
                </property>
                <property name="topMargin">
                 <number>6</number>
@@ -251,18 +226,6 @@
                <property name="bottomMargin">
                 <number>6</number>
                </property>
-=======
-               </property>
-               <property name="topMargin">
-                <number>6</number>
-               </property>
-               <property name="rightMargin">
-                <number>6</number>
-               </property>
-               <property name="bottomMargin">
-                <number>6</number>
-               </property>
->>>>>>> 3c5e3838
                <item>
                 <layout class="QGridLayout" name="l_options" columnstretch="0,0,0,0">
                  <property name="spacing">
