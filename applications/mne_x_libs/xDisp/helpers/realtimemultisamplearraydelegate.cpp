--- conflicted
+++ resolved
@@ -303,11 +303,6 @@
 
         float yStart = option.rect.topLeft().y();
 
-<<<<<<< HEAD
-    Q_UNUSED(index);
-    Q_UNUSED(data);
-//    qDebug("Grid-PainterPath created!");
-=======
         float yEnd = option.rect.bottomRight().y();
 
         for(qint8 i = 0; i < t_pModel->numVLines(); ++i) {
@@ -316,5 +311,4 @@
             path.lineTo(x,yEnd);
         }
     }
->>>>>>> dd7d87ae
 }